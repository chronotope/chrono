// This is a part of Chrono.
// See README.md and LICENSE.txt for details.

//! ISO 8601 date and time with time zone.

#[cfg(feature = "alloc")]
extern crate alloc;

#[cfg(all(not(feature = "std"), feature = "alloc"))]
use alloc::string::{String, ToString};
#[cfg(any(feature = "alloc", feature = "std", test))]
use core::borrow::Borrow;
use core::cmp::Ordering;
#[cfg(feature = "clock")]
use core::convert::TryFrom;
use core::ops::{Add, AddAssign, Sub, SubAssign};
use core::{fmt, hash, str};
#[cfg(feature = "std")]
use std::string::ToString;
#[cfg(any(feature = "std", test))]
use std::time::{SystemTime, UNIX_EPOCH};

#[cfg(feature = "rkyv")]
use rkyv::{Archive, Deserialize, Serialize};

#[cfg(any(feature = "alloc", feature = "std", test))]
use crate::format::DelayedFormat;
#[cfg(feature = "unstable-locales")]
use crate::format::Locale;
use crate::format::{parse, ParseError, ParseResult, Parsed, StrftimeItems, OUT_OF_RANGE};
use crate::format::{Fixed, Item};
use crate::naive::{Days, IsoWeek, NaiveDate, NaiveDateTime, NaiveTime};
#[cfg(feature = "clock")]
use crate::offset::Local;
use crate::offset::{FixedOffset, FixedTimeZone, Offset, TimeZone, Utc};
use crate::{ChronoError, Date, Datelike, Months, TimeDelta, Timelike, Weekday};

/// documented at re-export site
#[cfg(feature = "serde")]
pub(super) mod serde;

#[cfg(test)]
mod tests;

/// Specific formatting options for seconds. This may be extended in the
/// future, so exhaustive matching in external code is not recommended.
///
/// See the `TimeZone::to_rfc3339_opts` function for usage.
#[derive(Clone, Copy, Debug, Eq, PartialEq)]
pub enum SecondsFormat {
    /// Format whole seconds only, with no decimal point nor subseconds.
    Secs,

    /// Use fixed 3 subsecond digits. This corresponds to
    /// [Fixed::Nanosecond3](format/enum.Fixed.html#variant.Nanosecond3).
    Millis,

    /// Use fixed 6 subsecond digits. This corresponds to
    /// [Fixed::Nanosecond6](format/enum.Fixed.html#variant.Nanosecond6).
    Micros,

    /// Use fixed 9 subsecond digits. This corresponds to
    /// [Fixed::Nanosecond9](format/enum.Fixed.html#variant.Nanosecond9).
    Nanos,

    /// Automatically select one of `Secs`, `Millis`, `Micros`, or `Nanos` to
    /// display all available non-zero sub-second digits.  This corresponds to
    /// [Fixed::Nanosecond](format/enum.Fixed.html#variant.Nanosecond).
    AutoSi,

    // Do not match against this.
    #[doc(hidden)]
    __NonExhaustive,
}

/// ISO 8601 combined date and time with time zone.
///
/// There are some constructors implemented here (the `from_*` methods), but
/// the general-purpose constructors are all via the methods on the
/// [`TimeZone`](./offset/trait.TimeZone.html) implementations.
#[derive(Clone)]
#[cfg_attr(feature = "rkyv", derive(Archive, Deserialize, Serialize))]
pub struct DateTime<Tz: TimeZone> {
    datetime: NaiveDateTime,
    offset: Tz::Offset,
}

/// The minimum possible `DateTime<Utc>`.
#[deprecated(since = "0.4.20", note = "Use DateTime::MIN_UTC instead")]
pub const MIN_DATETIME: DateTime<Utc> = DateTime::<Utc>::MIN_UTC;
/// The maximum possible `DateTime<Utc>`.
#[deprecated(since = "0.4.20", note = "Use DateTime::MAX_UTC instead")]
pub const MAX_DATETIME: DateTime<Utc> = DateTime::<Utc>::MAX_UTC;

impl<Tz: TimeZone> DateTime<Tz> {
    /// Makes a new `DateTime` with given *UTC* datetime and offset.
    /// The local datetime should be constructed via the `TimeZone` trait.
    ///
    /// # Example
    ///
    /// ```
    /// use chrono::{DateTime, TimeZone, NaiveDateTime, Utc};
    ///
    /// let dt = DateTime::<Utc>::from_utc(NaiveDateTime::from_timestamp(61, 0)?, Utc);
    /// assert_eq!(Utc.timestamp(61, 0)?, dt);
    /// # Ok::<_, chrono::ChronoError>(())
    /// ```
    //
    // note: this constructor is purposely not named to `new` to discourage the direct usage.
    #[inline]
    pub fn from_utc(datetime: NaiveDateTime, offset: Tz::Offset) -> DateTime<Tz> {
        DateTime { datetime, offset }
    }

    /// Makes a new `DateTime` with given **local** datetime and offset that
    /// presents local timezone.
    ///
    /// # Example
    ///
    /// ```
    /// use chrono::DateTime;
    /// use chrono::naive::NaiveDate;
    /// use chrono::offset::{Utc, FixedOffset};
    ///
    /// let naivedatetime_utc = NaiveDate::from_ymd(2000, 1, 12)?.and_hms(2, 0, 0)?;
    /// let datetime_utc = DateTime::<Utc>::from_utc(naivedatetime_utc, Utc);
    ///
    /// let timezone_east = FixedOffset::east(8 * 60 * 60)?;
    /// let naivedatetime_east = NaiveDate::from_ymd(2000, 1, 12)?.and_hms(10, 0, 0)?;
    /// let datetime_east = DateTime::<FixedOffset>::from_local(naivedatetime_east, timezone_east);
    ///
    /// let timezone_west = FixedOffset::west(7 * 60 * 60)?;
    /// let naivedatetime_west = NaiveDate::from_ymd(2000, 1, 11)?.and_hms(19, 0, 0)?;
    /// let datetime_west = DateTime::<FixedOffset>::from_local(naivedatetime_west, timezone_west);
    ///
    /// assert_eq!(datetime_east, datetime_utc.with_timezone(&timezone_east)?);
    /// assert_eq!(datetime_west, datetime_utc.with_timezone(&timezone_west)?);
    /// # Ok::<_, chrono::ChronoError>(())
    /// ```
    #[inline]
    pub fn from_local(datetime: NaiveDateTime, offset: Tz::Offset) -> DateTime<Tz> {
        let datetime_utc = datetime - offset.fix();

        DateTime { datetime: datetime_utc, offset }
    }

    /// Retrieves a date component
    ///
    /// Unless you are immediately planning on turning this into a `DateTime`
    /// with the same Timezone you should use the
    /// [`date_naive`](DateTime::date_naive) method.
    ///
    /// ```
    /// use chrono::prelude::*;
    ///
    /// let date: Date<Utc> = Utc.ymd(2020, 1, 1)?.single()?;
    /// let dt: DateTime<Utc> = date.and_hms(0, 0, 0)?;
    ///
    /// assert_eq!(dt.date(), date);
    ///
    /// assert_eq!(dt.date().and_hms(1, 1, 1)?, date.and_hms(1, 1, 1)?);
    /// # Ok::<_, chrono::ChronoError>(())
    /// ```
    #[inline]
    pub fn date(&self) -> Date<Tz> {
        Date::from_utc(self.naive_local().date(), self.offset.clone())
    }

    /// Retrieves the Date without an associated timezone
    ///
    /// [`NaiveDate`] is a more well-defined type, and has more traits implemented on it,
    /// so should be preferred to [`Date`] any time you truly want to operate on Dates.
    ///
    /// ```
    /// use chrono::prelude::*;
    ///
    /// let date: DateTime<Utc> = Utc.ymd(2020, 1, 1)?.and_hms(0, 0, 0)?;
    /// let other: DateTime<FixedOffset> = FixedOffset::east(23)?.ymd(2020, 1, 1)?.and_hms(0, 0, 0)?;
    /// assert_eq!(date.date_naive(), other.date_naive());
    /// # Ok::<_, chrono::ChronoError>(())
    /// ```
    #[inline]
    pub fn date_naive(&self) -> NaiveDate {
        self.naive_local().date()
    }

    /// Retrieves a time component.
    /// Unlike `date`, this is not associated to the time zone.
    #[inline]
    pub fn time(&self) -> NaiveTime {
        self.datetime.time() + self.offset.fix()
    }

    /// Returns the number of non-leap seconds since January 1, 1970 0:00:00 UTC
    /// (aka "UNIX timestamp").
    #[inline]
    pub fn timestamp(&self) -> i64 {
        self.datetime.timestamp()
    }

    /// Returns the number of non-leap-milliseconds since January 1, 1970 UTC
    ///
    /// Note that this does reduce the number of years that can be represented
    /// from ~584 Billion to ~584 Million. (If this is a problem, please file
    /// an issue to let me know what domain needs millisecond precision over
    /// billions of years, I'm curious.)
    ///
    /// # Example
    ///
    /// ```
    /// use chrono::Utc;
    /// use chrono::TimeZone;
    ///
    /// let dt = Utc.ymd(1970, 1, 1)?.and_hms_milli(0, 0, 1, 444)?;
    /// assert_eq!(dt.timestamp_millis(), 1_444);
    ///
    /// let dt = Utc.ymd(2001, 9, 9)?.and_hms_milli(1, 46, 40, 555)?;
    /// assert_eq!(dt.timestamp_millis(), 1_000_000_000_555);
    /// # Ok::<_, chrono::ChronoError>(())
    /// ```
    #[inline]
    pub fn timestamp_millis(&self) -> i64 {
        self.datetime.timestamp_millis()
    }

    /// Returns the number of non-leap-microseconds since January 1, 1970 UTC
    ///
    /// Note that this does reduce the number of years that can be represented
    /// from ~584 Billion to ~584 Thousand. (If this is a problem, please file
    /// an issue to let me know what domain needs microsecond precision over
    /// millennia, I'm curious.)
    ///
    /// # Example
    ///
    /// ```
    /// use chrono::Utc;
    /// use chrono::TimeZone;
    ///
    /// let dt = Utc.ymd(1970, 1, 1)?.and_hms_micro(0, 0, 1, 444)?;
    /// assert_eq!(dt.timestamp_micros(), 1_000_444);
    ///
    /// let dt = Utc.ymd(2001, 9, 9)?.and_hms_micro(1, 46, 40, 555)?;
    /// assert_eq!(dt.timestamp_micros(), 1_000_000_000_000_555);
    /// # Ok::<_, chrono::ChronoError>(())
    /// ```
    #[inline]
    pub fn timestamp_micros(&self) -> i64 {
        self.datetime.timestamp_micros()
    }

    /// Returns the number of non-leap-nanoseconds since January 1, 1970 UTC
    ///
    /// Note that this does reduce the number of years that can be represented
    /// from ~584 Billion to ~584. (If this is a problem, please file
    /// an issue to let me know what domain needs nanosecond precision over
    /// millennia, I'm curious.)
    ///
    /// # Example
    ///
    /// ```
    /// use chrono::Utc;
    /// use chrono::TimeZone;
    ///
    /// let dt = Utc.ymd(1970, 1, 1)?.and_hms_nano(0, 0, 1, 444)?;
    /// assert_eq!(dt.timestamp_nanos(), 1_000_000_444);
    ///
    /// let dt = Utc.ymd(2001, 9, 9)?.and_hms_nano(1, 46, 40, 555)?;
    /// assert_eq!(dt.timestamp_nanos(), 1_000_000_000_000_000_555);
    /// # Ok::<_, chrono::ChronoError>(())
    /// ```
    #[inline]
    pub fn timestamp_nanos(&self) -> i64 {
        self.datetime.timestamp_nanos()
    }

    /// Returns the number of milliseconds since the last second boundary
    ///
    /// warning: in event of a leap second, this may exceed 999
    ///
    /// note: this is not the number of milliseconds since January 1, 1970 0:00:00 UTC
    #[inline]
    pub fn timestamp_subsec_millis(&self) -> u32 {
        self.datetime.timestamp_subsec_millis()
    }

    /// Returns the number of microseconds since the last second boundary
    ///
    /// warning: in event of a leap second, this may exceed 999_999
    ///
    /// note: this is not the number of microseconds since January 1, 1970 0:00:00 UTC
    #[inline]
    pub fn timestamp_subsec_micros(&self) -> u32 {
        self.datetime.timestamp_subsec_micros()
    }

    /// Returns the number of nanoseconds since the last second boundary
    ///
    /// warning: in event of a leap second, this may exceed 999_999_999
    ///
    /// note: this is not the number of nanoseconds since January 1, 1970 0:00:00 UTC
    #[inline]
    pub fn timestamp_subsec_nanos(&self) -> u32 {
        self.datetime.timestamp_subsec_nanos()
    }

    /// Retrieves an associated offset from UTC.
    #[inline]
    pub fn offset(&self) -> &Tz::Offset {
        &self.offset
    }

    /// Retrieves an associated time zone.
    #[inline]
    pub fn timezone(&self) -> Tz {
        TimeZone::from_offset(&self.offset)
    }

    /// Changes the associated time zone.
    /// The returned `DateTime` references the same instant of time from the perspective of the provided time zone.
    #[inline]
    pub fn with_timezone<Tz2: TimeZone>(&self, tz: &Tz2) -> Result<DateTime<Tz2>, ChronoError> {
        tz.from_utc_datetime(&self.datetime)
    }

    /// Changes the associated time zone.
    /// The returned `DateTime` references the same instant of time from the perspective of the provided time zone.
    #[inline]
    pub fn with_fixed_timezone<Tz2: FixedTimeZone>(&self, tz: &Tz2) -> DateTime<Tz2> {
        tz.from_utc_datetime_fixed(&self.datetime)
    }

    /// Adds given `Duration` to the current date and time.
    ///
    /// Returns `Err(ChronoError)` when it will result in overflow.
    #[inline]
    pub fn checked_add_signed(self, rhs: TimeDelta) -> Result<DateTime<Tz>, ChronoError> {
        let datetime = self.datetime.checked_add_signed(rhs)?;
        let tz = self.timezone();
        tz.from_utc_datetime(&datetime)
    }

    /// Adds given `Months` to the current date and time.
    ///
    /// Returns `Err(ChronoError)` when it will result in overflow, or if the
    /// local time is not valid on the newly calculated date.
    ///
    /// See [`NaiveDate::checked_add_months`] for more details on behavior
    pub fn checked_add_months(self, rhs: Months) -> Result<DateTime<Tz>, ChronoError> {
        let datetime = self.naive_local().checked_add_months(rhs)?;
        datetime.and_local_timezone(Tz::from_offset(&self.offset))
    }

    /// Subtracts given `Duration` from the current date and time.
    ///
    /// Returns `Err(ChronoError)` when it will result in overflow.
    #[inline]
    pub fn checked_sub_signed(self, rhs: TimeDelta) -> Result<DateTime<Tz>, ChronoError> {
        let datetime = self.datetime.checked_sub_signed(rhs)?;
        let tz = self.timezone();
        tz.from_utc_datetime(&datetime)
    }

    /// Subtracts given `Months` from the current date and time.
    ///
    /// Returns `Err(ChronoError)` when it will result in overflow, or if the
    /// local time is not valid on the newly calculated date.
    ///
    /// See [`NaiveDate::checked_sub_months`] for more details on behavior
    pub fn checked_sub_months(self, rhs: Months) -> Result<DateTime<Tz>, ChronoError> {
        let dt = self.naive_local().checked_sub_months(rhs)?;
        dt.and_local_timezone(Tz::from_offset(&self.offset))
    }

    /// Add a duration in [`Days`] to the date part of the `DateTime`
    ///
    /// Returns `Err(ChronoError)` if the resulting date would be out of range.
    pub fn checked_add_days(self, days: Days) -> Result<Self, ChronoError> {
        let dt = self.datetime.checked_add_days(days)?;
        dt.and_local_timezone(TimeZone::from_offset(&self.offset))
    }

    /// Subtract a duration in [`Days`] from the date part of the `DateTime`
    ///
    /// Returns `Err(ChronoError)` if the resulting date would be out of range.
    pub fn checked_sub_days(self, days: Days) -> Result<Self, ChronoError> {
        let dt = self.datetime.checked_sub_days(days)?;
        dt.and_local_timezone(TimeZone::from_offset(&self.offset))
    }

    /// Subtracts another `DateTime` from the current date and time.
    /// This does not overflow or underflow at all.
    #[inline]
    pub fn signed_duration_since<Tz2: TimeZone>(self, rhs: DateTime<Tz2>) -> TimeDelta {
        self.datetime.signed_duration_since(rhs.datetime)
    }

    /// Returns a view to the naive UTC datetime.
    #[inline]
    pub fn naive_utc(&self) -> NaiveDateTime {
        self.datetime
    }

    /// Returns a view to the naive local datetime.
    #[inline]
    pub fn naive_local(&self) -> NaiveDateTime {
        self.datetime + self.offset.fix()
    }

    /// Retrieve the elapsed years from now to the given [`DateTime`].
    pub fn years_since(&self, base: Self) -> Option<u32> {
        let mut years = self.year() - base.year();
        let earlier_time =
            (self.month(), self.day(), self.time()) < (base.month(), base.day(), base.time());

        years -= match earlier_time {
            true => 1,
            false => 0,
        };

        match years >= 0 {
            true => Some(years as u32),
            false => None,
        }
    }

    /// The minimum possible `DateTime<Utc>`.
    pub const MIN_UTC: DateTime<Utc> = DateTime { datetime: NaiveDateTime::MIN, offset: Utc };
    /// The maximum possible `DateTime<Utc>`.
    pub const MAX_UTC: DateTime<Utc> = DateTime { datetime: NaiveDateTime::MAX, offset: Utc };
}

impl Default for DateTime<Utc> {
    fn default() -> Self {
        Utc.from_utc_datetime_fixed(&NaiveDateTime::default())
    }
}

#[cfg(feature = "clock")]
#[cfg_attr(docsrs, doc(cfg(feature = "clock")))]
impl Default for DateTime<Local> {
    fn default() -> Self {
        // TODO: Cannot avoid fallible operation, so this probably has to be removed.
        Local.from_utc_datetime(&NaiveDateTime::default()).unwrap()
    }
}

impl Default for DateTime<FixedOffset> {
    fn default() -> Self {
        FixedOffset::UTC.from_utc_datetime_fixed(&NaiveDateTime::default())
    }
}

/// Convert a `DateTime<Utc>` instance into a `DateTime<FixedOffset>` instance.
impl From<DateTime<Utc>> for DateTime<FixedOffset> {
    /// Convert this `DateTime<Utc>` instance into a `DateTime<FixedOffset>` instance.
    ///
    /// Conversion is done via [`DateTime::with_timezone`]. Note that the converted value returned by
    /// this will be created with a fixed timezone offset of 0.
    fn from(src: DateTime<Utc>) -> Self {
        src.with_fixed_timezone(&FixedOffset::UTC)
    }
}

/// Convert a `DateTime<Utc>` instance into a `DateTime<Local>` instance.
#[cfg(feature = "clock")]
#[cfg_attr(docsrs, doc(cfg(feature = "clock")))]
impl TryFrom<DateTime<Utc>> for DateTime<Local> {
    type Error = ChronoError;

    /// Convert this `DateTime<Utc>` instance into a `DateTime<Local>` instance.
    ///
    /// Conversion is performed via [`DateTime::with_timezone`], accounting for the difference in timezones.
    fn try_from(value: DateTime<Utc>) -> Result<Self, Self::Error> {
        value.with_timezone(&Local)
    }
}

/// Convert a `DateTime<FixedOffset>` instance into a `DateTime<Utc>` instance.
impl From<DateTime<FixedOffset>> for DateTime<Utc> {
    /// Convert this `DateTime<FixedOffset>` instance into a `DateTime<Utc>` instance.
    ///
    /// Conversion is performed via [`DateTime::with_timezone`], accounting for the timezone
    /// difference.
    fn from(src: DateTime<FixedOffset>) -> Self {
        src.with_fixed_timezone(&Utc)
    }
}

/// Convert a `DateTime<FixedOffset>` instance into a `DateTime<Local>` instance.
#[cfg(feature = "clock")]
#[cfg_attr(docsrs, doc(cfg(feature = "clock")))]
impl TryFrom<DateTime<FixedOffset>> for DateTime<Local> {
    type Error = ChronoError;

    /// Convert this `DateTime<FixedOffset>` instance into a `DateTime<Local>` instance.
    ///
    /// Conversion is performed via [`DateTime::with_timezone`]. Returns the equivalent value in local
    /// time.
    fn try_from(value: DateTime<FixedOffset>) -> Result<Self, Self::Error> {
        value.with_timezone(&Local)
    }
}

/// Convert a `DateTime<Local>` instance into a `DateTime<Utc>` instance.
#[cfg(feature = "clock")]
#[cfg_attr(docsrs, doc(cfg(feature = "clock")))]
impl From<DateTime<Local>> for DateTime<Utc> {
    /// Convert this `DateTime<Local>` instance into a `DateTime<Utc>` instance.
    ///
    /// Conversion is performed via [`DateTime::with_timezone`], accounting for the difference in
    /// timezones.
    fn from(src: DateTime<Local>) -> Self {
        src.with_fixed_timezone(&Utc)
    }
}

/// Convert a `DateTime<Local>` instance into a `DateTime<FixedOffset>` instance.
#[cfg(feature = "clock")]
#[cfg_attr(docsrs, doc(cfg(feature = "clock")))]
impl From<DateTime<Local>> for DateTime<FixedOffset> {
    /// Convert this `DateTime<Local>` instance into a `DateTime<FixedOffset>` instance.
    ///
    /// Conversion is performed via [`DateTime::with_timezone`]. Note that the converted value returned
    /// by this will be created with a fixed timezone offset of 0.
    fn from(src: DateTime<Local>) -> Self {
        src.with_fixed_timezone(&FixedOffset::UTC)
    }
}

/// Maps the local datetime to other datetime with given conversion function.
fn map_local<Tz: TimeZone, F>(dt: &DateTime<Tz>, mut f: F) -> Result<DateTime<Tz>, ChronoError>
where
    F: FnMut(NaiveDateTime) -> Result<NaiveDateTime, ChronoError>,
{
    let datetime = f(dt.naive_local())?;
    dt.timezone().from_local_datetime(&datetime)?.single()
}

impl DateTime<FixedOffset> {
    /// Parses an RFC 2822 date-and-time string into a `DateTime<FixedOffset>` value.
    ///
    /// This parses valid RFC 2822 datetime strings (such as `Tue, 1 Jul 2003 10:52:37 +0200`)
    /// and returns a new [`DateTime`] instance with the parsed timezone as the [`FixedOffset`].
    ///
    /// RFC 2822 is the internet message standard that specifies the representation of times in HTTP
    /// and email headers.
    ///
    /// ```
    /// # use chrono::{DateTime, FixedOffset, TimeZone};
    /// assert_eq!(
<<<<<<< HEAD
    ///     DateTime::parse_from_rfc2822("Wed, 18 Feb 2015 23:16:09 GMT")?,
    ///     FixedOffset::east(0)?.ymd(2015, 2, 18)?.and_hms(23, 16, 9)?
=======
    ///     DateTime::<FixedOffset>::parse_from_rfc2822("Wed, 18 Feb 2015 23:16:09 GMT").unwrap(),
    ///     FixedOffset::east(0).ymd(2015, 2, 18).and_hms(23, 16, 9)
>>>>>>> e4911675
    /// );
    /// # Ok::<_, Box<dyn std::error::Error>>(())
    /// ```
    pub fn parse_from_rfc2822(s: &str) -> ParseResult<DateTime<FixedOffset>> {
        const ITEMS: &[Item<'static>] = &[Item::Fixed(Fixed::RFC2822)];
        let mut parsed = Parsed::new();
        parse(&mut parsed, s, ITEMS.iter())?;
        parsed.to_datetime()
    }

    /// Parses an RFC 3339 date-and-time string into a `DateTime<FixedOffset>` value.
    ///
    /// Parses all valid RFC 3339 values (as well as the subset of valid ISO 8601 values that are
    /// also valid RFC 3339 date-and-time values) and returns a new [`DateTime`] with a
    /// [`FixedOffset`] corresponding to the parsed timezone. While RFC 3339 values come in a wide
    /// variety of shapes and sizes, `1996-12-19T16:39:57-08:00` is an example of the most commonly
    /// encountered variety of RFC 3339 formats.
    ///
    /// Why isn't this named `parse_from_iso8601`? That's because ISO 8601 allows representing
    /// values in a wide range of formats, only some of which represent actual date-and-time
    /// instances (rather than periods, ranges, dates, or times). Some valid ISO 8601 values are
    /// also simultaneously valid RFC 3339 values, but not all RFC 3339 values are valid ISO 8601
    /// values (or the other way around).
    pub fn parse_from_rfc3339(s: &str) -> ParseResult<DateTime<FixedOffset>> {
        const ITEMS: &[Item<'static>] = &[Item::Fixed(Fixed::RFC3339)];
        let mut parsed = Parsed::new();
        parse(&mut parsed, s, ITEMS.iter())?;
        parsed.to_datetime()
    }

    /// Parses a string from a user-specified format into a `DateTime<FixedOffset>` value.
    ///
    /// Note that this method *requires a timezone* in the input string. See
    /// [`NaiveDateTime::parse_from_str`](./naive/struct.NaiveDateTime.html#method.parse_from_str)
    /// for a version that does not require a timezone in the to-be-parsed str. The returned
    /// [`DateTime`] value will have a [`FixedOffset`] reflecting the parsed timezone.
    ///
    /// See the [`format::strftime` module](./format/strftime/index.html) for supported format
    /// sequences.
    ///
    /// # Example
    ///
    /// ```rust
    /// use chrono::{DateTime, FixedOffset, TimeZone};
    ///
<<<<<<< HEAD
    /// let dt = DateTime::parse_from_str("1983 Apr 13 12:09:14.274 +0000", "%Y %b %d %H:%M:%S%.3f %z")?;
    /// assert_eq!(dt, FixedOffset::east(0)?.ymd(1983, 4, 13)?.and_hms_milli(12, 9, 14, 274)?);
    /// # Ok::<_, Box<dyn std::error::Error>>(())
=======
    /// let dt = DateTime::<FixedOffset>::parse_from_str(
    ///     "1983 Apr 13 12:09:14.274 +0000", "%Y %b %d %H:%M:%S%.3f %z");
    /// assert_eq!(dt, Ok(FixedOffset::east(0).ymd(1983, 4, 13).and_hms_milli(12, 9, 14, 274)));
>>>>>>> e4911675
    /// ```
    pub fn parse_from_str(s: &str, fmt: &str) -> ParseResult<DateTime<FixedOffset>> {
        let mut parsed = Parsed::new();
        parse(&mut parsed, s, StrftimeItems::new(fmt))?;
        parsed.to_datetime()
    }
}

impl DateTime<Utc> {
    /// Parses an RFC 2822 date-and-time string into a `DateTime<Utc>` value.
    ///
    /// This parses valid RFC 2822 datetime values (such as `Tue, 1 Jul 2003 10:52:37 +0200`)
    /// and returns a new `DateTime<Utc>` instance corresponding to the UTC date/time, accounting
    /// for the difference between UTC and the parsed timezone, should they differ.
    ///
    /// RFC 2822 is the internet message standard that specifies the representation of times in HTTP
    /// and email headers.
    pub fn parse_from_rfc2822(s: &str) -> ParseResult<DateTime<Utc>> {
        DateTime::<FixedOffset>::parse_from_rfc2822(s).map(|result| result.into())
    }

    /// Parses an RFC 3339 date-and-time string into a `DateTime<Utc>` value.
    ///
    /// Parses all valid RFC 3339 values (as well as the subset of valid ISO 8601 values that are
    /// also valid RFC 3339 date-and-time values) and returns a new `DateTime<Utc>` instance
    /// corresponding to the matching UTC date/time, accounting for the difference between UTC and
    /// the parsed input's timezone, should they differ. While RFC 3339 values come in a wide
    /// variety of shapes and sizes, `1996-12-19T16:39:57-08:00` is an example of the most commonly
    /// encountered variety of RFC 3339 formats.
    ///
    /// Why isn't this named `parse_from_iso8601`? That's because ISO 8601 allows representing
    /// values in a wide range of formats, only some of which represent actual date-and-time
    /// instances (rather than periods, ranges, dates, or times). Some valid ISO 8601 values are
    /// also simultaneously valid RFC 3339 values, but not all RFC 3339 values are valid ISO 8601
    /// values (or the other way around).
    pub fn parse_from_rfc3339(s: &str) -> ParseResult<DateTime<Utc>> {
        DateTime::<FixedOffset>::parse_from_rfc3339(s).map(|result| result.into())
    }

    /// Parses a string from a user-specified format into a `DateTime<Utc>` value.
    ///
    /// Note that this method *requires a timezone* in the input string. See
    /// [`NaiveDateTime::parse_from_str`](./naive/struct.NaiveDateTime.html#method.parse_from_str)
    /// for a version that does not require a timezone in the to-be-parsed str. The returned
    /// `DateTime<Utc>` value will reflect the difference in timezones between UTC and the parsed
    /// time zone, should they differ.
    ///
    /// See the [`format::strftime` module](./format/strftime/index.html) for supported format
    /// sequences.
    ///
    /// # Example
    ///
    /// ```rust
    /// use chrono::{DateTime, TimeZone, Utc};
    ///
    /// let dt = DateTime::<Utc>::parse_from_str(
    ///     "1983 Apr 13 12:09:14.274 +0100", "%Y %b %d %H:%M:%S%.3f %z");
    /// assert_eq!(dt, Ok(Utc.ymd(1983, 4, 13).and_hms_milli(11, 9, 14, 274)));
    /// ```
    pub fn parse_from_str(s: &str, fmt: &str) -> ParseResult<DateTime<Utc>> {
        DateTime::<FixedOffset>::parse_from_str(s, fmt).map(|result| result.into())
    }
}

impl<Tz: TimeZone> DateTime<Tz>
where
    Tz::Offset: fmt::Display,
{
    /// Returns an RFC 2822 date and time string such as `Tue, 1 Jul 2003 10:52:37 +0200`.
    #[cfg(any(feature = "alloc", feature = "std", test))]
    #[cfg_attr(docsrs, doc(cfg(any(feature = "alloc", feature = "std"))))]
    pub fn to_rfc2822(&self) -> String {
        const ITEMS: &[Item<'static>] = &[Item::Fixed(Fixed::RFC2822)];
        self.format_with_items(ITEMS.iter()).to_string()
    }

    /// Returns an RFC 3339 and ISO 8601 date and time string such as `1996-12-19T16:39:57-08:00`.
    #[cfg(any(feature = "alloc", feature = "std", test))]
    #[cfg_attr(docsrs, doc(cfg(any(feature = "alloc", feature = "std"))))]
    pub fn to_rfc3339(&self) -> String {
        const ITEMS: &[Item<'static>] = &[Item::Fixed(Fixed::RFC3339)];
        self.format_with_items(ITEMS.iter()).to_string()
    }

    /// Return an RFC 3339 and ISO 8601 date and time string with subseconds
    /// formatted as per `SecondsFormat`.
    ///
    /// If `use_z` is true and the timezone is UTC (offset 0), uses `Z` as
    /// per [`Fixed::TimezoneOffsetColonZ`]. If `use_z` is false, uses
    /// [`Fixed::TimezoneOffsetColon`]
    ///
    /// # Examples
    ///
    /// ```rust
    /// # use chrono::{DateTime, FixedOffset, SecondsFormat, TimeZone, Utc};
    /// let dt = Utc.ymd(2018, 1, 26)?.and_hms_micro(18, 30, 9, 453_829)?;
    /// assert_eq!(dt.to_rfc3339_opts(SecondsFormat::Millis, false),
    ///            "2018-01-26T18:30:09.453+00:00");
    /// assert_eq!(dt.to_rfc3339_opts(SecondsFormat::Millis, true),
    ///            "2018-01-26T18:30:09.453Z");
    /// assert_eq!(dt.to_rfc3339_opts(SecondsFormat::Secs, true),
    ///            "2018-01-26T18:30:09Z");
    ///
    /// let pst = FixedOffset::east(8 * 60 * 60)?;
    /// let dt = pst.ymd(2018, 1, 26)?.and_hms_micro(10, 30, 9, 453_829)?;
    /// assert_eq!(dt.to_rfc3339_opts(SecondsFormat::Secs, true),
    ///            "2018-01-26T10:30:09+08:00");
    /// # Ok::<_, chrono::ChronoError>(())
    /// ```
    #[cfg(any(feature = "alloc", feature = "std", test))]
    #[cfg_attr(docsrs, doc(cfg(any(feature = "alloc", feature = "std"))))]
    pub fn to_rfc3339_opts(&self, secform: SecondsFormat, use_z: bool) -> String {
        use crate::format::Numeric::*;
        use crate::format::Pad::Zero;
        use crate::SecondsFormat::*;

        debug_assert!(secform != __NonExhaustive, "Do not use __NonExhaustive!");

        const PREFIX: &[Item<'static>] = &[
            Item::Numeric(Year, Zero),
            Item::Literal("-"),
            Item::Numeric(Month, Zero),
            Item::Literal("-"),
            Item::Numeric(Day, Zero),
            Item::Literal("T"),
            Item::Numeric(Hour, Zero),
            Item::Literal(":"),
            Item::Numeric(Minute, Zero),
            Item::Literal(":"),
            Item::Numeric(Second, Zero),
        ];

        let ssitem = match secform {
            Secs => None,
            Millis => Some(Item::Fixed(Fixed::Nanosecond3)),
            Micros => Some(Item::Fixed(Fixed::Nanosecond6)),
            Nanos => Some(Item::Fixed(Fixed::Nanosecond9)),
            AutoSi => Some(Item::Fixed(Fixed::Nanosecond)),
            __NonExhaustive => unreachable!(),
        };

        let tzitem = Item::Fixed(if use_z {
            Fixed::TimezoneOffsetColonZ
        } else {
            Fixed::TimezoneOffsetColon
        });

        match ssitem {
            None => self.format_with_items(PREFIX.iter().chain([tzitem].iter())).to_string(),
            Some(s) => self.format_with_items(PREFIX.iter().chain([s, tzitem].iter())).to_string(),
        }
    }

    /// Formats the combined date and time with the specified formatting items.
    #[cfg(any(feature = "alloc", feature = "std", test))]
    #[cfg_attr(docsrs, doc(cfg(any(feature = "alloc", feature = "std"))))]
    #[inline]
    pub fn format_with_items<'a, I, B>(&self, items: I) -> DelayedFormat<I>
    where
        I: Iterator<Item = B> + Clone,
        B: Borrow<Item<'a>>,
    {
        let local = self.naive_local();
        DelayedFormat::new_with_offset(Some(local.date()), Some(local.time()), &self.offset, items)
    }

    /// Formats the combined date and time per the specified format string.
    ///
    /// See the [`crate::format::strftime`] module for the supported escape sequences.
    ///
    /// # Example
    /// ```rust
    /// use chrono::prelude::*;
    ///
    /// let date_time: DateTime<Utc> = Utc.ymd(2017, 04, 02)?.and_hms(12, 50, 32)?;
    /// let formatted = format!("{}", date_time.format("%d/%m/%Y %H:%M"));
    /// assert_eq!(formatted, "02/04/2017 12:50");
    /// # Ok::<_, chrono::ChronoError>(())
    /// ```
    #[cfg(any(feature = "alloc", feature = "std", test))]
    #[cfg_attr(docsrs, doc(cfg(any(feature = "alloc", feature = "std"))))]
    #[inline]
    pub fn format<'a>(&self, fmt: &'a str) -> DelayedFormat<StrftimeItems<'a>> {
        self.format_with_items(StrftimeItems::new(fmt))
    }

    /// Formats the combined date and time with the specified formatting items and locale.
    #[cfg(feature = "unstable-locales")]
    #[cfg_attr(docsrs, doc(cfg(feature = "unstable-locales")))]
    #[inline]
    pub fn format_localized_with_items<'a, I, B>(
        &self,
        items: I,
        locale: Locale,
    ) -> DelayedFormat<I>
    where
        I: Iterator<Item = B> + Clone,
        B: Borrow<Item<'a>>,
    {
        let local = self.naive_local();
        DelayedFormat::new_with_offset_and_locale(
            Some(local.date()),
            Some(local.time()),
            &self.offset,
            items,
            locale,
        )
    }

    /// Formats the combined date and time per the specified format string and
    /// locale.
    ///
    /// See the [`crate::format::strftime`] module on the supported escape
    /// sequences.
    #[cfg(feature = "unstable-locales")]
    #[cfg_attr(docsrs, doc(cfg(feature = "unstable-locales")))]
    #[inline]
    pub fn format_localized<'a>(
        &self,
        fmt: &'a str,
        locale: Locale,
    ) -> DelayedFormat<StrftimeItems<'a>> {
        self.format_localized_with_items(StrftimeItems::new_with_locale(fmt, locale), locale)
    }
}

impl<Tz: TimeZone> Datelike for DateTime<Tz> {
    #[inline]
    fn year(&self) -> i32 {
        self.naive_local().year()
    }
    #[inline]
    fn month(&self) -> u32 {
        self.naive_local().month()
    }
    #[inline]
    fn month0(&self) -> u32 {
        self.naive_local().month0()
    }
    #[inline]
    fn day(&self) -> u32 {
        self.naive_local().day()
    }
    #[inline]
    fn day0(&self) -> u32 {
        self.naive_local().day0()
    }
    #[inline]
    fn ordinal(&self) -> u32 {
        self.naive_local().ordinal()
    }
    #[inline]
    fn ordinal0(&self) -> u32 {
        self.naive_local().ordinal0()
    }
    #[inline]
    fn weekday(&self) -> Weekday {
        self.naive_local().weekday()
    }
    #[inline]
    fn iso_week(&self) -> IsoWeek {
        self.naive_local().iso_week()
    }

    #[inline]
    fn with_year(&self, year: i32) -> Result<DateTime<Tz>, ChronoError> {
        map_local(self, |datetime| datetime.with_year(year))
    }

    #[inline]
    fn with_month(&self, month: u32) -> Result<DateTime<Tz>, ChronoError> {
        map_local(self, |datetime| datetime.with_month(month))
    }

    #[inline]
    fn with_month0(&self, month0: u32) -> Result<DateTime<Tz>, ChronoError> {
        map_local(self, |datetime| datetime.with_month0(month0))
    }

    #[inline]
    fn with_day(&self, day: u32) -> Result<DateTime<Tz>, ChronoError> {
        map_local(self, |datetime| datetime.with_day(day))
    }

    #[inline]
    fn with_day0(&self, day0: u32) -> Result<DateTime<Tz>, ChronoError> {
        map_local(self, |datetime| datetime.with_day0(day0))
    }

    #[inline]
    fn with_ordinal(&self, ordinal: u32) -> Result<DateTime<Tz>, ChronoError> {
        map_local(self, |datetime| datetime.with_ordinal(ordinal))
    }

    #[inline]
    fn with_ordinal0(&self, ordinal0: u32) -> Result<DateTime<Tz>, ChronoError> {
        map_local(self, |datetime| datetime.with_ordinal0(ordinal0))
    }
}

impl<Tz: TimeZone> Timelike for DateTime<Tz> {
    #[inline]
    fn hour(&self) -> u32 {
        self.naive_local().hour()
    }
    #[inline]
    fn minute(&self) -> u32 {
        self.naive_local().minute()
    }
    #[inline]
    fn second(&self) -> u32 {
        self.naive_local().second()
    }
    #[inline]
    fn nanosecond(&self) -> u32 {
        self.naive_local().nanosecond()
    }

    #[inline]
    fn with_hour(&self, hour: u32) -> Result<DateTime<Tz>, ChronoError> {
        map_local(self, |datetime| datetime.with_hour(hour))
    }

    #[inline]
    fn with_minute(&self, min: u32) -> Result<DateTime<Tz>, ChronoError> {
        map_local(self, |datetime| datetime.with_minute(min))
    }

    #[inline]
    fn with_second(&self, sec: u32) -> Result<DateTime<Tz>, ChronoError> {
        map_local(self, |datetime| datetime.with_second(sec))
    }

    #[inline]
    fn with_nanosecond(&self, nano: u32) -> Result<DateTime<Tz>, ChronoError> {
        map_local(self, |datetime| datetime.with_nanosecond(nano))
    }
}

// we need them as automatic impls cannot handle associated types
impl<Tz: TimeZone> Copy for DateTime<Tz> where <Tz as TimeZone>::Offset: Copy {}
unsafe impl<Tz: TimeZone> Send for DateTime<Tz> where <Tz as TimeZone>::Offset: Send {}

impl<Tz: TimeZone, Tz2: TimeZone> PartialEq<DateTime<Tz2>> for DateTime<Tz> {
    fn eq(&self, other: &DateTime<Tz2>) -> bool {
        self.datetime == other.datetime
    }
}

impl<Tz: TimeZone> Eq for DateTime<Tz> {}

impl<Tz: TimeZone, Tz2: TimeZone> PartialOrd<DateTime<Tz2>> for DateTime<Tz> {
    /// Compare two DateTimes based on their true time, ignoring time zones
    ///
    /// # Example
    ///
    /// ```
    /// use chrono::prelude::*;
    ///
    /// let earlier = Utc.ymd(2015, 5, 15)?.and_hms(2, 0, 0)?.with_timezone(&FixedOffset::west(1 * 3600)?)?;
    /// let later = Utc.ymd(2015, 5, 15)?.and_hms(3, 0, 0)?.with_timezone(&FixedOffset::west(5 * 3600)?)?;
    ///
    /// assert_eq!(earlier.to_string(), "2015-05-15 01:00:00 -01:00");
    /// assert_eq!(later.to_string(), "2015-05-14 22:00:00 -05:00");
    ///
    /// assert!(later > earlier);
    /// # Ok::<_, chrono::ChronoError>(())
    /// ```
    fn partial_cmp(&self, other: &DateTime<Tz2>) -> Option<Ordering> {
        self.datetime.partial_cmp(&other.datetime)
    }
}

impl<Tz: TimeZone> Ord for DateTime<Tz> {
    fn cmp(&self, other: &DateTime<Tz>) -> Ordering {
        self.datetime.cmp(&other.datetime)
    }
}

impl<Tz: TimeZone> hash::Hash for DateTime<Tz> {
    fn hash<H: hash::Hasher>(&self, state: &mut H) {
        self.datetime.hash(state)
    }
}

impl<Tz: TimeZone> Add<TimeDelta> for DateTime<Tz> {
    type Output = DateTime<Tz>;

    #[inline]
    fn add(self, rhs: TimeDelta) -> DateTime<Tz> {
        self.checked_add_signed(rhs).expect("`DateTime + Duration` overflowed")
    }
}

impl<Tz: TimeZone> AddAssign<TimeDelta> for DateTime<Tz> {
    #[inline]
    fn add_assign(&mut self, rhs: TimeDelta) {
        let datetime =
            self.datetime.checked_add_signed(rhs).expect("`DateTime + Duration` overflowed");
        let tz = self.timezone();
        *self = tz.from_utc_datetime(&datetime).unwrap();
    }
}

impl<Tz: TimeZone> Add<Months> for DateTime<Tz> {
    type Output = DateTime<Tz>;

    fn add(self, rhs: Months) -> Self::Output {
        self.checked_add_months(rhs).unwrap()
    }
}

impl<Tz: TimeZone> Sub<TimeDelta> for DateTime<Tz> {
    type Output = DateTime<Tz>;

    #[inline]
    fn sub(self, rhs: TimeDelta) -> DateTime<Tz> {
        self.checked_sub_signed(rhs).expect("`DateTime - Duration` overflowed")
    }
}

impl<Tz: TimeZone> SubAssign<TimeDelta> for DateTime<Tz> {
    #[inline]
    fn sub_assign(&mut self, rhs: TimeDelta) {
        let datetime =
            self.datetime.checked_sub_signed(rhs).expect("`DateTime - Duration` overflowed");
        let tz = self.timezone();
        *self = tz.from_utc_datetime(&datetime).unwrap();
    }
}

impl<Tz: TimeZone> Sub<Months> for DateTime<Tz> {
    type Output = DateTime<Tz>;

    fn sub(self, rhs: Months) -> Self::Output {
        self.checked_sub_months(rhs).unwrap()
    }
}

impl<Tz: TimeZone> Sub<DateTime<Tz>> for DateTime<Tz> {
    type Output = TimeDelta;

    #[inline]
    fn sub(self, rhs: DateTime<Tz>) -> TimeDelta {
        self.signed_duration_since(rhs)
    }
}

impl<Tz: TimeZone> Add<Days> for DateTime<Tz> {
    type Output = DateTime<Tz>;

    fn add(self, days: Days) -> Self::Output {
        self.checked_add_days(days).unwrap()
    }
}

impl<Tz: TimeZone> Sub<Days> for DateTime<Tz> {
    type Output = DateTime<Tz>;

    fn sub(self, days: Days) -> Self::Output {
        self.checked_sub_days(days).unwrap()
    }
}

impl<Tz: TimeZone> fmt::Debug for DateTime<Tz> {
    fn fmt(&self, f: &mut fmt::Formatter) -> fmt::Result {
        write!(f, "{:?}{:?}", self.naive_local(), self.offset)
    }
}

impl<Tz: TimeZone> fmt::Display for DateTime<Tz>
where
    Tz::Offset: fmt::Display,
{
    fn fmt(&self, f: &mut fmt::Formatter) -> fmt::Result {
        write!(f, "{} {}", self.naive_local(), self.offset)
    }
}

/// Accepts a relaxed form of RFC3339.
/// A space or a 'T' are acepted as the separator between the date and time
/// parts. Additional spaces are allowed between each component.
///
/// All of these examples are equivalent:
/// ```
/// # use chrono::{DateTime, Utc};
/// "2012-12-12T12:12:12Z".parse::<DateTime<Utc>>();
/// "2012-12-12 12:12:12Z".parse::<DateTime<Utc>>();
/// "2012-  12-12T12:  12:12Z".parse::<DateTime<Utc>>();
/// ```
impl str::FromStr for DateTime<Utc> {
    type Err = ParseError;

    fn from_str(s: &str) -> ParseResult<DateTime<Utc>> {
        let dt = s.parse::<DateTime<FixedOffset>>()?;
        dt.with_timezone(&Utc).map_err(|_| OUT_OF_RANGE)
    }
}

/// Accepts a relaxed form of RFC3339.
/// A space or a 'T' are acepted as the separator between the date and time
/// parts. Additional spaces are allowed between each component.
///
/// All of these examples are equivalent:
/// ```
/// # use chrono::{DateTime, Local};
/// "2012-12-12T12:12:12Z".parse::<DateTime<Local>>();
/// "2012-12-12 12:12:12Z".parse::<DateTime<Local>>();
/// "2012-  12-12T12:  12:12Z".parse::<DateTime<Local>>();
/// ```
#[cfg(feature = "clock")]
#[cfg_attr(docsrs, doc(cfg(feature = "clock")))]
impl str::FromStr for DateTime<Local> {
    type Err = ParseError;

    fn from_str(s: &str) -> ParseResult<DateTime<Local>> {
        let dt = s.parse::<DateTime<FixedOffset>>()?;
        dt.with_timezone(&Local).map_err(|_| OUT_OF_RANGE)
    }
}

#[cfg(any(feature = "std", test))]
#[cfg_attr(docsrs, doc(cfg(feature = "std")))]
impl From<SystemTime> for DateTime<Utc> {
    fn from(t: SystemTime) -> DateTime<Utc> {
        let (sec, nsec) = match t.duration_since(UNIX_EPOCH) {
            Ok(dur) => (dur.as_secs() as i64, dur.subsec_nanos()),
            Err(e) => {
                // unlikely but should be handled
                let dur = e.duration();
                let (sec, nsec) = (dur.as_secs() as i64, dur.subsec_nanos());
                if nsec == 0 {
                    (-sec, 0)
                } else {
                    (-sec - 1, 1_000_000_000 - nsec)
                }
            }
        };

        // TODO: remove this conversion since it can panic or can we make it not panic?
        Utc.timestamp(sec, nsec).unwrap()
    }
}

#[cfg(feature = "clock")]
#[cfg_attr(docsrs, doc(cfg(feature = "clock")))]
impl From<SystemTime> for DateTime<Local> {
    fn from(t: SystemTime) -> DateTime<Local> {
        // TODO: can we get rid of this panic?
        DateTime::<Utc>::from(t).with_timezone(&Local).unwrap()
    }
}

#[cfg(any(feature = "std", test))]
#[cfg_attr(docsrs, doc(cfg(feature = "std")))]
impl<Tz: TimeZone> From<DateTime<Tz>> for SystemTime {
    fn from(dt: DateTime<Tz>) -> SystemTime {
        use std::time::Duration;

        let sec = dt.timestamp();
        let nsec = dt.timestamp_subsec_nanos();
        if sec < 0 {
            // unlikely but should be handled
            UNIX_EPOCH - Duration::new(-sec as u64, 0) + Duration::new(0, nsec)
        } else {
            UNIX_EPOCH + Duration::new(sec as u64, nsec)
        }
    }
}

#[cfg(all(
    target_arch = "wasm32",
    feature = "wasmbind",
    not(any(target_os = "emscripten", target_os = "wasi"))
))]
#[cfg_attr(
    docsrs,
    doc(cfg(all(
        target_arch = "wasm32",
        feature = "wasmbind",
        not(any(target_os = "emscripten", target_os = "wasi"))
    )))
)]
impl std::convert::TryFrom<js_sys::Date> for DateTime<Utc> {
    type Error = ChronoError;

    fn try_from(date: js_sys::Date) -> Result<Self, Self::Error> {
        DateTime::<Utc>::try_from(&date)
    }
}

#[cfg(all(
    target_arch = "wasm32",
    feature = "wasmbind",
    not(any(target_os = "emscripten", target_os = "wasi"))
))]
#[cfg_attr(
    docsrs,
    doc(cfg(all(
        target_arch = "wasm32",
        feature = "wasmbind",
        not(any(target_os = "emscripten", target_os = "wasi"))
    )))
)]
impl std::convert::TryFrom<&js_sys::Date> for DateTime<Utc> {
    type Error = ChronoError;

    fn try_from(date: &js_sys::Date) -> Result<Self, Self::Error> {
        Utc.timestamp_millis(date.get_time() as i64)
    }
}

#[cfg(all(
    target_arch = "wasm32",
    feature = "wasmbind",
    not(any(target_os = "emscripten", target_os = "wasi"))
))]
#[cfg_attr(
    docsrs,
    doc(cfg(all(
        target_arch = "wasm32",
        feature = "wasmbind",
        not(any(target_os = "emscripten", target_os = "wasi"))
    )))
)]
impl From<DateTime<Utc>> for js_sys::Date {
    /// Converts a `DateTime<Utc>` to a JS `Date`. The resulting value may be lossy,
    /// any values that have a millisecond timestamp value greater/less than ±8,640,000,000,000,000
    /// (April 20, 271821 BCE ~ September 13, 275760 CE) will become invalid dates in JS.
    fn from(date: DateTime<Utc>) -> js_sys::Date {
        let js_millis = wasm_bindgen::JsValue::from_f64(date.timestamp_millis() as f64);
        js_sys::Date::new(&js_millis)
    }
}

#[test]
fn test_add_sub_months() {
    let utc_dt = Utc.ymd(2018, 9, 5).unwrap().and_hms(23, 58, 0).unwrap();
    assert_eq!(utc_dt + Months::new(15), Utc.ymd(2019, 12, 5).unwrap().and_hms(23, 58, 0).unwrap());

    let utc_dt = Utc.ymd(2020, 1, 31).unwrap().and_hms(23, 58, 0).unwrap();
    assert_eq!(utc_dt + Months::new(1), Utc.ymd(2020, 2, 29).unwrap().and_hms(23, 58, 0).unwrap());
    assert_eq!(utc_dt + Months::new(2), Utc.ymd(2020, 3, 31).unwrap().and_hms(23, 58, 0).unwrap());

    let utc_dt = Utc.ymd(2018, 9, 5).unwrap().and_hms(23, 58, 0).unwrap();
    assert_eq!(utc_dt - Months::new(15), Utc.ymd(2017, 6, 5).unwrap().and_hms(23, 58, 0).unwrap());

    let utc_dt = Utc.ymd(2020, 3, 31).unwrap().and_hms(23, 58, 0).unwrap();
    assert_eq!(utc_dt - Months::new(1), Utc.ymd(2020, 2, 29).unwrap().and_hms(23, 58, 0).unwrap());
    assert_eq!(utc_dt - Months::new(2), Utc.ymd(2020, 1, 31).unwrap().and_hms(23, 58, 0).unwrap());
}

#[test]
fn test_auto_conversion() {
    let utc_dt = Utc.ymd(2018, 9, 5).unwrap().and_hms(23, 58, 0).unwrap();
    let cdt_dt = FixedOffset::west(5 * 60 * 60)
        .unwrap()
        .ymd(2018, 9, 5)
        .unwrap()
        .and_hms(18, 58, 0)
        .unwrap();
    let utc_dt2: DateTime<Utc> = cdt_dt.into();
    assert_eq!(utc_dt, utc_dt2);
}

#[cfg(all(test, feature = "serde"))]
fn test_encodable_json<FUtc, FFixed, E>(to_string_utc: FUtc, to_string_fixed: FFixed)
where
    FUtc: Fn(&DateTime<Utc>) -> Result<String, E>,
    FFixed: Fn(&DateTime<FixedOffset>) -> Result<String, E>,
    E: ::core::fmt::Debug,
{
    assert_eq!(
        to_string_utc(&Utc.ymd(2014, 7, 24).unwrap().and_hms(12, 34, 6).unwrap()).ok(),
        Some(r#""2014-07-24T12:34:06Z""#.into())
    );

    assert_eq!(
        to_string_fixed(
            &FixedOffset::east(3660).unwrap().ymd(2014, 7, 24).unwrap().and_hms(12, 34, 6).unwrap()
        )
        .ok(),
        Some(r#""2014-07-24T12:34:06+01:01""#.into())
    );
    assert_eq!(
        to_string_fixed(
            &FixedOffset::east(3650).unwrap().ymd(2014, 7, 24).unwrap().and_hms(12, 34, 6).unwrap()
        )
        .ok(),
        Some(r#""2014-07-24T12:34:06+01:00:50""#.into())
    );
}

#[cfg(all(test, feature = "clock", feature = "serde"))]
fn test_decodable_json<FUtc, FFixed, FLocal, E>(
    utc_from_str: FUtc,
    fixed_from_str: FFixed,
    local_from_str: FLocal,
) where
    FUtc: Fn(&str) -> Result<DateTime<Utc>, E>,
    FFixed: Fn(&str) -> Result<DateTime<FixedOffset>, E>,
    FLocal: Fn(&str) -> Result<DateTime<Local>, E>,
    E: ::core::fmt::Debug,
{
    // should check against the offset as well (the normal DateTime comparison will ignore them)
    fn norm<Tz: TimeZone>(dt: &Option<DateTime<Tz>>) -> Option<(&DateTime<Tz>, &Tz::Offset)> {
        dt.as_ref().map(|dt| (dt, dt.offset()))
    }

    assert_eq!(
        norm(&utc_from_str(r#""2014-07-24T12:34:06Z""#).ok()),
        norm(&Some(Utc.ymd(2014, 7, 24).unwrap().and_hms(12, 34, 6).unwrap()))
    );
    assert_eq!(
        norm(&utc_from_str(r#""2014-07-24T13:57:06+01:23""#).ok()),
        norm(&Some(Utc.ymd(2014, 7, 24).unwrap().and_hms(12, 34, 6).unwrap()))
    );

    assert_eq!(
        norm(&fixed_from_str(r#""2014-07-24T12:34:06Z""#).ok()),
        norm(&Some(
            FixedOffset::east(0).unwrap().ymd(2014, 7, 24).unwrap().and_hms(12, 34, 6).unwrap()
        ))
    );
    assert_eq!(
        norm(&fixed_from_str(r#""2014-07-24T13:57:06+01:23""#).ok()),
        norm(&Some(
            FixedOffset::east(60 * 60 + 23 * 60)
                .unwrap()
                .ymd(2014, 7, 24)
                .unwrap()
                .and_hms(13, 57, 6)
                .unwrap()
        ))
    );

    // we don't know the exact local offset but we can check that
    // the conversion didn't change the instant itself
    assert_eq!(
        local_from_str(r#""2014-07-24T12:34:06Z""#).expect("local shouuld parse"),
        Utc.ymd(2014, 7, 24).unwrap().and_hms(12, 34, 6).unwrap()
    );
    assert_eq!(
        local_from_str(r#""2014-07-24T13:57:06+01:23""#).expect("local should parse with offset"),
        Utc.ymd(2014, 7, 24).unwrap().and_hms(12, 34, 6).unwrap()
    );

    assert!(utc_from_str(r#""2014-07-32T12:34:06Z""#).is_err());
    assert!(fixed_from_str(r#""2014-07-32T12:34:06Z""#).is_err());
}<|MERGE_RESOLUTION|>--- conflicted
+++ resolved
@@ -548,13 +548,8 @@
     /// ```
     /// # use chrono::{DateTime, FixedOffset, TimeZone};
     /// assert_eq!(
-<<<<<<< HEAD
-    ///     DateTime::parse_from_rfc2822("Wed, 18 Feb 2015 23:16:09 GMT")?,
+    ///     DateTime::<FixedOffset>::parse_from_rfc2822("Wed, 18 Feb 2015 23:16:09 GMT")?,
     ///     FixedOffset::east(0)?.ymd(2015, 2, 18)?.and_hms(23, 16, 9)?
-=======
-    ///     DateTime::<FixedOffset>::parse_from_rfc2822("Wed, 18 Feb 2015 23:16:09 GMT").unwrap(),
-    ///     FixedOffset::east(0).ymd(2015, 2, 18).and_hms(23, 16, 9)
->>>>>>> e4911675
     /// );
     /// # Ok::<_, Box<dyn std::error::Error>>(())
     /// ```
@@ -600,15 +595,10 @@
     /// ```rust
     /// use chrono::{DateTime, FixedOffset, TimeZone};
     ///
-<<<<<<< HEAD
-    /// let dt = DateTime::parse_from_str("1983 Apr 13 12:09:14.274 +0000", "%Y %b %d %H:%M:%S%.3f %z")?;
+    /// let dt = DateTime::<FixedOffset>::parse_from_str(
+    ///     "1983 Apr 13 12:09:14.274 +0000", "%Y %b %d %H:%M:%S%.3f %z")?;
     /// assert_eq!(dt, FixedOffset::east(0)?.ymd(1983, 4, 13)?.and_hms_milli(12, 9, 14, 274)?);
     /// # Ok::<_, Box<dyn std::error::Error>>(())
-=======
-    /// let dt = DateTime::<FixedOffset>::parse_from_str(
-    ///     "1983 Apr 13 12:09:14.274 +0000", "%Y %b %d %H:%M:%S%.3f %z");
-    /// assert_eq!(dt, Ok(FixedOffset::east(0).ymd(1983, 4, 13).and_hms_milli(12, 9, 14, 274)));
->>>>>>> e4911675
     /// ```
     pub fn parse_from_str(s: &str, fmt: &str) -> ParseResult<DateTime<FixedOffset>> {
         let mut parsed = Parsed::new();
@@ -665,8 +655,9 @@
     /// use chrono::{DateTime, TimeZone, Utc};
     ///
     /// let dt = DateTime::<Utc>::parse_from_str(
-    ///     "1983 Apr 13 12:09:14.274 +0100", "%Y %b %d %H:%M:%S%.3f %z");
-    /// assert_eq!(dt, Ok(Utc.ymd(1983, 4, 13).and_hms_milli(11, 9, 14, 274)));
+    ///     "1983 Apr 13 12:09:14.274 +0100", "%Y %b %d %H:%M:%S%.3f %z")?;
+    /// assert_eq!(dt, Utc.ymd(1983, 4, 13)?.and_hms_milli(11, 9, 14, 274)?);
+    /// # Ok::<_, Box<dyn std::error::Error>>(())
     /// ```
     pub fn parse_from_str(s: &str, fmt: &str) -> ParseResult<DateTime<Utc>> {
         DateTime::<FixedOffset>::parse_from_str(s, fmt).map(|result| result.into())
