--- conflicted
+++ resolved
@@ -104,12 +104,8 @@
     /// use chrono::prelude::*;
     ///
     /// let date: DateTime<Utc> = Utc.with_ymd_and_hms(2020, 1, 1, 0, 0, 0).unwrap();
-<<<<<<< HEAD
-    /// let other: DateTime<FixedOffset> = FixedOffset::east(23).unwrap().with_ymd_and_hms(2020, 1, 1, 0, 0, 0).unwrap();
-=======
     /// let other: DateTime<FixedOffset> =
-    ///     FixedOffset::east_opt(23).unwrap().with_ymd_and_hms(2020, 1, 1, 0, 0, 0).unwrap();
->>>>>>> 02c68d69
+    ///     FixedOffset::east(23).unwrap().with_ymd_and_hms(2020, 1, 1, 0, 0, 0).unwrap();
     /// assert_eq!(date.date_naive(), other.date_naive());
     /// ```
     #[inline]
@@ -151,31 +147,22 @@
     /// # Example
     ///
     /// ```
-<<<<<<< HEAD
-    /// use chrono::{Utc, NaiveDate};
-    ///
-    /// let dt = NaiveDate::from_ymd(1970, 1, 1).unwrap().and_hms_milli(0, 0, 1, 444).unwrap().and_local_timezone(Utc).unwrap();
-    /// assert_eq!(dt.timestamp_millis(), 1_444);
-    ///
-    /// let dt = NaiveDate::from_ymd(2001, 9, 9).unwrap().and_hms_milli(1, 46, 40, 555).unwrap().and_local_timezone(Utc).unwrap();
-=======
     /// use chrono::{NaiveDate, Utc};
     ///
-    /// let dt = NaiveDate::from_ymd_opt(1970, 1, 1)
-    ///     .unwrap()
-    ///     .and_hms_milli_opt(0, 0, 1, 444)
+    /// let dt = NaiveDate::from_ymd(1970, 1, 1)
+    ///     .unwrap()
+    ///     .and_hms_milli(0, 0, 1, 444)
     ///     .unwrap()
     ///     .and_local_timezone(Utc)
     ///     .unwrap();
     /// assert_eq!(dt.timestamp_millis(), 1_444);
     ///
-    /// let dt = NaiveDate::from_ymd_opt(2001, 9, 9)
-    ///     .unwrap()
-    ///     .and_hms_milli_opt(1, 46, 40, 555)
+    /// let dt = NaiveDate::from_ymd(2001, 9, 9)
+    ///     .unwrap()
+    ///     .and_hms_milli(1, 46, 40, 555)
     ///     .unwrap()
     ///     .and_local_timezone(Utc)
     ///     .unwrap();
->>>>>>> 02c68d69
     /// assert_eq!(dt.timestamp_millis(), 1_000_000_000_555);
     /// ```
     #[inline]
@@ -189,31 +176,22 @@
     /// # Example
     ///
     /// ```
-<<<<<<< HEAD
-    /// use chrono::{Utc, NaiveDate};
-    ///
-    /// let dt = NaiveDate::from_ymd(1970, 1, 1).unwrap().and_hms_micro(0, 0, 1, 444).unwrap().and_local_timezone(Utc).unwrap();
-    /// assert_eq!(dt.timestamp_micros(), 1_000_444);
-    ///
-    /// let dt = NaiveDate::from_ymd(2001, 9, 9).unwrap().and_hms_micro(1, 46, 40, 555).unwrap().and_local_timezone(Utc).unwrap();
-=======
     /// use chrono::{NaiveDate, Utc};
     ///
-    /// let dt = NaiveDate::from_ymd_opt(1970, 1, 1)
-    ///     .unwrap()
-    ///     .and_hms_micro_opt(0, 0, 1, 444)
+    /// let dt = NaiveDate::from_ymd(1970, 1, 1)
+    ///     .unwrap()
+    ///     .and_hms_micro(0, 0, 1, 444)
     ///     .unwrap()
     ///     .and_local_timezone(Utc)
     ///     .unwrap();
     /// assert_eq!(dt.timestamp_micros(), 1_000_444);
     ///
-    /// let dt = NaiveDate::from_ymd_opt(2001, 9, 9)
-    ///     .unwrap()
-    ///     .and_hms_micro_opt(1, 46, 40, 555)
+    /// let dt = NaiveDate::from_ymd(2001, 9, 9)
+    ///     .unwrap()
+    ///     .and_hms_micro(1, 46, 40, 555)
     ///     .unwrap()
     ///     .and_local_timezone(Utc)
     ///     .unwrap();
->>>>>>> 02c68d69
     /// assert_eq!(dt.timestamp_micros(), 1_000_000_000_000_555);
     /// ```
     #[inline]
@@ -235,77 +213,55 @@
     /// # Example
     ///
     /// ```
-<<<<<<< HEAD
-    /// use chrono::{Utc, NaiveDate};
-    ///
-    /// let dt = NaiveDate::from_ymd(1970, 1, 1).unwrap().and_hms_nano(0, 0, 1, 444).unwrap().and_local_timezone(Utc).unwrap();
-    /// assert_eq!(dt.timestamp_nanos(), Some(1_000_000_444));
-    ///
-    /// let dt = NaiveDate::from_ymd(2001, 9, 9).unwrap().and_hms_nano(1, 46, 40, 555).unwrap().and_local_timezone(Utc).unwrap();
-    /// assert_eq!(dt.timestamp_nanos(), Some(1_000_000_000_000_000_555));
-    ///
-    /// let dt = NaiveDate::from_ymd(1677, 9, 21).unwrap().and_hms_nano(0, 12, 43, 145_224_192).unwrap().and_local_timezone(Utc).unwrap();
-    /// assert_eq!(dt.timestamp_nanos(), Some(-9_223_372_036_854_775_808));
-    ///
-    /// let dt = NaiveDate::from_ymd(2262, 4, 11).unwrap().and_hms_nano(23, 47, 16, 854_775_807).unwrap().and_local_timezone(Utc).unwrap();
-    /// assert_eq!(dt.timestamp_nanos(), Some(9_223_372_036_854_775_807));
-    ///
-    /// let dt = NaiveDate::from_ymd(1677, 9, 21).unwrap().and_hms_nano(0, 12, 43, 145_224_191).unwrap().and_local_timezone(Utc).unwrap();
-    /// assert_eq!(dt.timestamp_nanos(), None);
-    ///
-    /// let dt = NaiveDate::from_ymd(2262, 4, 11).unwrap().and_hms_nano(23, 47, 16, 854_775_808).unwrap().and_local_timezone(Utc).unwrap();
-    /// assert_eq!(dt.timestamp_nanos(), None);
-=======
     /// use chrono::{NaiveDate, Utc};
     ///
-    /// let dt = NaiveDate::from_ymd_opt(1970, 1, 1)
-    ///     .unwrap()
-    ///     .and_hms_nano_opt(0, 0, 1, 444)
+    /// let dt = NaiveDate::from_ymd(1970, 1, 1)
+    ///     .unwrap()
+    ///     .and_hms_nano(0, 0, 1, 444)
     ///     .unwrap()
     ///     .and_local_timezone(Utc)
     ///     .unwrap();
-    /// assert_eq!(dt.timestamp_nanos_opt(), Some(1_000_000_444));
-    ///
-    /// let dt = NaiveDate::from_ymd_opt(2001, 9, 9)
-    ///     .unwrap()
-    ///     .and_hms_nano_opt(1, 46, 40, 555)
+    /// assert_eq!(dt.timestamp_nanos(), Some(1_000_000_444));
+    ///
+    /// let dt = NaiveDate::from_ymd(2001, 9, 9)
+    ///     .unwrap()
+    ///     .and_hms_nano(1, 46, 40, 555)
     ///     .unwrap()
     ///     .and_local_timezone(Utc)
     ///     .unwrap();
-    /// assert_eq!(dt.timestamp_nanos_opt(), Some(1_000_000_000_000_000_555));
-    ///
-    /// let dt = NaiveDate::from_ymd_opt(1677, 9, 21)
-    ///     .unwrap()
-    ///     .and_hms_nano_opt(0, 12, 43, 145_224_192)
+    /// assert_eq!(dt.timestamp_nanos(), Some(1_000_000_000_000_000_555));
+    ///
+    /// let dt = NaiveDate::from_ymd(1677, 9, 21)
+    ///     .unwrap()
+    ///     .and_hms_nano(0, 12, 43, 145_224_192)
     ///     .unwrap()
     ///     .and_local_timezone(Utc)
     ///     .unwrap();
-    /// assert_eq!(dt.timestamp_nanos_opt(), Some(-9_223_372_036_854_775_808));
-    ///
-    /// let dt = NaiveDate::from_ymd_opt(2262, 4, 11)
-    ///     .unwrap()
-    ///     .and_hms_nano_opt(23, 47, 16, 854_775_807)
+    /// assert_eq!(dt.timestamp_nanos(), Some(-9_223_372_036_854_775_808));
+    ///
+    /// let dt = NaiveDate::from_ymd(2262, 4, 11)
+    ///     .unwrap()
+    ///     .and_hms_nano(23, 47, 16, 854_775_807)
     ///     .unwrap()
     ///     .and_local_timezone(Utc)
     ///     .unwrap();
-    /// assert_eq!(dt.timestamp_nanos_opt(), Some(9_223_372_036_854_775_807));
-    ///
-    /// let dt = NaiveDate::from_ymd_opt(1677, 9, 21)
-    ///     .unwrap()
-    ///     .and_hms_nano_opt(0, 12, 43, 145_224_191)
+    /// assert_eq!(dt.timestamp_nanos(), Some(9_223_372_036_854_775_807));
+    ///
+    /// let dt = NaiveDate::from_ymd(1677, 9, 21)
+    ///     .unwrap()
+    ///     .and_hms_nano(0, 12, 43, 145_224_191)
     ///     .unwrap()
     ///     .and_local_timezone(Utc)
     ///     .unwrap();
-    /// assert_eq!(dt.timestamp_nanos_opt(), None);
-    ///
-    /// let dt = NaiveDate::from_ymd_opt(2262, 4, 11)
-    ///     .unwrap()
-    ///     .and_hms_nano_opt(23, 47, 16, 854_775_808)
+    /// assert_eq!(dt.timestamp_nanos(), None);
+    ///
+    /// let dt = NaiveDate::from_ymd(2262, 4, 11)
+    ///     .unwrap()
+    ///     .and_hms_nano(23, 47, 16, 854_775_808)
     ///     .unwrap()
     ///     .and_local_timezone(Utc)
     ///     .unwrap();
-    /// assert_eq!(dt.timestamp_nanos_opt(), None);
->>>>>>> 02c68d69
+    /// assert_eq!(dt.timestamp_nanos(), None);
     /// ```
     #[inline]
     #[must_use]
@@ -582,23 +538,9 @@
     ///
     /// ```rust
     /// # use chrono::{FixedOffset, SecondsFormat, TimeZone, Utc, NaiveDate};
-<<<<<<< HEAD
-    /// let dt = NaiveDate::from_ymd(2018, 1, 26).unwrap().and_hms_micro(18, 30, 9, 453_829).unwrap().and_local_timezone(Utc).unwrap();
-    /// assert_eq!(dt.to_rfc3339_opts(SecondsFormat::Millis, false),
-    ///            "2018-01-26T18:30:09.453+00:00");
-    /// assert_eq!(dt.to_rfc3339_opts(SecondsFormat::Millis, true),
-    ///            "2018-01-26T18:30:09.453Z");
-    /// assert_eq!(dt.to_rfc3339_opts(SecondsFormat::Secs, true),
-    ///            "2018-01-26T18:30:09Z");
-    ///
-    /// let pst = FixedOffset::east(8 * 60 * 60).unwrap();
-    /// let dt = pst.from_local_datetime(&NaiveDate::from_ymd(2018, 1, 26).unwrap().and_hms_micro(10, 30, 9, 453_829).unwrap()).unwrap();
-    /// assert_eq!(dt.to_rfc3339_opts(SecondsFormat::Secs, true),
-    ///            "2018-01-26T10:30:09+08:00");
-=======
-    /// let dt = NaiveDate::from_ymd_opt(2018, 1, 26)
-    ///     .unwrap()
-    ///     .and_hms_micro_opt(18, 30, 9, 453_829)
+    /// let dt = NaiveDate::from_ymd(2018, 1, 26)
+    ///     .unwrap()
+    ///     .and_hms_micro(18, 30, 9, 453_829)
     ///     .unwrap()
     ///     .and_local_timezone(Utc)
     ///     .unwrap();
@@ -606,17 +548,13 @@
     /// assert_eq!(dt.to_rfc3339_opts(SecondsFormat::Millis, true), "2018-01-26T18:30:09.453Z");
     /// assert_eq!(dt.to_rfc3339_opts(SecondsFormat::Secs, true), "2018-01-26T18:30:09Z");
     ///
-    /// let pst = FixedOffset::east_opt(8 * 60 * 60).unwrap();
+    /// let pst = FixedOffset::east(8 * 60 * 60).unwrap();
     /// let dt = pst
     ///     .from_local_datetime(
-    ///         &NaiveDate::from_ymd_opt(2018, 1, 26)
-    ///             .unwrap()
-    ///             .and_hms_micro_opt(10, 30, 9, 453_829)
-    ///             .unwrap(),
+    ///         &NaiveDate::from_ymd(2018, 1, 26).unwrap().and_hms_micro(10, 30, 9, 453_829).unwrap(),
     ///     )
     ///     .unwrap();
     /// assert_eq!(dt.to_rfc3339_opts(SecondsFormat::Secs, true), "2018-01-26T10:30:09+08:00");
->>>>>>> 02c68d69
     /// ```
     #[cfg(feature = "alloc")]
     #[must_use]
@@ -875,25 +813,16 @@
     /// ```rust
     /// use chrono::{DateTime, FixedOffset, NaiveDate, TimeZone};
     ///
-<<<<<<< HEAD
-    /// let dt = DateTime::parse_from_str(
-    ///     "1983 Apr 13 12:09:14.274 +0000", "%Y %b %d %H:%M:%S%.3f %z");
-    /// assert_eq!(dt, Ok(FixedOffset::east(0).unwrap().from_local_datetime(&NaiveDate::from_ymd(1983, 4, 13).unwrap().and_hms_milli(12, 9, 14, 274).unwrap()).unwrap()));
-=======
     /// let dt = DateTime::parse_from_str("1983 Apr 13 12:09:14.274 +0000", "%Y %b %d %H:%M:%S%.3f %z");
     /// assert_eq!(
     ///     dt,
-    ///     Ok(FixedOffset::east_opt(0)
+    ///     Ok(FixedOffset::east(0)
     ///         .unwrap()
     ///         .from_local_datetime(
-    ///             &NaiveDate::from_ymd_opt(1983, 4, 13)
-    ///                 .unwrap()
-    ///                 .and_hms_milli_opt(12, 9, 14, 274)
-    ///                 .unwrap()
+    ///             &NaiveDate::from_ymd(1983, 4, 13).unwrap().and_hms_milli(12, 9, 14, 274).unwrap()
     ///         )
     ///         .unwrap())
     /// );
->>>>>>> 02c68d69
     /// ```
     pub fn parse_from_str(s: &str, fmt: &str) -> ParseResult<DateTime<FixedOffset>> {
         let mut parsed = Parsed::new();
@@ -925,11 +854,7 @@
     /// .unwrap();
     /// assert_eq!(
     ///     datetime,
-<<<<<<< HEAD
-    ///     FixedOffset::east(2*3600).unwrap().with_ymd_and_hms(2015, 2, 18, 23, 16, 9).unwrap()
-=======
-    ///     FixedOffset::east_opt(2 * 3600).unwrap().with_ymd_and_hms(2015, 2, 18, 23, 16, 9).unwrap()
->>>>>>> 02c68d69
+    ///     FixedOffset::east(2 * 3600).unwrap().with_ymd_and_hms(2015, 2, 18, 23, 16, 9).unwrap()
     /// );
     /// assert_eq!(remainder, " trailing text");
     /// ```
@@ -1279,19 +1204,14 @@
     /// ```
     /// use chrono::prelude::*;
     ///
-<<<<<<< HEAD
-    /// let earlier = Utc.with_ymd_and_hms(2015, 5, 15, 2, 0, 0).unwrap().with_timezone(&FixedOffset::west(1 * 3600).unwrap());
-    /// let later   = Utc.with_ymd_and_hms(2015, 5, 15, 3, 0, 0).unwrap().with_timezone(&FixedOffset::west(5 * 3600).unwrap());
-=======
     /// let earlier = Utc
     ///     .with_ymd_and_hms(2015, 5, 15, 2, 0, 0)
     ///     .unwrap()
-    ///     .with_timezone(&FixedOffset::west_opt(1 * 3600).unwrap());
+    ///     .with_timezone(&FixedOffset::west(1 * 3600).unwrap());
     /// let later = Utc
     ///     .with_ymd_and_hms(2015, 5, 15, 3, 0, 0)
     ///     .unwrap()
-    ///     .with_timezone(&FixedOffset::west_opt(5 * 3600).unwrap());
->>>>>>> 02c68d69
+    ///     .with_timezone(&FixedOffset::west(5 * 3600).unwrap());
     ///
     /// assert_eq!(earlier.to_string(), "2015-05-15 01:00:00 -01:00");
     /// assert_eq!(later.to_string(), "2015-05-14 22:00:00 -05:00");
