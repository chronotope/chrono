// This is a part of Chrono.
// See README.md and LICENSE.txt for details.

//! ISO 8601 date and time with time zone.

#[cfg(all(not(feature = "std"), feature = "alloc"))]
use alloc::string::String;
use core::borrow::Borrow;
use core::cmp::Ordering;
use core::fmt::Write;
use core::ops::{Add, AddAssign, Sub, SubAssign};
use core::time::Duration;
use core::{fmt, hash, str};
#[cfg(feature = "std")]
use std::time::{SystemTime, UNIX_EPOCH};

#[cfg(all(feature = "unstable-locales", feature = "alloc"))]
use crate::format::Locale;
use crate::format::{
    parse, parse_and_remainder, parse_rfc3339, Fixed, Item, ParseError, ParseResult, Parsed,
    StrftimeItems, TOO_LONG,
};
#[cfg(feature = "alloc")]
use crate::format::{write_rfc2822, write_rfc3339, DelayedFormat, SecondsFormat};
use crate::naive::{Days, IsoWeek, NaiveDate, NaiveDateTime, NaiveTime};
#[cfg(feature = "clock")]
use crate::offset::Local;
use crate::offset::{FixedOffset, Offset, TimeZone, Utc};
use crate::try_opt;
<<<<<<< HEAD
=======
#[allow(deprecated)]
use crate::Date;
>>>>>>> ce97c2ef
use crate::{Datelike, Months, TimeDelta, Timelike, Weekday};

#[cfg(any(feature = "rkyv", feature = "rkyv-16", feature = "rkyv-32", feature = "rkyv-64"))]
use rkyv::{Archive, Deserialize, Serialize};

/// documented at re-export site
#[cfg(feature = "serde")]
pub(super) mod serde;

#[cfg(test)]
mod tests;

/// ISO 8601 combined date and time with time zone.
///
/// There are some constructors implemented here (the `from_*` methods), but
/// the general-purpose constructors are all via the methods on the
/// [`TimeZone`](./offset/trait.TimeZone.html) implementations.
#[derive(Clone)]
#[cfg_attr(
    any(feature = "rkyv", feature = "rkyv-16", feature = "rkyv-32", feature = "rkyv-64"),
    derive(Archive, Deserialize, Serialize),
    archive(compare(PartialEq, PartialOrd))
)]
#[cfg_attr(feature = "rkyv-validation", archive(check_bytes))]
pub struct DateTime<Tz: TimeZone> {
    datetime: NaiveDateTime,
    offset: Tz::Offset,
}

impl<Tz: TimeZone> DateTime<Tz> {
    /// Makes a new `DateTime` from its components: a `NaiveDateTime` in UTC and an `Offset`.
    ///
    /// This is a low-level method, intended for use cases such as deserializing a `DateTime` or
    /// passing it through FFI.
    ///
    /// For regular use you will probably want to use a method such as
    /// [`TimeZone::from_local_datetime`] or [`NaiveDateTime::and_local_timezone`] instead.
    ///
    /// # Example
    ///
    #[cfg_attr(not(feature = "clock"), doc = "```ignore")]
    #[cfg_attr(feature = "clock", doc = "```rust")]
    /// use chrono::{Local, DateTime};
    ///
    /// let dt = Local::now();
    /// // Get components
    /// let naive_utc = dt.naive_utc();
    /// let offset = dt.offset().clone();
    /// // Serialize, pass through FFI... and recreate the `DateTime`:
    /// let dt_new = DateTime::<Local>::from_naive_utc_and_offset(naive_utc, offset);
    /// assert_eq!(dt, dt_new);
    /// ```
    #[inline]
    #[must_use]
    pub const fn from_naive_utc_and_offset(
        datetime: NaiveDateTime,
        offset: Tz::Offset,
    ) -> DateTime<Tz> {
        DateTime { datetime, offset }
    }

    /// Retrieves the date without an associated timezone.
    ///
    /// # Panics
    ///
    /// [`DateTime`] internally stores the date and time in UTC with a [`NaiveDateTime`]. This
    /// method will panic if the offset from UTC would push the local date outside of the
    /// representable range of a [`NaiveDate`].
    ///
    /// # Example
    ///
    /// ```
    /// use chrono::prelude::*;
    ///
    /// let date: DateTime<Utc> = Utc.with_ymd_and_hms(2020, 1, 1, 0, 0, 0).unwrap();
    /// let other: DateTime<FixedOffset> = FixedOffset::east(23).unwrap().with_ymd_and_hms(2020, 1, 1, 0, 0, 0).unwrap();
    /// assert_eq!(date.date_naive(), other.date_naive());
    /// ```
    #[inline]
    #[must_use]
    pub fn date_naive(&self) -> NaiveDate {
        let local = self.naive_local();
        NaiveDate::from_ymd_opt(local.year(), local.month(), local.day()).unwrap()
    }

    /// Retrieves the time component.
    #[inline]
    #[must_use]
    pub fn time(&self) -> NaiveTime {
        self.datetime.time() + self.offset.fix()
    }

    /// Returns the number of non-leap seconds since January 1, 1970 0:00:00 UTC
    /// (aka "UNIX timestamp").
    ///
    /// The reverse operation of creating a [`DateTime`] from a timestamp can be performed
    /// using [`from_timestamp`](DateTime::from_timestamp) or [`TimeZone::timestamp`].
    ///
    /// ```
    /// use chrono::{DateTime, TimeZone, Utc};
    ///
    /// let dt: DateTime<Utc> = Utc.with_ymd_and_hms(2015, 5, 15, 0, 0, 0).unwrap();
    /// assert_eq!(dt.timestamp(), 1431648000);
    ///
    /// assert_eq!(DateTime::from_timestamp(dt.timestamp(), dt.timestamp_subsec_nanos()).unwrap(), dt);
    /// ```
    #[inline]
    #[must_use]
    pub const fn timestamp(&self) -> i64 {
        self.datetime.timestamp()
    }

    /// Returns the number of non-leap-milliseconds since January 1, 1970 UTC.
    ///
    /// # Example
    ///
    /// ```
    /// use chrono::{Utc, NaiveDate};
    ///
    /// let dt = NaiveDate::from_ymd_opt(1970, 1, 1).unwrap().and_hms_milli_opt(0, 0, 1, 444).unwrap().and_local_timezone(Utc).unwrap();
    /// assert_eq!(dt.timestamp_millis(), 1_444);
    ///
    /// let dt = NaiveDate::from_ymd_opt(2001, 9, 9).unwrap().and_hms_milli_opt(1, 46, 40, 555).unwrap().and_local_timezone(Utc).unwrap();
    /// assert_eq!(dt.timestamp_millis(), 1_000_000_000_555);
    /// ```
    #[inline]
    #[must_use]
    pub const fn timestamp_millis(&self) -> i64 {
        self.datetime.timestamp_millis()
    }

    /// Returns the number of non-leap-microseconds since January 1, 1970 UTC.
    ///
    /// # Example
    ///
    /// ```
    /// use chrono::{Utc, NaiveDate};
    ///
    /// let dt = NaiveDate::from_ymd_opt(1970, 1, 1).unwrap().and_hms_micro_opt(0, 0, 1, 444).unwrap().and_local_timezone(Utc).unwrap();
    /// assert_eq!(dt.timestamp_micros(), 1_000_444);
    ///
    /// let dt = NaiveDate::from_ymd_opt(2001, 9, 9).unwrap().and_hms_micro_opt(1, 46, 40, 555).unwrap().and_local_timezone(Utc).unwrap();
    /// assert_eq!(dt.timestamp_micros(), 1_000_000_000_000_555);
    /// ```
    #[inline]
    #[must_use]
    pub const fn timestamp_micros(&self) -> i64 {
        self.datetime.timestamp_micros()
    }

    /// Returns the number of non-leap-nanoseconds since January 1, 1970 UTC.
    ///
<<<<<<< HEAD
=======
    /// # Panics
    ///
    /// An `i64` with nanosecond precision can span a range of ~584 years. This function panics on
    /// an out of range `DateTime`.
    ///
    /// The dates that can be represented as nanoseconds are between 1677-09-21T00:12:43.145224192
    /// and 2262-04-11T23:47:16.854775807.
    #[deprecated(since = "0.4.31", note = "use `timestamp_nanos_opt()` instead")]
    #[inline]
    #[must_use]
    #[allow(deprecated)]
    pub const fn timestamp_nanos(&self) -> i64 {
        self.datetime.timestamp_nanos()
    }

    /// Returns the number of non-leap-nanoseconds since January 1, 1970 UTC.
    ///
>>>>>>> ce97c2ef
    /// # Errors
    ///
    /// An `i64` with nanosecond precision can span a range of ~584 years. This function returns
    /// `None` on an out of range `DateTime`.
    ///
    /// The dates that can be represented as nanoseconds are between 1677-09-21T00:12:43.145224192
    /// and 2262-04-11T23:47:16.854775807.
    ///
    /// # Example
    ///
    /// ```
    /// use chrono::{Utc, NaiveDate};
    ///
    /// let dt = NaiveDate::from_ymd_opt(1970, 1, 1).unwrap().and_hms_nano_opt(0, 0, 1, 444).unwrap().and_local_timezone(Utc).unwrap();
    /// assert_eq!(dt.timestamp_nanos(), Some(1_000_000_444));
    ///
    /// let dt = NaiveDate::from_ymd_opt(2001, 9, 9).unwrap().and_hms_nano_opt(1, 46, 40, 555).unwrap().and_local_timezone(Utc).unwrap();
    /// assert_eq!(dt.timestamp_nanos(), Some(1_000_000_000_000_000_555));
    ///
    /// let dt = NaiveDate::from_ymd_opt(1677, 9, 21).unwrap().and_hms_nano_opt(0, 12, 43, 145_224_192).unwrap().and_local_timezone(Utc).unwrap();
    /// assert_eq!(dt.timestamp_nanos(), Some(-9_223_372_036_854_775_808));
    ///
    /// let dt = NaiveDate::from_ymd_opt(2262, 4, 11).unwrap().and_hms_nano_opt(23, 47, 16, 854_775_807).unwrap().and_local_timezone(Utc).unwrap();
    /// assert_eq!(dt.timestamp_nanos(), Some(9_223_372_036_854_775_807));
    ///
    /// let dt = NaiveDate::from_ymd_opt(1677, 9, 21).unwrap().and_hms_nano_opt(0, 12, 43, 145_224_191).unwrap().and_local_timezone(Utc).unwrap();
    /// assert_eq!(dt.timestamp_nanos(), None);
    ///
    /// let dt = NaiveDate::from_ymd_opt(2262, 4, 11).unwrap().and_hms_nano_opt(23, 47, 16, 854_775_808).unwrap().and_local_timezone(Utc).unwrap();
    /// assert_eq!(dt.timestamp_nanos(), None);
    /// ```
    #[inline]
    #[must_use]
<<<<<<< HEAD
    pub fn timestamp_nanos(&self) -> Option<i64> {
        self.datetime.timestamp_nanos()
=======
    pub const fn timestamp_nanos_opt(&self) -> Option<i64> {
        self.datetime.timestamp_nanos_opt()
>>>>>>> ce97c2ef
    }

    /// Returns the number of milliseconds since the last second boundary.
    ///
    /// In event of a leap second this may exceed 999.
    #[inline]
    #[must_use]
    pub const fn timestamp_subsec_millis(&self) -> u32 {
        self.datetime.timestamp_subsec_millis()
    }

    /// Returns the number of microseconds since the last second boundary.
    ///
    /// In event of a leap second this may exceed 999,999.
    #[inline]
    #[must_use]
    pub const fn timestamp_subsec_micros(&self) -> u32 {
        self.datetime.timestamp_subsec_micros()
    }

    /// Returns the number of nanoseconds since the last second boundary
    ///
    /// In event of a leap second this may exceed 999,999,999.
    #[inline]
    #[must_use]
    pub const fn timestamp_subsec_nanos(&self) -> u32 {
        self.datetime.timestamp_subsec_nanos()
    }

    /// Retrieves an associated offset from UTC.
    #[inline]
    #[must_use]
    pub const fn offset(&self) -> &Tz::Offset {
        &self.offset
    }

    /// Retrieves an associated time zone.
    #[inline]
    #[must_use]
    pub fn timezone(&self) -> Tz {
        TimeZone::from_offset(&self.offset)
    }

    /// Changes the associated time zone.
    /// The returned `DateTime` references the same instant of time from the perspective of the
    /// provided time zone.
    #[inline]
    #[must_use]
    pub fn with_timezone<Tz2: TimeZone>(&self, tz: &Tz2) -> DateTime<Tz2> {
        tz.from_utc_datetime(&self.datetime)
    }

    /// Fix the offset from UTC to its current value, dropping the associated timezone information.
    /// This it useful for converting a generic `DateTime<Tz: Timezone>` to `DateTime<FixedOffset>`.
    #[inline]
    #[must_use]
    pub fn fixed_offset(&self) -> DateTime<FixedOffset> {
        self.with_timezone(&self.offset().fix())
    }

    /// Turn this `DateTime` into a `DateTime<Utc>`, dropping the offset and associated timezone
    /// information.
    #[inline]
    #[must_use]
    pub const fn to_utc(&self) -> DateTime<Utc> {
        DateTime { datetime: self.datetime, offset: Utc }
    }

    /// Adds given `TimeDelta` to the current date and time.
    ///
    /// # Errors
    ///
    /// Returns `None` if the resulting date would be out of range.
    #[inline]
    #[must_use]
    pub fn checked_add_signed(self, rhs: TimeDelta) -> Option<DateTime<Tz>> {
        let datetime = self.datetime.checked_add_signed(rhs)?;
        let tz = self.timezone();
        Some(tz.from_utc_datetime(&datetime))
    }

    /// Adds given `Months` to the current date and time.
    ///
    /// Uses the last day of the month if the day does not exist in the resulting month.
    ///
    /// See [`NaiveDate::checked_add_months`] for more details on behavior.
    ///
    /// # Errors
    ///
    /// Returns `None` if:
    /// - The resulting date would be out of range.
    /// - The local time at the resulting date does not exist or is ambiguous, for example during a
    ///   daylight saving time transition.
    #[must_use]
    pub fn checked_add_months(self, rhs: Months) -> Option<DateTime<Tz>> {
        self.naive_local()
            .checked_add_months(rhs)?
            .and_local_timezone(Tz::from_offset(&self.offset))
            .single()
    }

    /// Subtracts given `TimeDelta` from the current date and time.
    ///
    /// # Errors
    ///
    /// Returns `None` if the resulting date would be out of range.
    #[inline]
    #[must_use]
    pub fn checked_sub_signed(self, rhs: TimeDelta) -> Option<DateTime<Tz>> {
        let datetime = self.datetime.checked_sub_signed(rhs)?;
        let tz = self.timezone();
        Some(tz.from_utc_datetime(&datetime))
    }

    /// Subtracts given `Months` from the current date and time.
    ///
    /// Uses the last day of the month if the day does not exist in the resulting month.
    ///
    /// See [`NaiveDate::checked_sub_months`] for more details on behavior.
    ///
    /// # Errors
    ///
    /// Returns `None` if:
    /// - The resulting date would be out of range.
    /// - The local time at the resulting date does not exist or is ambiguous, for example during a
    ///   daylight saving time transition.
    #[must_use]
    pub fn checked_sub_months(self, rhs: Months) -> Option<DateTime<Tz>> {
        self.naive_local()
            .checked_sub_months(rhs)?
            .and_local_timezone(Tz::from_offset(&self.offset))
            .single()
    }

    /// Add a duration in [`Days`] to the date part of the `DateTime`.
    ///
    /// # Errors
    ///
    /// Returns `None` if:
    /// - The resulting date would be out of range.
    /// - The local time at the resulting date does not exist or is ambiguous, for example during a
    ///   daylight saving time transition.
    #[must_use]
    pub fn checked_add_days(self, days: Days) -> Option<Self> {
        self.naive_local()
            .checked_add_days(days)?
            .and_local_timezone(TimeZone::from_offset(&self.offset))
            .single()
    }

    /// Subtract a duration in [`Days`] from the date part of the `DateTime`.
    ///
    /// # Errors
    ///
    /// Returns `None` if:
    /// - The resulting date would be out of range.
    /// - The local time at the resulting date does not exist or is ambiguous, for example during a
    ///   daylight saving time transition.
    #[must_use]
    pub fn checked_sub_days(self, days: Days) -> Option<Self> {
        self.naive_local()
            .checked_sub_days(days)?
            .and_local_timezone(TimeZone::from_offset(&self.offset))
            .single()
    }

    /// Subtracts another `DateTime` from the current date and time.
    /// This does not overflow or underflow at all.
    #[inline]
    #[must_use]
    pub fn signed_duration_since<Tz2: TimeZone>(
        self,
        rhs: impl Borrow<DateTime<Tz2>>,
    ) -> TimeDelta {
        self.datetime.signed_duration_since(rhs.borrow().datetime)
    }

    /// Returns a view to the naive UTC datetime.
    #[inline]
    #[must_use]
    pub const fn naive_utc(&self) -> NaiveDateTime {
        self.datetime
    }

    /// Returns a view to the naive local datetime.
    ///
    /// # Panics
    ///
    /// [`DateTime`] internally stores the date and time in UTC with a [`NaiveDateTime`]. This
    /// method will panic if the offset from UTC would push the local datetime outside of the
    /// representable range of a [`NaiveDateTime`].
    #[inline]
    #[must_use]
    pub fn naive_local(&self) -> NaiveDateTime {
        self.datetime
            .checked_add_offset(self.offset.fix())
            .expect("Local time out of range for `NaiveDateTime`")
    }

    /// Returns the naive local datetime.
    ///
    /// This makes use of the buffer space outside of the representable range of values of
    /// `NaiveDateTime`. The result can be used as intermediate value, but should never be exposed
    /// outside chrono.
    #[inline]
    #[must_use]
    pub(crate) fn overflowing_naive_local(&self) -> NaiveDateTime {
        self.datetime.overflowing_add_offset(self.offset.fix())
    }

    /// Retrieve the elapsed years from now to the given [`DateTime`].
    ///
    /// # Errors
    ///
    /// Returns `None` if `base < self`.
    #[must_use]
    pub fn years_since(&self, base: Self) -> Option<u32> {
        let mut years = self.year() - base.year();
        let earlier_time =
            (self.month(), self.day(), self.time()) < (base.month(), base.day(), base.time());

        years -= match earlier_time {
            true => 1,
            false => 0,
        };

        match years >= 0 {
            true => Some(years as u32),
            false => None,
        }
    }

    /// Returns an RFC 2822 date and time string such as `Tue, 1 Jul 2003 10:52:37 +0200`.
    ///
    /// # Panics
    ///
    /// Panics if the date can not be represented in this format: the year may not be negative and
    /// can not have more than 4 digits.
    #[cfg(feature = "alloc")]
    #[must_use]
    pub fn to_rfc2822(&self) -> String {
        let mut result = String::with_capacity(32);
        write_rfc2822(&mut result, self.overflowing_naive_local(), self.offset.fix())
            .expect("writing rfc2822 datetime to string should never fail");
        result
    }

    /// Returns an RFC 3339 and ISO 8601 date and time string such as `1996-12-19T16:39:57-08:00`.
    #[cfg(feature = "alloc")]
    #[must_use]
    pub fn to_rfc3339(&self) -> String {
        // For some reason a string with a capacity less than 32 is ca 20% slower when benchmarking.
        let mut result = String::with_capacity(32);
        let naive = self.overflowing_naive_local();
        let offset = self.offset.fix();
        write_rfc3339(&mut result, naive, offset, SecondsFormat::AutoSi, false)
            .expect("writing rfc3339 datetime to string should never fail");
        result
    }

    /// Return an RFC 3339 and ISO 8601 date and time string with subseconds
    /// formatted as per `SecondsFormat`.
    ///
    /// If `use_z` is true and the timezone is UTC (offset 0), uses `Z` as
    /// per [`Fixed::TimezoneOffsetColonZ`]. If `use_z` is false, uses
    /// [`Fixed::TimezoneOffsetColon`]
    ///
    /// # Examples
    ///
    /// ```rust
    /// # use chrono::{FixedOffset, SecondsFormat, TimeZone, Utc, NaiveDate};
    /// let dt = NaiveDate::from_ymd_opt(2018, 1, 26).unwrap().and_hms_micro_opt(18, 30, 9, 453_829).unwrap().and_local_timezone(Utc).unwrap();
    /// assert_eq!(dt.to_rfc3339_opts(SecondsFormat::Millis, false),
    ///            "2018-01-26T18:30:09.453+00:00");
    /// assert_eq!(dt.to_rfc3339_opts(SecondsFormat::Millis, true),
    ///            "2018-01-26T18:30:09.453Z");
    /// assert_eq!(dt.to_rfc3339_opts(SecondsFormat::Secs, true),
    ///            "2018-01-26T18:30:09Z");
    ///
    /// let pst = FixedOffset::east(8 * 60 * 60).unwrap();
    /// let dt = pst.from_local_datetime(&NaiveDate::from_ymd_opt(2018, 1, 26).unwrap().and_hms_micro_opt(10, 30, 9, 453_829).unwrap()).unwrap();
    /// assert_eq!(dt.to_rfc3339_opts(SecondsFormat::Secs, true),
    ///            "2018-01-26T10:30:09+08:00");
    /// ```
    #[cfg(feature = "alloc")]
    #[must_use]
    pub fn to_rfc3339_opts(&self, secform: SecondsFormat, use_z: bool) -> String {
        let mut result = String::with_capacity(38);
        write_rfc3339(&mut result, self.naive_local(), self.offset.fix(), secform, use_z)
            .expect("writing rfc3339 datetime to string should never fail");
        result
    }
}

impl DateTime<Utc> {
    /// Makes a new [`DateTime<Utc>`] from the number of non-leap seconds
    /// since January 1, 1970 0:00:00 UTC (aka "UNIX timestamp")
    /// and the number of nanoseconds since the last whole non-leap second.
    ///
    /// This is guaranteed to round-trip with regard to [`timestamp`](DateTime::timestamp) and
    /// [`timestamp_subsec_nanos`](DateTime::timestamp_subsec_nanos).
    ///
    /// If you need to create a `DateTime` with a [`TimeZone`] different from [`Utc`], use
    /// [`TimeZone::timestamp`] or [`DateTime::with_timezone`].
    ///
    /// The nanosecond part can exceed 1,000,000,000 in order to represent a
    /// [leap second](NaiveTime#leap-second-handling), but only when `secs % 60 == 59`.
    /// (The true "UNIX timestamp" cannot represent a leap second unambiguously.)
    ///
    /// # Errors
    ///
    /// Returns `None` on out-of-range number of seconds and/or
    /// invalid nanosecond, otherwise returns `Some(DateTime {...})`.
    ///
    /// # Example
    ///
    /// ```
    /// use chrono::{DateTime, Utc};
    ///
    /// let dt: DateTime<Utc> = DateTime::<Utc>::from_timestamp(1431648000, 0).expect("invalid timestamp");
    ///
    /// assert_eq!(dt.to_string(), "2015-05-15 00:00:00 UTC");
    /// assert_eq!(DateTime::from_timestamp(dt.timestamp(), dt.timestamp_subsec_nanos()).unwrap(), dt);
    /// ```
    #[inline]
    #[must_use]
    pub const fn from_timestamp(secs: i64, nsecs: u32) -> Option<Self> {
        Some(DateTime {
            datetime: try_opt!(NaiveDateTime::from_timestamp(secs, nsecs)),
            offset: Utc,
        })
    }

    /// Makes a new [`DateTime<Utc>`] from the number of non-leap milliseconds
    /// since January 1, 1970 0:00:00.000 UTC (aka "UNIX timestamp").
    ///
    /// This is guaranteed to round-trip with regard to [`timestamp_millis`](DateTime::timestamp_millis).
    ///
    /// If you need to create a `DateTime` with a [`TimeZone`] different from [`Utc`], use
    /// [`TimeZone::timestamp_millis`] or [`DateTime::with_timezone`].
    ///
    /// # Errors
    ///
    /// Returns `None` on out-of-range number of milliseconds, otherwise returns `Some(DateTime {...})`.
    ///
    /// # Example
    ///
    /// ```
    /// use chrono::{DateTime, Utc};
    ///
    /// let dt: DateTime<Utc> = DateTime::<Utc>::from_timestamp_millis(947638923004).expect("invalid timestamp");
    ///
    /// assert_eq!(dt.to_string(), "2000-01-12 01:02:03.004 UTC");
    /// assert_eq!(DateTime::from_timestamp_millis(dt.timestamp_millis()).unwrap(), dt);
    /// ```
    #[inline]
    #[must_use]
    pub const fn from_timestamp_millis(millis: i64) -> Option<Self> {
        Some(try_opt!(NaiveDateTime::from_timestamp_millis(millis)).and_utc())
    }

    /// The Unix Epoch, 1970-01-01 00:00:00 UTC.
    pub const UNIX_EPOCH: Self = Self { datetime: NaiveDateTime::UNIX_EPOCH, offset: Utc };
}

impl Default for DateTime<Utc> {
    fn default() -> Self {
        Utc.from_utc_datetime(&NaiveDateTime::default())
    }
}

#[cfg(feature = "clock")]
impl Default for DateTime<Local> {
    fn default() -> Self {
        Local.from_utc_datetime(&NaiveDateTime::default())
    }
}

impl Default for DateTime<FixedOffset> {
    fn default() -> Self {
        FixedOffset::west(0).unwrap().from_utc_datetime(&NaiveDateTime::default())
    }
}

/// Convert a `DateTime<Utc>` instance into a `DateTime<FixedOffset>` instance.
impl From<DateTime<Utc>> for DateTime<FixedOffset> {
    /// Convert this `DateTime<Utc>` instance into a `DateTime<FixedOffset>` instance.
    ///
    /// Conversion is done via [`DateTime::with_timezone`]. Note that the converted value returned by
    /// this will be created with a fixed timezone offset of 0.
    fn from(src: DateTime<Utc>) -> Self {
        src.with_timezone(&FixedOffset::east(0).unwrap())
    }
}

/// Convert a `DateTime<Utc>` instance into a `DateTime<Local>` instance.
#[cfg(feature = "clock")]
impl From<DateTime<Utc>> for DateTime<Local> {
    /// Convert this `DateTime<Utc>` instance into a `DateTime<Local>` instance.
    ///
    /// Conversion is performed via [`DateTime::with_timezone`], accounting for the difference in timezones.
    fn from(src: DateTime<Utc>) -> Self {
        src.with_timezone(&Local)
    }
}

/// Convert a `DateTime<FixedOffset>` instance into a `DateTime<Utc>` instance.
impl From<DateTime<FixedOffset>> for DateTime<Utc> {
    /// Convert this `DateTime<FixedOffset>` instance into a `DateTime<Utc>` instance.
    ///
    /// Conversion is performed via [`DateTime::with_timezone`], accounting for the timezone
    /// difference.
    fn from(src: DateTime<FixedOffset>) -> Self {
        src.with_timezone(&Utc)
    }
}

/// Convert a `DateTime<FixedOffset>` instance into a `DateTime<Local>` instance.
#[cfg(feature = "clock")]
impl From<DateTime<FixedOffset>> for DateTime<Local> {
    /// Convert this `DateTime<FixedOffset>` instance into a `DateTime<Local>` instance.
    ///
    /// Conversion is performed via [`DateTime::with_timezone`]. Returns the equivalent value in local
    /// time.
    fn from(src: DateTime<FixedOffset>) -> Self {
        src.with_timezone(&Local)
    }
}

/// Convert a `DateTime<Local>` instance into a `DateTime<Utc>` instance.
#[cfg(feature = "clock")]
impl From<DateTime<Local>> for DateTime<Utc> {
    /// Convert this `DateTime<Local>` instance into a `DateTime<Utc>` instance.
    ///
    /// Conversion is performed via [`DateTime::with_timezone`], accounting for the difference in
    /// timezones.
    fn from(src: DateTime<Local>) -> Self {
        src.with_timezone(&Utc)
    }
}

/// Convert a `DateTime<Local>` instance into a `DateTime<FixedOffset>` instance.
#[cfg(feature = "clock")]
impl From<DateTime<Local>> for DateTime<FixedOffset> {
    /// Convert this `DateTime<Local>` instance into a `DateTime<FixedOffset>` instance.
    ///
    /// Conversion is performed via [`DateTime::with_timezone`].
    fn from(src: DateTime<Local>) -> Self {
        src.with_timezone(&src.offset().fix())
    }
}

/// Maps the local datetime to other datetime with given conversion function.
fn map_local<Tz: TimeZone, F>(dt: &DateTime<Tz>, mut f: F) -> Option<DateTime<Tz>>
where
    F: FnMut(NaiveDateTime) -> Option<NaiveDateTime>,
{
    f(dt.overflowing_naive_local())
        .and_then(|datetime| dt.timezone().from_local_datetime(&datetime).single())
        .filter(|dt| dt >= &DateTime::<Utc>::MIN_UTC && dt <= &DateTime::<Utc>::MAX_UTC)
}

impl DateTime<FixedOffset> {
    /// Parses an RFC 2822 date and time string such as `Tue, 1 Jul 2003 10:52:37 +0200`,
    /// then returns a new [`DateTime`] with a parsed [`FixedOffset`].
    ///
    /// This parses valid RFC 2822 datetime strings (such as `Tue, 1 Jul 2003 10:52:37 +0200`)
    /// and returns a new [`DateTime`] instance with the parsed timezone as the [`FixedOffset`].
    ///
    /// RFC 2822 is the internet message standard that specifies the representation of times in HTTP
    /// and email headers. It is the 2001 revision of RFC 822, and is itself revised as RFC 5322 in
    /// 2008.
    ///
    /// # Support for the obsolete date format
    ///
    /// - A 2-digit year is interpreted to be a year in 1950-2049.
    /// - The standard allows comments and whitespace between many of the tokens. See [4.3] and
    ///   [Appendix A.5]
    /// - Single letter 'military' time zone names are parsed as a `-0000` offset.
    ///   They were defined with the wrong sign in RFC 822 and corrected in RFC 2822. But because
    ///   the meaning is now ambiguous, the standard says they should be be considered as `-0000`
    ///   unless there is out-of-band information confirming their meaning.
    ///   The exception is `Z`, which remains identical to `+0000`.
    ///
    /// [4.3]: https://www.rfc-editor.org/rfc/rfc2822#section-4.3
    /// [Appendix A.5]: https://www.rfc-editor.org/rfc/rfc2822#appendix-A.5
    ///
    /// # Example
    ///
    /// ```
    /// # use chrono::{DateTime, FixedOffset, TimeZone};
    /// assert_eq!(
    ///     DateTime::parse_from_rfc2822("Wed, 18 Feb 2015 23:16:09 GMT").unwrap(),
    ///     FixedOffset::east(0).unwrap().with_ymd_and_hms(2015, 2, 18, 23, 16, 9).unwrap()
    /// );
    /// ```
    pub fn parse_from_rfc2822(s: &str) -> ParseResult<DateTime<FixedOffset>> {
        const ITEMS: &[Item<'static>] = &[Item::Fixed(Fixed::RFC2822)];
        let mut parsed = Parsed::new();
        parse(&mut parsed, s, ITEMS.iter())?;
        parsed.to_datetime()
    }

    /// Parses an RFC 3339 and ISO 8601 date and time string such as `1996-12-19T16:39:57-08:00`,
    /// then returns a new [`DateTime`] with a parsed [`FixedOffset`].
    ///
    /// Parses all valid RFC 3339 values (as well as the subset of valid ISO 8601 values that are
    /// also valid RFC 3339 date-and-time values) and returns a new [`DateTime`] with a
    /// [`FixedOffset`] corresponding to the parsed timezone. While RFC 3339 values come in a wide
    /// variety of shapes and sizes, `1996-12-19T16:39:57-08:00` is an example of the most commonly
    /// encountered variety of RFC 3339 formats.
    ///
    /// Why isn't this named `parse_from_iso8601`? That's because ISO 8601 allows representing
    /// values in a wide range of formats, only some of which represent actual date-and-time
    /// instances (rather than periods, ranges, dates, or times). Some valid ISO 8601 values are
    /// also simultaneously valid RFC 3339 values, but not all RFC 3339 values are valid ISO 8601
    /// values (or the other way around).
    pub fn parse_from_rfc3339(s: &str) -> ParseResult<DateTime<FixedOffset>> {
        let mut parsed = Parsed::new();
        let (s, _) = parse_rfc3339(&mut parsed, s)?;
        if !s.is_empty() {
            return Err(TOO_LONG);
        }
        parsed.to_datetime()
    }

    /// Parses a string with the specified format string and returns a new
    /// [`DateTime`] with a parsed [`FixedOffset`].
    ///
    /// Note that this method *requires a timezone* in the input string. See
    /// [`NaiveDateTime::parse_from_str`](./naive/struct.NaiveDateTime.html#method.parse_from_str)
    /// for a version that does not require a timezone in the to-be-parsed str. The returned
    /// [`DateTime`] value will have a [`FixedOffset`] reflecting the parsed timezone.
    ///
    /// See the [`format::strftime` module](./format/strftime/index.html) for supported format
    /// sequences.
    ///
    /// # Example
    ///
    /// ```rust
    /// use chrono::{DateTime, FixedOffset, TimeZone, NaiveDate};
    ///
    /// let dt = DateTime::parse_from_str(
    ///     "1983 Apr 13 12:09:14.274 +0000", "%Y %b %d %H:%M:%S%.3f %z");
    /// assert_eq!(dt, Ok(FixedOffset::east(0).unwrap().from_local_datetime(&NaiveDate::from_ymd_opt(1983, 4, 13).unwrap().and_hms_milli_opt(12, 9, 14, 274).unwrap()).unwrap()));
    /// ```
    pub fn parse_from_str(s: &str, fmt: &str) -> ParseResult<DateTime<FixedOffset>> {
        let mut parsed = Parsed::new();
        parse(&mut parsed, s, StrftimeItems::new(fmt))?;
        parsed.to_datetime()
    }

    /// Parses a string from a user-specified format into a `DateTime<FixedOffset>` value, and a
    /// slice with the remaining portion of the string.
    ///
    /// Note that this method *requires a timezone* in the input string. See
    /// [`NaiveDateTime::parse_and_remainder`] for a version that does not
    /// require a timezone in `s`. The returned [`DateTime`] value will have a [`FixedOffset`]
    /// reflecting the parsed timezone.
    ///
    /// See the [`format::strftime` module](./format/strftime/index.html) for supported format
    /// sequences.
    ///
    /// Similar to [`parse_from_str`](#method.parse_from_str).
    ///
    /// # Example
    ///
    /// ```rust
    /// # use chrono::{DateTime, FixedOffset, TimeZone};
    /// let (datetime, remainder) = DateTime::parse_and_remainder(
    ///     "2015-02-18 23:16:09 +0200 trailing text", "%Y-%m-%d %H:%M:%S %z").unwrap();
    /// assert_eq!(
    ///     datetime,
    ///     FixedOffset::east(2*3600).unwrap().with_ymd_and_hms(2015, 2, 18, 23, 16, 9).unwrap()
    /// );
    /// assert_eq!(remainder, " trailing text");
    /// ```
    pub fn parse_and_remainder<'a>(
        s: &'a str,
        fmt: &str,
    ) -> ParseResult<(DateTime<FixedOffset>, &'a str)> {
        let mut parsed = Parsed::new();
        let remainder = parse_and_remainder(&mut parsed, s, StrftimeItems::new(fmt))?;
        parsed.to_datetime().map(|d| (d, remainder))
    }
}

impl DateTime<Utc> {
    /// The minimum possible `DateTime<Utc>`.
    pub const MIN_UTC: Self = DateTime { datetime: NaiveDateTime::MIN, offset: Utc };
    /// The maximum possible `DateTime<Utc>`.
    pub const MAX_UTC: Self = DateTime { datetime: NaiveDateTime::MAX, offset: Utc };
}

impl<Tz: TimeZone> DateTime<Tz>
where
    Tz::Offset: fmt::Display,
{
    /// Formats the combined date and time with the specified formatting items.
    #[cfg(feature = "alloc")]
    #[inline]
    #[must_use]
    pub fn format_with_items<'a, I, B>(&self, items: I) -> DelayedFormat<I>
    where
        I: Iterator<Item = B> + Clone,
        B: Borrow<Item<'a>>,
    {
        let local = self.overflowing_naive_local();
        DelayedFormat::new_with_offset(Some(local.date()), Some(local.time()), &self.offset, items)
    }

    /// Formats the combined date and time per the specified format string.
    ///
    /// See the [`crate::format::strftime`] module for the supported escape sequences.
    ///
    /// # Example
    /// ```rust
    /// use chrono::prelude::*;
    ///
    /// let date_time: DateTime<Utc> = Utc.with_ymd_and_hms(2017, 04, 02, 12, 50, 32).unwrap();
    /// let formatted = format!("{}", date_time.format("%d/%m/%Y %H:%M"));
    /// assert_eq!(formatted, "02/04/2017 12:50");
    /// ```
    #[cfg(feature = "alloc")]
    #[inline]
    #[must_use]
    pub fn format<'a>(&self, fmt: &'a str) -> DelayedFormat<StrftimeItems<'a>> {
        self.format_with_items(StrftimeItems::new(fmt))
    }

    /// Formats the combined date and time with the specified formatting items and locale.
    #[cfg(all(feature = "unstable-locales", feature = "alloc"))]
    #[inline]
    #[must_use]
    pub fn format_localized_with_items<'a, I, B>(
        &self,
        items: I,
        locale: Locale,
    ) -> DelayedFormat<I>
    where
        I: Iterator<Item = B> + Clone,
        B: Borrow<Item<'a>>,
    {
        let local = self.overflowing_naive_local();
        DelayedFormat::new_with_offset_and_locale(
            Some(local.date()),
            Some(local.time()),
            &self.offset,
            items,
            locale,
        )
    }

    /// Formats the combined date and time per the specified format string and
    /// locale.
    ///
    /// See the [`crate::format::strftime`] module on the supported escape
    /// sequences.
    #[cfg(all(feature = "unstable-locales", feature = "alloc"))]
    #[inline]
    #[must_use]
    pub fn format_localized<'a>(
        &self,
        fmt: &'a str,
        locale: Locale,
    ) -> DelayedFormat<StrftimeItems<'a>> {
        self.format_localized_with_items(StrftimeItems::new_with_locale(fmt, locale), locale)
    }
}

impl<Tz: TimeZone> Datelike for DateTime<Tz> {
    #[inline]
    fn year(&self) -> i32 {
        self.overflowing_naive_local().year()
    }
    #[inline]
    fn month(&self) -> u32 {
        self.overflowing_naive_local().month()
    }
    #[inline]
    fn month0(&self) -> u32 {
        self.overflowing_naive_local().month0()
    }
    #[inline]
    fn day(&self) -> u32 {
        self.overflowing_naive_local().day()
    }
    #[inline]
    fn day0(&self) -> u32 {
        self.overflowing_naive_local().day0()
    }
    #[inline]
    fn ordinal(&self) -> u32 {
        self.overflowing_naive_local().ordinal()
    }
    #[inline]
    fn ordinal0(&self) -> u32 {
        self.overflowing_naive_local().ordinal0()
    }
    #[inline]
    fn weekday(&self) -> Weekday {
        self.overflowing_naive_local().weekday()
    }
    #[inline]
    fn iso_week(&self) -> IsoWeek {
        self.overflowing_naive_local().iso_week()
    }

    #[inline]
    /// Makes a new `DateTime` with the year number changed, while keeping the same month and day.
    ///
    /// See also the [`NaiveDate::with_year`] method.
    ///
    /// # Errors
    ///
    /// Returns `None` if:
    /// - The resulting date does not exist.
    /// - When the `NaiveDateTime` would be out of range.
    /// - The local time at the resulting date does not exist or is ambiguous, for example during a
    ///   daylight saving time transition.
    fn with_year(&self, year: i32) -> Option<DateTime<Tz>> {
        map_local(self, |datetime| datetime.with_year(year))
    }

    /// Makes a new `DateTime` with the month number (starting from 1) changed.
    ///
    /// See also the [`NaiveDate::with_month`] method.
    ///
    /// # Errors
    ///
    /// Returns `None` if:
    /// - The resulting date does not exist.
    /// - The value for `month` is invalid.
    /// - The local time at the resulting date does not exist or is ambiguous, for example during a
    ///   daylight saving time transition.
    #[inline]
    fn with_month(&self, month: u32) -> Option<DateTime<Tz>> {
        map_local(self, |datetime| datetime.with_month(month))
    }

    /// Makes a new `DateTime` with the month number (starting from 0) changed.
    ///
    /// See also the [`NaiveDate::with_month0`] method.
    ///
    /// # Errors
    ///
    /// Returns `None` if:
    /// - The resulting date does not exist.
    /// - The value for `month0` is invalid.
    /// - The local time at the resulting date does not exist or is ambiguous, for example during a
    ///   daylight saving time transition.
    #[inline]
    fn with_month0(&self, month0: u32) -> Option<DateTime<Tz>> {
        map_local(self, |datetime| datetime.with_month0(month0))
    }

    /// Makes a new `DateTime` with the day of month (starting from 1) changed.
    ///
    /// See also the [`NaiveDate::with_day`] method.
    ///
    /// # Errors
    ///
    /// Returns `None` if:
    /// - The resulting date does not exist.
    /// - The value for `day` is invalid.
    /// - The local time at the resulting date does not exist or is ambiguous, for example during a
    ///   daylight saving time transition.
    #[inline]
    fn with_day(&self, day: u32) -> Option<DateTime<Tz>> {
        map_local(self, |datetime| datetime.with_day(day))
    }

    /// Makes a new `DateTime` with the day of month (starting from 0) changed.
    ///
    /// See also the [`NaiveDate::with_day0`] method.
    ///
    /// # Errors
    ///
    /// Returns `None` if:
    /// - The resulting date does not exist.
    /// - The value for `day0` is invalid.
    /// - The local time at the resulting date does not exist or is ambiguous, for example during a
    ///   daylight saving time transition.
    #[inline]
    fn with_day0(&self, day0: u32) -> Option<DateTime<Tz>> {
        map_local(self, |datetime| datetime.with_day0(day0))
    }

    /// Makes a new `DateTime` with the day of year (starting from 1) changed.
    ///
    /// See also the [`NaiveDate::with_ordinal`] method.
    ///
    /// # Errors
    ///
    /// Returns `None` if:
    /// - The resulting date does not exist.
    /// - The value for `ordinal` is invalid.
    /// - The local time at the resulting date does not exist or is ambiguous, for example during a
    ///   daylight saving time transition.
    #[inline]
    fn with_ordinal(&self, ordinal: u32) -> Option<DateTime<Tz>> {
        map_local(self, |datetime| datetime.with_ordinal(ordinal))
    }

    /// Makes a new `DateTime` with the day of year (starting from 0) changed.
    ///
    /// See also the [`NaiveDate::with_ordinal0`] method.
    ///
    /// # Errors
    ///
    /// Returns `None` if:
    /// - The resulting date does not exist.
    /// - The value for `ordinal0` is invalid.
    /// - The local time at the resulting date does not exist or is ambiguous, for example during a
    ///   daylight saving time transition.
    #[inline]
    fn with_ordinal0(&self, ordinal0: u32) -> Option<DateTime<Tz>> {
        map_local(self, |datetime| datetime.with_ordinal0(ordinal0))
    }
}

impl<Tz: TimeZone> Timelike for DateTime<Tz> {
    #[inline]
    fn hour(&self) -> u32 {
        self.overflowing_naive_local().hour()
    }
    #[inline]
    fn minute(&self) -> u32 {
        self.overflowing_naive_local().minute()
    }
    #[inline]
    fn second(&self) -> u32 {
        self.overflowing_naive_local().second()
    }
    #[inline]
    fn nanosecond(&self) -> u32 {
        self.overflowing_naive_local().nanosecond()
    }

    /// Makes a new `DateTime` with the hour number changed.
    ///
    /// See also the [`NaiveTime::with_hour`] method.
    ///
    /// # Errors
    ///
    /// Returns `None` if:
    /// - The value for `hour` is invalid.
    /// - The local time at the resulting date does not exist or is ambiguous, for example during a
    ///   daylight saving time transition.
    #[inline]
    fn with_hour(&self, hour: u32) -> Option<DateTime<Tz>> {
        map_local(self, |datetime| datetime.with_hour(hour))
    }

    /// Makes a new `DateTime` with the minute number changed.
    ///
    /// See also the [`NaiveTime::with_minute`] method.
    ///
    /// # Errors
    ///
    /// - The value for `minute` is invalid.
    /// - The local time at the resulting date does not exist or is ambiguous, for example during a
    ///   daylight saving time transition.
    #[inline]
    fn with_minute(&self, min: u32) -> Option<DateTime<Tz>> {
        map_local(self, |datetime| datetime.with_minute(min))
    }

    /// Makes a new `DateTime` with the second number changed.
    ///
    /// As with the [`second`](#method.second) method,
    /// the input range is restricted to 0 through 59.
    ///
    /// See also the [`NaiveTime::with_second`] method.
    ///
    /// # Errors
    ///
    /// Returns `None` if:
    /// - The value for `second` is invalid.
    /// - The local time at the resulting date does not exist or is ambiguous, for example during a
    ///   daylight saving time transition.
    #[inline]
    fn with_second(&self, sec: u32) -> Option<DateTime<Tz>> {
        map_local(self, |datetime| datetime.with_second(sec))
    }

    /// Makes a new `DateTime` with nanoseconds since the whole non-leap second changed.
    ///
    /// Returns `None` when the resulting `NaiveDateTime` would be invalid.
    /// As with the [`NaiveDateTime::nanosecond`] method,
    /// the input range can exceed 1,000,000,000 for leap seconds.
    ///
    /// See also the [`NaiveTime::with_nanosecond`] method.
    ///
    /// # Errors
    ///
    /// Returns `None` if `nanosecond >= 2,000,000,000`.
    #[inline]
    fn with_nanosecond(&self, nano: u32) -> Option<DateTime<Tz>> {
        map_local(self, |datetime| datetime.with_nanosecond(nano))
    }
}

// we need them as automatic impls cannot handle associated types
impl<Tz: TimeZone> Copy for DateTime<Tz> where <Tz as TimeZone>::Offset: Copy {}
unsafe impl<Tz: TimeZone> Send for DateTime<Tz> where <Tz as TimeZone>::Offset: Send {}

impl<Tz: TimeZone, Tz2: TimeZone> PartialEq<DateTime<Tz2>> for DateTime<Tz> {
    fn eq(&self, other: &DateTime<Tz2>) -> bool {
        self.datetime == other.datetime
    }
}

impl<Tz: TimeZone> Eq for DateTime<Tz> {}

impl<Tz: TimeZone, Tz2: TimeZone> PartialOrd<DateTime<Tz2>> for DateTime<Tz> {
    /// Compare two DateTimes based on their true time, ignoring time zones
    ///
    /// # Example
    ///
    /// ```
    /// use chrono::prelude::*;
    ///
    /// let earlier = Utc.with_ymd_and_hms(2015, 5, 15, 2, 0, 0).unwrap().with_timezone(&FixedOffset::west(1 * 3600).unwrap());
    /// let later   = Utc.with_ymd_and_hms(2015, 5, 15, 3, 0, 0).unwrap().with_timezone(&FixedOffset::west(5 * 3600).unwrap());
    ///
    /// assert_eq!(earlier.to_string(), "2015-05-15 01:00:00 -01:00");
    /// assert_eq!(later.to_string(), "2015-05-14 22:00:00 -05:00");
    ///
    /// assert!(later > earlier);
    /// ```
    fn partial_cmp(&self, other: &DateTime<Tz2>) -> Option<Ordering> {
        self.datetime.partial_cmp(&other.datetime)
    }
}

impl<Tz: TimeZone> Ord for DateTime<Tz> {
    fn cmp(&self, other: &DateTime<Tz>) -> Ordering {
        self.datetime.cmp(&other.datetime)
    }
}

impl<Tz: TimeZone> hash::Hash for DateTime<Tz> {
    fn hash<H: hash::Hasher>(&self, state: &mut H) {
        self.datetime.hash(state)
    }
}

/// Add `TimeDelta` to `DateTime`.
///
/// As a part of Chrono's [leap second handling], the addition assumes that **there is no leap
/// second ever**, except when the `NaiveDateTime` itself represents a leap  second in which case
/// the assumption becomes that **there is exactly a single leap second ever**.
///
/// # Panics
///
/// Panics if the resulting date would be out of range.
/// Consider using [`DateTime<Tz>::checked_add_signed`] to get an `Option` instead.
impl<Tz: TimeZone> Add<TimeDelta> for DateTime<Tz> {
    type Output = DateTime<Tz>;

    #[inline]
    fn add(self, rhs: TimeDelta) -> DateTime<Tz> {
<<<<<<< HEAD
        self.checked_add_signed(rhs).expect("`DateTime + Duration` overflowed")
=======
        self.checked_add_signed(rhs).expect("`DateTime + TimeDelta` overflowed")
>>>>>>> ce97c2ef
    }
}

/// Add `std::time::Duration` to `DateTime`.
///
/// As a part of Chrono's [leap second handling], the addition assumes that **there is no leap
/// second ever**, except when the `NaiveDateTime` itself represents a leap  second in which case
/// the assumption becomes that **there is exactly a single leap second ever**.
///
/// # Panics
///
/// Panics if the resulting date would be out of range.
/// Consider using [`DateTime<Tz>::checked_add_signed`] to get an `Option` instead.
impl<Tz: TimeZone> Add<Duration> for DateTime<Tz> {
    type Output = DateTime<Tz>;

    #[inline]
    fn add(self, rhs: Duration) -> DateTime<Tz> {
        let rhs = TimeDelta::from_std(rhs)
<<<<<<< HEAD
            .expect("overflow converting from core::time::Duration to chrono::Duration");
        self.checked_add_signed(rhs).expect("`DateTime + Duration` overflowed")
=======
            .expect("overflow converting from core::time::Duration to TimeDelta");
        self.checked_add_signed(rhs).expect("`DateTime + TimeDelta` overflowed")
>>>>>>> ce97c2ef
    }
}

/// Add-assign `chrono::Duration` to `DateTime`.
///
/// As a part of Chrono's [leap second handling], the addition assumes that **there is no leap
/// second ever**, except when the `NaiveDateTime` itself represents a leap  second in which case
/// the assumption becomes that **there is exactly a single leap second ever**.
///
/// # Panics
///
/// Panics if the resulting date would be out of range.
/// Consider using [`DateTime<Tz>::checked_add_signed`] to get an `Option` instead.
impl<Tz: TimeZone> AddAssign<TimeDelta> for DateTime<Tz> {
    #[inline]
    fn add_assign(&mut self, rhs: TimeDelta) {
        let datetime =
            self.datetime.checked_add_signed(rhs).expect("`DateTime + TimeDelta` overflowed");
        let tz = self.timezone();
        *self = tz.from_utc_datetime(&datetime);
    }
}

/// Add-assign `std::time::Duration` to `DateTime`.
///
/// As a part of Chrono's [leap second handling], the addition assumes that **there is no leap
/// second ever**, except when the `NaiveDateTime` itself represents a leap  second in which case
/// the assumption becomes that **there is exactly a single leap second ever**.
///
/// # Panics
///
/// Panics if the resulting date would be out of range.
/// Consider using [`DateTime<Tz>::checked_add_signed`] to get an `Option` instead.
impl<Tz: TimeZone> AddAssign<Duration> for DateTime<Tz> {
    #[inline]
    fn add_assign(&mut self, rhs: Duration) {
        let rhs = TimeDelta::from_std(rhs)
<<<<<<< HEAD
            .expect("overflow converting from core::time::Duration to chrono::Duration");
=======
            .expect("overflow converting from core::time::Duration to TimeDelta");
>>>>>>> ce97c2ef
        *self += rhs;
    }
}

/// Add `FixedOffset` to the datetime value of `DateTime` (offset remains unchanged).
///
/// # Panics
///
/// Panics if the resulting date would be out of range.
impl<Tz: TimeZone> Add<FixedOffset> for DateTime<Tz> {
    type Output = DateTime<Tz>;

    #[inline]
    fn add(mut self, rhs: FixedOffset) -> DateTime<Tz> {
        self.datetime =
            self.naive_utc().checked_add_offset(rhs).expect("`DateTime + FixedOffset` overflowed");
        self
    }
}

/// Add `Months` to `DateTime`.
///
/// The result will be clamped to valid days in the resulting month, see `checked_add_months` for
/// details.
///
/// # Panics
///
/// Panics if:
/// - The resulting date would be out of range.
/// - The local time at the resulting date does not exist or is ambiguous, for example during a
///   daylight saving time transition.
///
/// Strongly consider using [`DateTime<Tz>::checked_add_months`] to get an `Option` instead.
impl<Tz: TimeZone> Add<Months> for DateTime<Tz> {
    type Output = DateTime<Tz>;

    fn add(self, rhs: Months) -> Self::Output {
        self.checked_add_months(rhs).expect("`DateTime + Months` out of range")
    }
}

/// Subtract `TimeDelta` from `DateTime`.
///
/// This is the same as the addition with a negated `TimeDelta`.
///
/// As a part of Chrono's [leap second handling] the subtraction assumes that **there is no leap
/// second ever**, except when the `DateTime` itself represents a leap second in which case
/// the assumption becomes that **there is exactly a single leap second ever**.
///
/// # Panics
///
/// Panics if the resulting date would be out of range.
/// Consider using [`DateTime<Tz>::checked_sub_signed`] to get an `Option` instead.
impl<Tz: TimeZone> Sub<TimeDelta> for DateTime<Tz> {
    type Output = DateTime<Tz>;

    #[inline]
    fn sub(self, rhs: TimeDelta) -> DateTime<Tz> {
<<<<<<< HEAD
        self.checked_sub_signed(rhs).expect("`DateTime - Duration` overflowed")
=======
        self.checked_sub_signed(rhs).expect("`DateTime - TimeDelta` overflowed")
>>>>>>> ce97c2ef
    }
}

/// Subtract `std::time::Duration` from `DateTime`.
///
/// As a part of Chrono's [leap second handling] the subtraction assumes that **there is no leap
/// second ever**, except when the `DateTime` itself represents a leap second in which case
/// the assumption becomes that **there is exactly a single leap second ever**.
///
/// # Panics
///
/// Panics if the resulting date would be out of range.
/// Consider using [`DateTime<Tz>::checked_sub_signed`] to get an `Option` instead.
impl<Tz: TimeZone> Sub<Duration> for DateTime<Tz> {
    type Output = DateTime<Tz>;

    #[inline]
    fn sub(self, rhs: Duration) -> DateTime<Tz> {
        let rhs = TimeDelta::from_std(rhs)
<<<<<<< HEAD
            .expect("overflow converting from core::time::Duration to chrono::Duration");
        self.checked_sub_signed(rhs).expect("`DateTime - Duration` overflowed")
=======
            .expect("overflow converting from core::time::Duration to TimeDelta");
        self.checked_sub_signed(rhs).expect("`DateTime - TimeDelta` overflowed")
>>>>>>> ce97c2ef
    }
}

/// Subtract-assign `TimeDelta` from `DateTime`.
///
/// This is the same as the addition with a negated `TimeDelta`.
///
/// As a part of Chrono's [leap second handling], the addition assumes that **there is no leap
/// second ever**, except when the `DateTime` itself represents a leap  second in which case
/// the assumption becomes that **there is exactly a single leap second ever**.
///
/// # Panics
///
/// Panics if the resulting date would be out of range.
/// Consider using [`DateTime<Tz>::checked_sub_signed`] to get an `Option` instead.
impl<Tz: TimeZone> SubAssign<TimeDelta> for DateTime<Tz> {
    #[inline]
    fn sub_assign(&mut self, rhs: TimeDelta) {
        let datetime =
            self.datetime.checked_sub_signed(rhs).expect("`DateTime - TimeDelta` overflowed");
        let tz = self.timezone();
        *self = tz.from_utc_datetime(&datetime)
    }
}

/// Subtract-assign `std::time::Duration` from `DateTime`.
///
/// As a part of Chrono's [leap second handling], the addition assumes that **there is no leap
/// second ever**, except when the `DateTime` itself represents a leap  second in which case
/// the assumption becomes that **there is exactly a single leap second ever**.
///
/// # Panics
///
/// Panics if the resulting date would be out of range.
/// Consider using [`DateTime<Tz>::checked_sub_signed`] to get an `Option` instead.
impl<Tz: TimeZone> SubAssign<Duration> for DateTime<Tz> {
    #[inline]
    fn sub_assign(&mut self, rhs: Duration) {
        let rhs = TimeDelta::from_std(rhs)
<<<<<<< HEAD
            .expect("overflow converting from core::time::Duration to chrono::Duration");
=======
            .expect("overflow converting from core::time::Duration to TimeDelta");
>>>>>>> ce97c2ef
        *self -= rhs;
    }
}

/// Subtract `FixedOffset` from the datetime value of `DateTime` (offset remains unchanged).
///
/// # Panics
///
/// Panics if the resulting date would be out of range.
impl<Tz: TimeZone> Sub<FixedOffset> for DateTime<Tz> {
    type Output = DateTime<Tz>;

    #[inline]
    fn sub(mut self, rhs: FixedOffset) -> DateTime<Tz> {
        self.datetime =
            self.naive_utc().checked_sub_offset(rhs).expect("`DateTime - FixedOffset` overflowed");
        self
    }
}

/// Subtract `Months` from `DateTime`.
///
/// The result will be clamped to valid days in the resulting month, see
/// [`DateTime<Tz>::checked_sub_months`] for details.
///
/// # Panics
///
/// Panics if:
/// - The resulting date would be out of range.
/// - The local time at the resulting date does not exist or is ambiguous, for example during a
///   daylight saving time transition.
///
/// Strongly consider using [`DateTime<Tz>::checked_sub_months`] to get an `Option` instead.
impl<Tz: TimeZone> Sub<Months> for DateTime<Tz> {
    type Output = DateTime<Tz>;

    fn sub(self, rhs: Months) -> Self::Output {
        self.checked_sub_months(rhs).expect("`DateTime - Months` out of range")
    }
}

impl<Tz: TimeZone> Sub<DateTime<Tz>> for DateTime<Tz> {
    type Output = TimeDelta;

    #[inline]
    fn sub(self, rhs: DateTime<Tz>) -> TimeDelta {
        self.signed_duration_since(rhs)
    }
}

impl<Tz: TimeZone> Sub<&DateTime<Tz>> for DateTime<Tz> {
    type Output = TimeDelta;

    #[inline]
    fn sub(self, rhs: &DateTime<Tz>) -> TimeDelta {
        self.signed_duration_since(rhs)
    }
}

/// Add `Days` to `NaiveDateTime`.
///
/// # Panics
///
/// Panics if:
/// - The resulting date would be out of range.
/// - The local time at the resulting date does not exist or is ambiguous, for example during a
///   daylight saving time transition.
///
/// Strongly consider using `DateTime<Tz>::checked_sub_days` to get an `Option` instead.
impl<Tz: TimeZone> Add<Days> for DateTime<Tz> {
    type Output = DateTime<Tz>;

    fn add(self, days: Days) -> Self::Output {
        self.checked_add_days(days).expect("`DateTime + Days` out of range")
    }
}

/// Subtract `Days` from `DateTime`.
///
/// # Panics
///
/// Panics if:
/// - The resulting date would be out of range.
/// - The local time at the resulting date does not exist or is ambiguous, for example during a
///   daylight saving time transition.
///
/// Strongly consider using `DateTime<Tz>::checked_sub_days` to get an `Option` instead.
impl<Tz: TimeZone> Sub<Days> for DateTime<Tz> {
    type Output = DateTime<Tz>;

    fn sub(self, days: Days) -> Self::Output {
        self.checked_sub_days(days).expect("`DateTime - Days` out of range")
    }
}

impl<Tz: TimeZone> fmt::Debug for DateTime<Tz> {
    fn fmt(&self, f: &mut fmt::Formatter) -> fmt::Result {
        self.overflowing_naive_local().fmt(f)?;
        self.offset.fmt(f)
    }
}

// `fmt::Debug` is hand implemented for the `rkyv::Archive` variant of `DateTime` because
// deriving a trait recursively does not propagate trait defined associated types with their own
// constraints:
// In our case `<<Tz as offset::TimeZone>::Offset as Archive>::Archived`
// cannot be formatted using `{:?}` because it doesn't implement `Debug`.
// See below for further discussion:
// * https://github.com/rust-lang/rust/issues/26925
// * https://github.com/rkyv/rkyv/issues/333
// * https://github.com/dtolnay/syn/issues/370
#[cfg(feature = "rkyv-validation")]
impl<Tz: TimeZone> fmt::Debug for ArchivedDateTime<Tz>
where
    Tz: Archive,
    <Tz as Archive>::Archived: fmt::Debug,
    <<Tz as TimeZone>::Offset as Archive>::Archived: fmt::Debug,
    <Tz as TimeZone>::Offset: fmt::Debug + Archive,
{
    fn fmt(&self, f: &mut fmt::Formatter) -> fmt::Result {
        f.debug_struct("ArchivedDateTime")
            .field("datetime", &self.datetime)
            .field("offset", &self.offset)
            .finish()
    }
}

impl<Tz: TimeZone> fmt::Display for DateTime<Tz>
where
    Tz::Offset: fmt::Display,
{
    fn fmt(&self, f: &mut fmt::Formatter) -> fmt::Result {
        self.overflowing_naive_local().fmt(f)?;
        f.write_char(' ')?;
        self.offset.fmt(f)
    }
}

/// Accepts a relaxed form of RFC3339.
/// A space or a 'T' are accepted as the separator between the date and time
/// parts.
///
/// All of these examples are equivalent:
/// ```
/// # use chrono::{DateTime, Utc};
/// "2012-12-12T12:12:12Z".parse::<DateTime<Utc>>()?;
/// "2012-12-12 12:12:12Z".parse::<DateTime<Utc>>()?;
/// "2012-12-12 12:12:12+0000".parse::<DateTime<Utc>>()?;
/// "2012-12-12 12:12:12+00:00".parse::<DateTime<Utc>>()?;
/// # Ok::<(), chrono::ParseError>(())
/// ```
impl str::FromStr for DateTime<Utc> {
    type Err = ParseError;

    fn from_str(s: &str) -> ParseResult<DateTime<Utc>> {
        s.parse::<DateTime<FixedOffset>>().map(|dt| dt.with_timezone(&Utc))
    }
}

/// Accepts a relaxed form of RFC3339.
/// A space or a 'T' are accepted as the separator between the date and time
/// parts.
///
/// All of these examples are equivalent:
/// ```
/// # use chrono::{DateTime, Local};
/// "2012-12-12T12:12:12Z".parse::<DateTime<Local>>()?;
/// "2012-12-12 12:12:12Z".parse::<DateTime<Local>>()?;
/// "2012-12-12 12:12:12+0000".parse::<DateTime<Local>>()?;
/// "2012-12-12 12:12:12+00:00".parse::<DateTime<Local>>()?;
/// # Ok::<(), chrono::ParseError>(())
/// ```
#[cfg(feature = "clock")]
impl str::FromStr for DateTime<Local> {
    type Err = ParseError;

    fn from_str(s: &str) -> ParseResult<DateTime<Local>> {
        s.parse::<DateTime<FixedOffset>>().map(|dt| dt.with_timezone(&Local))
    }
}

#[cfg(feature = "std")]
impl From<SystemTime> for DateTime<Utc> {
    fn from(t: SystemTime) -> DateTime<Utc> {
        let (sec, nsec) = match t.duration_since(UNIX_EPOCH) {
            Ok(dur) => (dur.as_secs() as i64, dur.subsec_nanos()),
            Err(e) => {
                // unlikely but should be handled
                let dur = e.duration();
                let (sec, nsec) = (dur.as_secs() as i64, dur.subsec_nanos());
                if nsec == 0 {
                    (-sec, 0)
                } else {
                    (-sec - 1, 1_000_000_000 - nsec)
                }
            }
        };
        Utc.timestamp(sec, nsec).unwrap()
    }
}

#[cfg(feature = "clock")]
impl From<SystemTime> for DateTime<Local> {
    fn from(t: SystemTime) -> DateTime<Local> {
        DateTime::<Utc>::from(t).with_timezone(&Local)
    }
}

#[cfg(feature = "std")]
impl<Tz: TimeZone> From<DateTime<Tz>> for SystemTime {
    fn from(dt: DateTime<Tz>) -> SystemTime {
        let sec = dt.timestamp();
        let nsec = dt.timestamp_subsec_nanos();
        if sec < 0 {
            // unlikely but should be handled
            UNIX_EPOCH - Duration::new(-sec as u64, 0) + Duration::new(0, nsec)
        } else {
            UNIX_EPOCH + Duration::new(sec as u64, nsec)
        }
    }
}

#[cfg(all(
    target_arch = "wasm32",
    feature = "wasmbind",
    not(any(target_os = "emscripten", target_os = "wasi"))
))]
impl From<js_sys::Date> for DateTime<Utc> {
    fn from(date: js_sys::Date) -> DateTime<Utc> {
        DateTime::<Utc>::from(&date)
    }
}

#[cfg(all(
    target_arch = "wasm32",
    feature = "wasmbind",
    not(any(target_os = "emscripten", target_os = "wasi"))
))]
impl From<&js_sys::Date> for DateTime<Utc> {
    fn from(date: &js_sys::Date) -> DateTime<Utc> {
        Utc.timestamp_millis(date.get_time() as i64).unwrap()
    }
}

#[cfg(all(
    target_arch = "wasm32",
    feature = "wasmbind",
    not(any(target_os = "emscripten", target_os = "wasi"))
))]
impl From<DateTime<Utc>> for js_sys::Date {
    /// Converts a `DateTime<Utc>` to a JS `Date`. The resulting value may be lossy,
    /// any values that have a millisecond timestamp value greater/less than ±8,640,000,000,000,000
    /// (April 20, 271821 BCE ~ September 13, 275760 CE) will become invalid dates in JS.
    fn from(date: DateTime<Utc>) -> js_sys::Date {
        let js_millis = wasm_bindgen::JsValue::from_f64(date.timestamp_millis() as f64);
        js_sys::Date::new(&js_millis)
    }
}

// Note that implementation of Arbitrary cannot be simply derived for DateTime<Tz>, due to
// the nontrivial bound <Tz as TimeZone>::Offset: Arbitrary.
#[cfg(all(feature = "arbitrary", feature = "std"))]
impl<'a, Tz> arbitrary::Arbitrary<'a> for DateTime<Tz>
where
    Tz: TimeZone,
    <Tz as TimeZone>::Offset: arbitrary::Arbitrary<'a>,
{
    fn arbitrary(u: &mut arbitrary::Unstructured<'a>) -> arbitrary::Result<DateTime<Tz>> {
        let datetime = NaiveDateTime::arbitrary(u)?;
        let offset = <Tz as TimeZone>::Offset::arbitrary(u)?;
        Ok(DateTime::from_naive_utc_and_offset(datetime, offset))
    }
}

#[cfg(all(test, feature = "serde"))]
fn test_encodable_json<FUtc, FFixed, E>(to_string_utc: FUtc, to_string_fixed: FFixed)
where
    FUtc: Fn(&DateTime<Utc>) -> Result<String, E>,
    FFixed: Fn(&DateTime<FixedOffset>) -> Result<String, E>,
    E: ::core::fmt::Debug,
{
    assert_eq!(
        to_string_utc(&Utc.with_ymd_and_hms(2014, 7, 24, 12, 34, 6).unwrap()).ok(),
        Some(r#""2014-07-24T12:34:06Z""#.into())
    );

    assert_eq!(
        to_string_fixed(
            &FixedOffset::east(3660).unwrap().with_ymd_and_hms(2014, 7, 24, 12, 34, 6).unwrap()
        )
        .ok(),
        Some(r#""2014-07-24T12:34:06+01:01""#.into())
    );
    assert_eq!(
        to_string_fixed(
            &FixedOffset::east(3650).unwrap().with_ymd_and_hms(2014, 7, 24, 12, 34, 6).unwrap()
        )
        .ok(),
        // An offset with seconds is not allowed by RFC 3339, so we round it to the nearest minute.
        // In this case `+01:00:50` becomes `+01:01`
        Some(r#""2014-07-24T12:34:06+01:01""#.into())
    );
}

#[cfg(all(test, feature = "clock", feature = "serde"))]
fn test_decodable_json<FUtc, FFixed, FLocal, E>(
    utc_from_str: FUtc,
    fixed_from_str: FFixed,
    local_from_str: FLocal,
) where
    FUtc: Fn(&str) -> Result<DateTime<Utc>, E>,
    FFixed: Fn(&str) -> Result<DateTime<FixedOffset>, E>,
    FLocal: Fn(&str) -> Result<DateTime<Local>, E>,
    E: ::core::fmt::Debug,
{
    // should check against the offset as well (the normal DateTime comparison will ignore them)
    fn norm<Tz: TimeZone>(dt: &Option<DateTime<Tz>>) -> Option<(&DateTime<Tz>, &Tz::Offset)> {
        dt.as_ref().map(|dt| (dt, dt.offset()))
    }

    assert_eq!(
        norm(&utc_from_str(r#""2014-07-24T12:34:06Z""#).ok()),
        norm(&Some(Utc.with_ymd_and_hms(2014, 7, 24, 12, 34, 6).unwrap()))
    );
    assert_eq!(
        norm(&utc_from_str(r#""2014-07-24T13:57:06+01:23""#).ok()),
        norm(&Some(Utc.with_ymd_and_hms(2014, 7, 24, 12, 34, 6).unwrap()))
    );

    assert_eq!(
        norm(&fixed_from_str(r#""2014-07-24T12:34:06Z""#).ok()),
        norm(&Some(
            FixedOffset::east(0).unwrap().with_ymd_and_hms(2014, 7, 24, 12, 34, 6).unwrap()
        ))
    );
    assert_eq!(
        norm(&fixed_from_str(r#""2014-07-24T13:57:06+01:23""#).ok()),
        norm(&Some(
            FixedOffset::east(60 * 60 + 23 * 60)
                .unwrap()
                .with_ymd_and_hms(2014, 7, 24, 13, 57, 6)
                .unwrap()
        ))
    );

    // we don't know the exact local offset but we can check that
    // the conversion didn't change the instant itself
    assert_eq!(
        local_from_str(r#""2014-07-24T12:34:06Z""#).expect("local should parse"),
        Utc.with_ymd_and_hms(2014, 7, 24, 12, 34, 6).unwrap()
    );
    assert_eq!(
        local_from_str(r#""2014-07-24T13:57:06+01:23""#).expect("local should parse with offset"),
        Utc.with_ymd_and_hms(2014, 7, 24, 12, 34, 6).unwrap()
    );

    assert!(utc_from_str(r#""2014-07-32T12:34:06Z""#).is_err());
    assert!(fixed_from_str(r#""2014-07-32T12:34:06Z""#).is_err());
}<|MERGE_RESOLUTION|>--- conflicted
+++ resolved
@@ -27,11 +27,6 @@
 use crate::offset::Local;
 use crate::offset::{FixedOffset, Offset, TimeZone, Utc};
 use crate::try_opt;
-<<<<<<< HEAD
-=======
-#[allow(deprecated)]
-use crate::Date;
->>>>>>> ce97c2ef
 use crate::{Datelike, Months, TimeDelta, Timelike, Weekday};
 
 #[cfg(any(feature = "rkyv", feature = "rkyv-16", feature = "rkyv-32", feature = "rkyv-64"))]
@@ -184,33 +179,13 @@
 
     /// Returns the number of non-leap-nanoseconds since January 1, 1970 UTC.
     ///
-<<<<<<< HEAD
-=======
-    /// # Panics
-    ///
-    /// An `i64` with nanosecond precision can span a range of ~584 years. This function panics on
-    /// an out of range `DateTime`.
+    /// # Errors
+    ///
+    /// An `i64` with nanosecond precision can span a range of ~584 years. This function returns
+    /// `None` on an out of range `DateTime`.
     ///
     /// The dates that can be represented as nanoseconds are between 1677-09-21T00:12:43.145224192
     /// and 2262-04-11T23:47:16.854775807.
-    #[deprecated(since = "0.4.31", note = "use `timestamp_nanos_opt()` instead")]
-    #[inline]
-    #[must_use]
-    #[allow(deprecated)]
-    pub const fn timestamp_nanos(&self) -> i64 {
-        self.datetime.timestamp_nanos()
-    }
-
-    /// Returns the number of non-leap-nanoseconds since January 1, 1970 UTC.
-    ///
->>>>>>> ce97c2ef
-    /// # Errors
-    ///
-    /// An `i64` with nanosecond precision can span a range of ~584 years. This function returns
-    /// `None` on an out of range `DateTime`.
-    ///
-    /// The dates that can be represented as nanoseconds are between 1677-09-21T00:12:43.145224192
-    /// and 2262-04-11T23:47:16.854775807.
     ///
     /// # Example
     ///
@@ -237,13 +212,8 @@
     /// ```
     #[inline]
     #[must_use]
-<<<<<<< HEAD
-    pub fn timestamp_nanos(&self) -> Option<i64> {
+    pub const fn timestamp_nanos(&self) -> Option<i64> {
         self.datetime.timestamp_nanos()
-=======
-    pub const fn timestamp_nanos_opt(&self) -> Option<i64> {
-        self.datetime.timestamp_nanos_opt()
->>>>>>> ce97c2ef
     }
 
     /// Returns the number of milliseconds since the last second boundary.
@@ -1207,11 +1177,7 @@
 
     #[inline]
     fn add(self, rhs: TimeDelta) -> DateTime<Tz> {
-<<<<<<< HEAD
-        self.checked_add_signed(rhs).expect("`DateTime + Duration` overflowed")
-=======
         self.checked_add_signed(rhs).expect("`DateTime + TimeDelta` overflowed")
->>>>>>> ce97c2ef
     }
 }
 
@@ -1231,13 +1197,8 @@
     #[inline]
     fn add(self, rhs: Duration) -> DateTime<Tz> {
         let rhs = TimeDelta::from_std(rhs)
-<<<<<<< HEAD
-            .expect("overflow converting from core::time::Duration to chrono::Duration");
-        self.checked_add_signed(rhs).expect("`DateTime + Duration` overflowed")
-=======
             .expect("overflow converting from core::time::Duration to TimeDelta");
         self.checked_add_signed(rhs).expect("`DateTime + TimeDelta` overflowed")
->>>>>>> ce97c2ef
     }
 }
 
@@ -1275,11 +1236,7 @@
     #[inline]
     fn add_assign(&mut self, rhs: Duration) {
         let rhs = TimeDelta::from_std(rhs)
-<<<<<<< HEAD
-            .expect("overflow converting from core::time::Duration to chrono::Duration");
-=======
             .expect("overflow converting from core::time::Duration to TimeDelta");
->>>>>>> ce97c2ef
         *self += rhs;
     }
 }
@@ -1338,11 +1295,7 @@
 
     #[inline]
     fn sub(self, rhs: TimeDelta) -> DateTime<Tz> {
-<<<<<<< HEAD
-        self.checked_sub_signed(rhs).expect("`DateTime - Duration` overflowed")
-=======
         self.checked_sub_signed(rhs).expect("`DateTime - TimeDelta` overflowed")
->>>>>>> ce97c2ef
     }
 }
 
@@ -1362,13 +1315,8 @@
     #[inline]
     fn sub(self, rhs: Duration) -> DateTime<Tz> {
         let rhs = TimeDelta::from_std(rhs)
-<<<<<<< HEAD
-            .expect("overflow converting from core::time::Duration to chrono::Duration");
-        self.checked_sub_signed(rhs).expect("`DateTime - Duration` overflowed")
-=======
             .expect("overflow converting from core::time::Duration to TimeDelta");
         self.checked_sub_signed(rhs).expect("`DateTime - TimeDelta` overflowed")
->>>>>>> ce97c2ef
     }
 }
 
@@ -1408,11 +1356,7 @@
     #[inline]
     fn sub_assign(&mut self, rhs: Duration) {
         let rhs = TimeDelta::from_std(rhs)
-<<<<<<< HEAD
-            .expect("overflow converting from core::time::Duration to chrono::Duration");
-=======
             .expect("overflow converting from core::time::Duration to TimeDelta");
->>>>>>> ce97c2ef
         *self -= rhs;
     }
 }
