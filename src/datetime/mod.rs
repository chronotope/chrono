// This is a part of Chrono.
// See README.md and LICENSE.txt for details.

//! ISO 8601 date and time with time zone.

#[cfg(all(feature = "alloc", not(feature = "std"), not(test)))]
use alloc::string::String;
use core::borrow::Borrow;
use core::cmp::Ordering;
use core::fmt::Write;
use core::ops::{Add, AddAssign, Sub, SubAssign};
use core::time::Duration;
use core::{fmt, hash, str};
#[cfg(feature = "std")]
use std::time::{SystemTime, UNIX_EPOCH};

#[cfg(all(feature = "unstable-locales", feature = "alloc"))]
use crate::format::Locale;
use crate::format::{
    parse, parse_and_remainder, parse_rfc3339, Fixed, Item, ParseError, ParseResult, Parsed,
    StrftimeItems, TOO_LONG,
};
#[cfg(feature = "alloc")]
use crate::format::{write_rfc2822, write_rfc3339, DelayedFormat, SecondsFormat};
use crate::naive::{Days, IsoWeek, NaiveDate, NaiveDateTime, NaiveTime};
#[cfg(feature = "clock")]
use crate::offset::Local;
use crate::offset::{FixedOffset, MappedLocalTime, Offset, TimeZone, Utc};
#[cfg(feature = "clock")]
use crate::OutOfRange;
use crate::{try_err, try_ok_or, Datelike, Error, Months, TimeDelta, Timelike, Weekday};

#[cfg(any(feature = "rkyv", feature = "rkyv-16", feature = "rkyv-32", feature = "rkyv-64"))]
use rkyv::{Archive, Deserialize, Serialize};

/// documented at re-export site
#[cfg(feature = "serde")]
pub(super) mod serde;

#[cfg(test)]
mod tests;

/// ISO 8601 combined date and time with time zone.
///
/// There are some constructors implemented here (the `from_*` methods), but
/// the general-purpose constructors are all via the methods on the
/// [`TimeZone`](./offset/trait.TimeZone.html) implementations.
#[derive(Copy, Clone)]
#[cfg_attr(
    any(feature = "rkyv", feature = "rkyv-16", feature = "rkyv-32", feature = "rkyv-64"),
    derive(Archive, Deserialize, Serialize),
    archive(compare(PartialEq, PartialOrd))
)]
#[cfg_attr(feature = "rkyv-validation", archive(check_bytes))]
pub struct DateTime<Tz: TimeZone> {
    datetime: NaiveDateTime,
    offset: Tz::Offset,
}

impl<Tz: TimeZone> DateTime<Tz> {
    /// Makes a new `DateTime` from its components: a `NaiveDateTime` in UTC and an `Offset`.
    ///
    /// This is a low-level method, intended for use cases such as deserializing a `DateTime` or
    /// passing it through FFI.
    ///
    /// For regular use you will probably want to use a method such as
    /// [`TimeZone::from_local_datetime`] or [`NaiveDateTime::in_timezone`] instead.
    ///
    /// # Example
    ///
    /// ```
    /// # #[cfg(feature = "clock")] {
    /// use chrono::{DateTime, Local};
    ///
    /// let dt = Local::now();
    /// // Get components
    /// let naive_utc = dt.naive_utc();
    /// let offset = dt.offset().clone();
    /// // Serialize, pass through FFI... and recreate the `DateTime`:
    /// let dt_new = DateTime::<Local>::from_naive_utc_and_offset(naive_utc, offset);
    /// assert_eq!(dt, dt_new);
    /// # }
    /// ```
    #[inline]
    #[must_use]
    pub const fn from_naive_utc_and_offset(
        datetime: NaiveDateTime,
        offset: Tz::Offset,
    ) -> DateTime<Tz> {
        DateTime { datetime, offset }
    }

    /// Retrieves the date component.
    ///
    /// # Panics
    ///
    /// [`DateTime`] internally stores the date and time in UTC with a [`NaiveDateTime`]. This
    /// method will panic if the offset from UTC would push the local date outside of the
    /// representable range of a [`NaiveDate`].
    ///
    /// # Example
    ///
    /// ```
    /// use chrono::prelude::*;
    ///
    /// let date: DateTime<Utc> = Utc.at_ymd_and_hms(2020, 1, 1, 0, 0, 0).unwrap();
    /// let other: DateTime<FixedOffset> =
    ///     FixedOffset::east(23).unwrap().at_ymd_and_hms(2020, 1, 1, 0, 0, 0).unwrap();
    /// assert_eq!(date.date_naive(), other.date_naive());
    /// ```
    #[inline]
    #[must_use]
    pub fn date_naive(&self) -> NaiveDate {
        self.naive_local().date()
    }

    /// Retrieves the time component.
    #[inline]
    #[must_use]
    pub fn time(&self) -> NaiveTime {
        self.datetime.time() + self.offset.fix()
    }

    /// Returns the number of non-leap seconds since January 1, 1970 0:00:00 UTC
    /// (aka "UNIX timestamp").
    ///
    /// The reverse operation of creating a [`DateTime`] from a timestamp can be performed
    /// using [`from_timestamp`](DateTime::from_timestamp) or [`TimeZone::at_timestamp`].
    ///
    /// ```
    /// use chrono::{DateTime, TimeZone, Utc};
    ///
    /// let dt: DateTime<Utc> = Utc.at_ymd_and_hms(2015, 5, 15, 0, 0, 0).unwrap();
    /// assert_eq!(dt.timestamp(), 1431648000);
    ///
    /// assert_eq!(DateTime::from_timestamp(dt.timestamp(), dt.timestamp_subsec_nanos())?, dt);
    /// # Ok::<(), chrono::Error>(())
    /// ```
    #[inline]
    #[must_use]
    pub const fn timestamp(&self) -> i64 {
        let gregorian_day = self.datetime.date().num_days_from_ce() as i64;
        let seconds_from_midnight = self.datetime.time().num_seconds_from_midnight() as i64;
        (gregorian_day - UNIX_EPOCH_DAY) * 86_400 + seconds_from_midnight
    }

    /// Returns the number of non-leap-milliseconds since January 1, 1970 UTC.
    ///
    /// # Example
    ///
    /// ```
    /// use chrono::NaiveDate;
    ///
    /// let dt = NaiveDate::from_ymd(1970, 1, 1)?.at_hms_milli(0, 0, 1, 444)?.in_utc();
    /// assert_eq!(dt.timestamp_millis(), 1_444);
    ///
    /// let dt = NaiveDate::from_ymd(2001, 9, 9)?.at_hms_milli(1, 46, 40, 555)?.in_utc();
    /// assert_eq!(dt.timestamp_millis(), 1_000_000_000_555);
    /// # Ok::<(), chrono::Error>(())
    /// ```
    #[inline]
    #[must_use]
    pub const fn timestamp_millis(&self) -> i64 {
        let as_ms = self.timestamp() * 1000;
        as_ms + self.timestamp_subsec_millis() as i64
    }

    /// Returns the number of non-leap-microseconds since January 1, 1970 UTC.
    ///
    /// # Example
    ///
    /// ```
    /// use chrono::NaiveDate;
    ///
    /// let dt = NaiveDate::from_ymd(1970, 1, 1)?.at_hms_micro(0, 0, 1, 444)?.in_utc();
    /// assert_eq!(dt.timestamp_micros(), 1_000_444);
    ///
    /// let dt = NaiveDate::from_ymd(2001, 9, 9)?.at_hms_micro(1, 46, 40, 555)?.in_utc();
    /// assert_eq!(dt.timestamp_micros(), 1_000_000_000_000_555);
    /// # Ok::<(), chrono::Error>(())
    /// ```
    #[inline]
    #[must_use]
    pub const fn timestamp_micros(&self) -> i64 {
        let as_us = self.timestamp() * 1_000_000;
        as_us + self.timestamp_subsec_micros() as i64
    }

    /// Returns the number of non-leap-nanoseconds since January 1, 1970 UTC.
    ///
    /// # Errors
    ///
    /// An `i64` with nanosecond precision can span a range of ~584 years. This function returns
    /// [`Error::OutOfRange`] on an out of range `DateTime`.
    ///
    /// The dates that can be represented as nanoseconds are between 1677-09-21T00:12:43.145224192
    /// and 2262-04-11T23:47:16.854775807.
    ///
    /// # Example
    ///
    /// ```
    /// use chrono::{Error, NaiveDate};
    ///
    /// let dt = NaiveDate::from_ymd(1970, 1, 1)?.at_hms_nano(0, 0, 1, 444)?.in_utc();
    /// assert_eq!(dt.timestamp_nanos(), Ok(1_000_000_444));
    ///
    /// let dt = NaiveDate::from_ymd(2001, 9, 9)?.at_hms_nano(1, 46, 40, 555)?.in_utc();
    /// assert_eq!(dt.timestamp_nanos(), Ok(1_000_000_000_000_000_555));
    ///
    /// let dt = NaiveDate::from_ymd(1677, 9, 21)?.at_hms_nano(0, 12, 43, 145_224_192)?.in_utc();
    /// assert_eq!(dt.timestamp_nanos(), Ok(-9_223_372_036_854_775_808));
    ///
    /// let dt = NaiveDate::from_ymd(2262, 4, 11)?.at_hms_nano(23, 47, 16, 854_775_807)?.in_utc();
    /// assert_eq!(dt.timestamp_nanos(), Ok(9_223_372_036_854_775_807));
    ///
    /// let dt = NaiveDate::from_ymd(1677, 9, 21)?.at_hms_nano(0, 12, 43, 145_224_191)?.in_utc();
    /// assert_eq!(dt.timestamp_nanos(), Err(Error::OutOfRange));
    ///
    /// let dt = NaiveDate::from_ymd(2262, 4, 11)?.at_hms_nano(23, 47, 16, 854_775_808)?.in_utc();
    /// assert_eq!(dt.timestamp_nanos(), Err(Error::OutOfRange));
    /// # Ok::<(), Error>(())
    /// ```
    #[inline]
    pub const fn timestamp_nanos(&self) -> Result<i64, Error> {
        let mut timestamp = self.timestamp();
        let mut subsec_nanos = self.timestamp_subsec_nanos() as i64;
        // `(timestamp * 1_000_000_000) + subsec_nanos` may create a temporary that underflows while
        // the final value can be represented as an `i64`.
        // As workaround we converting the negative case to:
        // `((timestamp + 1) * 1_000_000_000) + (ns - 1_000_000_000)``
        //
        // Also see <https://github.com/chronotope/chrono/issues/1289>.
        if timestamp < 0 {
            subsec_nanos -= 1_000_000_000;
            timestamp += 1;
        }
        let ts = try_ok_or!(timestamp.checked_mul(1_000_000_000), Error::OutOfRange);
        Ok(try_ok_or!(ts.checked_add(subsec_nanos), Error::OutOfRange))
    }

    /// Returns the number of milliseconds since the last second boundary.
    ///
    /// In event of a leap second this may exceed 999.
    #[inline]
    #[must_use]
    pub const fn timestamp_subsec_millis(&self) -> u32 {
        self.timestamp_subsec_nanos() / 1_000_000
    }

    /// Returns the number of microseconds since the last second boundary.
    ///
    /// In event of a leap second this may exceed 999,999.
    #[inline]
    #[must_use]
    pub const fn timestamp_subsec_micros(&self) -> u32 {
        self.timestamp_subsec_nanos() / 1_000
    }

    /// Returns the number of nanoseconds since the last second boundary
    ///
    /// In event of a leap second this may exceed 999,999,999.
    #[inline]
    #[must_use]
    pub const fn timestamp_subsec_nanos(&self) -> u32 {
        self.datetime.time().nanosecond()
    }

    /// Retrieves an associated offset from UTC.
    #[inline]
    #[must_use]
    pub const fn offset(&self) -> &Tz::Offset {
        &self.offset
    }

    /// Retrieves an associated time zone.
    #[inline]
    #[must_use]
    pub fn timezone(&self) -> Tz {
        TimeZone::from_offset(&self.offset)
    }

    /// Changes the associated time zone.
    /// The returned `DateTime` references the same instant of time from the perspective of the
    /// provided time zone.
    #[inline]
    #[must_use]
    pub fn with_timezone<Tz2: TimeZone>(&self, tz: &Tz2) -> DateTime<Tz2> {
        tz.from_utc_datetime(self.datetime)
    }

    /// Fix the offset from UTC to its current value, dropping the associated timezone information.
    /// This it useful for converting a generic `DateTime<Tz: Timezone>` to `DateTime<FixedOffset>`.
    #[inline]
    #[must_use]
    pub fn fixed_offset(&self) -> DateTime<FixedOffset> {
        self.with_timezone(&self.offset().fix())
    }

    /// Turn this `DateTime` into a `DateTime<Utc>`, dropping the offset and associated timezone
    /// information.
    #[inline]
    #[must_use]
    pub const fn to_utc(&self) -> DateTime<Utc> {
        DateTime { datetime: self.datetime, offset: Utc }
    }

    /// Adds given `TimeDelta` to the current date and time.
    ///
    /// # Errors
    ///
    /// Returns `None` if the resulting date would be out of range.
    #[inline]
    #[must_use]
    pub fn checked_add_signed(&self, rhs: TimeDelta) -> Option<DateTime<Tz>> {
        let datetime = self.datetime.checked_add_signed(rhs).ok()?;
        let tz = self.timezone();
        Some(tz.from_utc_datetime(datetime))
    }

    /// Adds given `Months` to the current date and time.
    ///
    /// Uses the last day of the month if the day does not exist in the resulting month.
    ///
    /// See [`NaiveDate::checked_add_months`] for more details on behavior.
    ///
    /// # Errors
    ///
    /// Returns `None` if:
    /// - The local time at the resulting date does not exist or is ambiguous, for example during a
    ///   daylight saving time transition.
    /// - The resulting UTC datetime would be out of range.
    /// - The resulting local datetime would be out of range (unless `months` is zero).
    #[must_use]
    pub fn checked_add_months(&self, months: Months) -> Option<DateTime<Tz>> {
        // `NaiveDate::checked_add_months` has a fast path for `Months(0)` that does not validate
        // the resulting date, with which we can return `Some` even for an out of range local
        // datetime.
        self.overflowing_naive_local()
            .checked_add_months(months)
            .ok()?
            .in_timezone(self.timezone())
            .single()
    }

    /// Subtracts given `TimeDelta` from the current date and time.
    ///
    /// # Errors
    ///
    /// Returns `None` if the resulting date would be out of range.
    #[inline]
    #[must_use]
    pub fn checked_sub_signed(&self, rhs: TimeDelta) -> Option<DateTime<Tz>> {
        let datetime = self.datetime.checked_sub_signed(rhs).ok()?;
        let tz = self.timezone();
        Some(tz.from_utc_datetime(datetime))
    }

    /// Subtracts given `Months` from the current date and time.
    ///
    /// Uses the last day of the month if the day does not exist in the resulting month.
    ///
    /// See [`NaiveDate::checked_sub_months`] for more details on behavior.
    ///
    /// # Errors
    ///
    /// Returns `None` if:
    /// - The local time at the resulting date does not exist or is ambiguous, for example during a
    ///   daylight saving time transition.
    /// - The resulting UTC datetime would be out of range.
    /// - The resulting local datetime would be out of range (unless `months` is zero).
    #[must_use]
    pub fn checked_sub_months(&self, months: Months) -> Option<DateTime<Tz>> {
        // `NaiveDate::checked_sub_months` has a fast path for `Months(0)` that does not validate
        // the resulting date, with which we can return `Some` even for an out of range local
        // datetime.
        self.overflowing_naive_local()
            .checked_sub_months(months)
            .ok()?
            .in_timezone(self.timezone())
            .single()
    }

    /// Add a duration in [`Days`] to the date part of the `DateTime`.
    ///
    /// # Errors
    ///
    /// Returns `None` if:
    /// - The local time at the resulting date does not exist or is ambiguous, for example during a
    ///   daylight saving time transition.
    /// - The resulting UTC datetime would be out of range.
    /// - The resulting local datetime would be out of range (unless `days` is zero).
    #[must_use]
    pub fn checked_add_days(&self, days: Days) -> Option<Self> {
        if days == Days::new(0) {
            return Some(self.clone());
        }
        // `NaiveDate::add_days` has a fast path if the result remains within the same year, that
        // does not validate the resulting date. This allows us to return `Some` even for an out of
        // range local datetime when adding `Days(0)`.
        let naive = self.overflowing_naive_local().checked_add_days(days).ok()?;
        self.timezone()
            .from_local_datetime(naive)
            .single()
            .filter(|dt| dt <= &DateTime::<Utc>::MAX_UTC)
    }

    /// Subtract a duration in [`Days`] from the date part of the `DateTime`.
    ///
    /// # Errors
    ///
    /// Returns `None` if:
    /// - The local time at the resulting date does not exist or is ambiguous, for example during a
    ///   daylight saving time transition.
    /// - The resulting UTC datetime would be out of range.
    /// - The resulting local datetime would be out of range (unless `days` is zero).
    #[must_use]
    pub fn checked_sub_days(&self, days: Days) -> Option<Self> {
        // `NaiveDate::add_days` has a fast path if the result remains within the same year, that
        // does not validate the resulting date. This allows us to return `Some` even for an out of
        // range local datetime when adding `Days(0)`.
        let naive = self.overflowing_naive_local().checked_sub_days(days).ok()?;
        self.timezone()
            .from_local_datetime(naive)
            .single()
            .filter(|dt| dt >= &DateTime::<Utc>::MIN_UTC)
    }

    /// Subtracts another `DateTime` from the current date and time.
    /// This does not overflow or underflow at all.
    #[inline]
    #[must_use]
    pub fn signed_duration_since<Tz2: TimeZone>(
        &self,
        rhs: impl Borrow<DateTime<Tz2>>,
    ) -> TimeDelta {
        self.datetime.signed_duration_since(rhs.borrow().datetime)
    }

    /// Returns a view to the naive UTC datetime.
    #[inline]
    #[must_use]
    pub const fn naive_utc(&self) -> NaiveDateTime {
        self.datetime
    }

    /// Returns a view to the naive local datetime.
    ///
    /// # Panics
    ///
    /// [`DateTime`] internally stores the date and time in UTC with a [`NaiveDateTime`]. This
    /// method will panic if the offset from UTC would push the local datetime outside of the
    /// representable range of a [`NaiveDateTime`].
    #[inline]
    #[must_use]
    pub fn naive_local(&self) -> NaiveDateTime {
        self.datetime
            .checked_add_offset(self.offset.fix())
            .expect("Local time out of range for `NaiveDateTime`")
    }

    /// Returns the naive local datetime.
    ///
    /// This makes use of the buffer space outside of the representable range of values of
    /// `NaiveDateTime`. The result can be used as intermediate value, but should never be exposed
    /// outside chrono.
    #[inline]
    #[must_use]
    pub(crate) fn overflowing_naive_local(&self) -> NaiveDateTime {
        self.datetime.overflowing_add_offset(self.offset.fix())
    }

    /// Retrieve the elapsed years from now to the given [`DateTime`].
    ///
    /// # Errors
    ///
    /// Returns `None` if `base < self`.
    #[must_use]
    pub fn years_since(&self, base: Self) -> Option<u32> {
        let mut years = self.year() - base.year();
        let earlier_time =
            (self.month(), self.day(), self.time()) < (base.month(), base.day(), base.time());

        years -= match earlier_time {
            true => 1,
            false => 0,
        };

        match years >= 0 {
            true => Some(years as u32),
            false => None,
        }
    }

    /// Returns an RFC 2822 date and time string such as `Tue, 1 Jul 2003 10:52:37 +0200`.
    ///
    /// # Panics
    ///
    /// Panics if the date can not be represented in this format: the year may not be negative and
    /// can not have more than 4 digits.
    #[cfg(feature = "alloc")]
    #[must_use]
    pub fn to_rfc2822(&self) -> String {
        let mut result = String::with_capacity(32);
        write_rfc2822(&mut result, self.overflowing_naive_local(), self.offset.fix())
            .expect("writing rfc2822 datetime to string should never fail");
        result
    }

    /// Returns an RFC 3339 and ISO 8601 date and time string such as `1996-12-19T16:39:57-08:00`.
    #[cfg(feature = "alloc")]
    #[must_use]
    pub fn to_rfc3339(&self) -> String {
        // For some reason a string with a capacity less than 32 is ca 20% slower when benchmarking.
        let mut result = String::with_capacity(32);
        let naive = self.overflowing_naive_local();
        let offset = self.offset.fix();
        write_rfc3339(&mut result, naive, offset, SecondsFormat::AutoSi, false)
            .expect("writing rfc3339 datetime to string should never fail");
        result
    }

    /// Return an RFC 3339 and ISO 8601 date and time string with subseconds
    /// formatted as per `SecondsFormat`.
    ///
    /// If `use_z` is true and the timezone is UTC (offset 0), uses `Z` as
    /// per [`Fixed::TimezoneOffsetColonZ`]. If `use_z` is false, uses
    /// [`Fixed::TimezoneOffsetColon`]
    ///
    /// # Examples
    ///
    /// ```rust
    /// # use chrono::{FixedOffset, SecondsFormat, TimeZone, NaiveDate};
    /// let dt = NaiveDate::from_ymd(2018, 1, 26)
    ///     .unwrap()
    ///     .at_hms_micro(18, 30, 9, 453_829)
    ///     .unwrap()
    ///     .in_utc();
    /// assert_eq!(dt.to_rfc3339_opts(SecondsFormat::Millis, false), "2018-01-26T18:30:09.453+00:00");
    /// assert_eq!(dt.to_rfc3339_opts(SecondsFormat::Millis, true), "2018-01-26T18:30:09.453Z");
    /// assert_eq!(dt.to_rfc3339_opts(SecondsFormat::Secs, true), "2018-01-26T18:30:09Z");
    ///
    /// let pst = FixedOffset::east(8 * 60 * 60).unwrap();
    /// let dt = pst
    ///     .from_local_datetime(
    ///         NaiveDate::from_ymd(2018, 1, 26).unwrap().at_hms_micro(10, 30, 9, 453_829).unwrap(),
    ///     )
    ///     .unwrap();
    /// assert_eq!(dt.to_rfc3339_opts(SecondsFormat::Secs, true), "2018-01-26T10:30:09+08:00");
    /// ```
    #[cfg(feature = "alloc")]
    #[must_use]
    pub fn to_rfc3339_opts(&self, secform: SecondsFormat, use_z: bool) -> String {
        let mut result = String::with_capacity(38);
        write_rfc3339(&mut result, self.naive_local(), self.offset.fix(), secform, use_z)
            .expect("writing rfc3339 datetime to string should never fail");
        result
    }

    /// Makes a new `DateTime` with the year number changed, while keeping the same month and day.
    ///
    /// See also the [`NaiveDate::with_year`] method.
    ///
    /// # Errors
    ///
    /// Returns `None` if:
    /// - The resulting date does not exist (February 29 in a non-leap year).
    /// - The local time at the resulting date does not exist or is ambiguous, for example during a
    ///   daylight saving time transition.
    /// - The resulting UTC datetime would be out of range.
    /// - The resulting local datetime would be out of range (unless the year remains the same).
    #[inline]
    pub fn with_year(&self, year: i32) -> Option<DateTime<Tz>> {
        map_local(self, |dt| match dt.year() == year {
            true => Some(dt),
            false => dt.with_year(year).ok(),
        })
    }

    /// Makes a new `DateTime` with the month number (starting from 1) changed.
    ///
    /// Don't combine multiple `Datelike::with_*` methods. The intermediate value may not exist.
    ///
    /// See also the [`NaiveDate::with_month`] method.
    ///
    /// # Errors
    ///
    /// Returns `None` if:
    /// - The resulting date does not exist (for example `month(4)` when day of the month is 31).
    /// - The value for `month` is invalid.
    /// - The local time at the resulting date does not exist or is ambiguous, for example during a
    ///   daylight saving time transition.
    #[inline]
    pub fn with_month(&self, month: u32) -> Option<DateTime<Tz>> {
        map_local(self, |datetime| datetime.with_month(month).ok())
    }

    /// Makes a new `DateTime` with the day of month (starting from 1) changed.
    ///
    /// See also the [`NaiveDate::with_day`] method.
    ///
    /// # Errors
    ///
    /// Returns `None` if:
    /// - The resulting date does not exist (for example `day(31)` in April).
    /// - The value for `day` is invalid.
    /// - The local time at the resulting date does not exist or is ambiguous, for example during a
    ///   daylight saving time transition.
    #[inline]
    pub fn with_day(&self, day: u32) -> Option<DateTime<Tz>> {
        map_local(self, |datetime| datetime.with_day(day).ok())
    }

    /// Makes a new `DateTime` with the day of year (starting from 1) changed.
    ///
    /// See also the [`NaiveDate::with_ordinal`] method.
    ///
    /// # Errors
    ///
    /// Returns `None` if:
    /// - The resulting date does not exist (`with_ordinal(366)` in a non-leap year).
    /// - The value for `ordinal` is invalid.
    /// - The local time at the resulting date does not exist or is ambiguous, for example during a
    ///   daylight saving time transition.
    #[inline]
    pub fn with_ordinal(&self, ordinal: u32) -> Option<DateTime<Tz>> {
        map_local(self, |datetime| datetime.with_ordinal(ordinal).ok())
    }

    /// Set the time to a new fixed time on the existing date.
    ///
    /// # Errors
    ///
    /// Returns `MappedLocalTime::None` if the datetime is at the edge of the representable range
    /// for a `DateTime`, and `with_time` would push the value in UTC out of range.
    ///
    /// # Example
    ///
    /// ```
    /// # #[cfg(feature = "clock")] {
    /// use chrono::{Local, NaiveTime};
    ///
    /// let noon = NaiveTime::from_hms(12, 0, 0)?;
    /// let today_noon = Local::now().with_time(noon);
    /// let today_midnight = Local::now().with_time(NaiveTime::MIN);
    ///
    /// assert_eq!(today_noon.single().unwrap().time(), noon);
    /// assert_eq!(today_midnight.single().unwrap().time(), NaiveTime::MIN);
    /// # }
    /// # Ok::<(), chrono::Error>(())
    /// ```
    #[must_use]
    pub fn with_time(&self, time: NaiveTime) -> MappedLocalTime<Self> {
        self.timezone().from_local_datetime(self.overflowing_naive_local().date().at(time))
    }

    /// Makes a new `DateTime` with the hour number changed.
    ///
    /// See also the [`NaiveTime::with_hour`] method.
    ///
    /// # Errors
    ///
    /// Returns `None` if:
    /// - The value for `hour` is invalid.
    /// - The local time at the resulting date does not exist or is ambiguous, for example during a
    ///   daylight saving time transition.
    #[inline]
    pub fn with_hour(&self, hour: u32) -> Option<DateTime<Tz>> {
        map_local(self, |datetime| datetime.with_hour(hour).ok())
    }

    /// Makes a new `DateTime` with the minute number changed.
    ///
    /// See also the [`NaiveTime::with_minute`] method.
    ///
    /// # Errors
    ///
    /// - The value for `minute` is invalid.
    /// - The local time at the resulting date does not exist or is ambiguous, for example during a
    ///   daylight saving time transition.
    #[inline]
    pub fn with_minute(&self, min: u32) -> Option<DateTime<Tz>> {
        map_local(self, |datetime| datetime.with_minute(min).ok())
    }

    /// Makes a new `DateTime` with the second number changed.
    ///
    /// As with the [`second`](#method.second) method,
    /// the input range is restricted to 0 through 59.
    ///
    /// See also the [`NaiveTime::with_second`] method.
    ///
    /// # Errors
    ///
    /// Returns `None` if:
    /// - The value for `second` is invalid.
    /// - The local time at the resulting date does not exist or is ambiguous, for example during a
    ///   daylight saving time transition.
    #[inline]
    pub fn with_second(&self, sec: u32) -> Option<DateTime<Tz>> {
        map_local(self, |datetime| datetime.with_second(sec).ok())
    }

    /// Makes a new `DateTime` with nanoseconds since the whole non-leap second changed.
    ///
    /// As with the [`DateTime::nanosecond`] method, the input range can exceed 1,000,000,000 for
    /// leap seconds.
    ///
    /// See also the [`NaiveTime::with_nanosecond`] method.
    ///
    /// # Errors
    ///
    /// Returns [`Error::InvalidArgument`] if `nanosecond >= 2,000,000,000`.
    #[inline]
    pub fn with_nanosecond(&self, nano: u32) -> Result<DateTime<Tz>, Error> {
        // `with_nanosecond` does not need to recalculate the offset like the other `with_` methods.
        // Like the IANA time zone database and other libraries we assume in chrono that offsets
        // have second granularity, and time zone transitions (such as DTS) happen on second
        // boundaries.
        Ok(Self { datetime: self.datetime.with_nanosecond(nano)?, offset: self.offset.clone() })
    }
}

impl DateTime<Utc> {
    /// Makes a new `DateTime<Utc>` from the number of non-leap seconds
    /// since January 1, 1970 0:00:00 UTC (aka "UNIX timestamp")
    /// and the number of nanoseconds since the last whole non-leap second.
    ///
    /// This is guaranteed to round-trip with regard to [`timestamp`](DateTime::timestamp) and
    /// [`timestamp_subsec_nanos`](DateTime::timestamp_subsec_nanos).
    ///
    /// If you need to create a `DateTime` with a [`TimeZone`] different from [`Utc`], use
    /// [`TimeZone::at_timestamp`] or [`DateTime::with_timezone`].
    ///
    /// The nanosecond part can exceed 1,000,000,000 in order to represent a
    /// [leap second](NaiveTime#leap-second-handling), but only when `secs % 60 == 59`.
    /// (The true "UNIX timestamp" cannot represent a leap second unambiguously.)
    ///
    /// # Errors
    ///
    /// This method returns:
    /// - [`Error::OutOfRange`] if the timestamp is outside the range of a `DateTime`.
    /// - [`Error::InvalidArgument`] if nanosecond >= 2,000,000,000.
    /// - [`Error::DoesNotExist`] if the nanosecond part to represent a leap second is not on a
    ///   minute boundary.
    ///
    /// # Example
    ///
    /// ```
    /// use chrono::DateTime;
    ///
    /// let dt = DateTime::from_timestamp(1431648000, 0)?;
    ///
    /// assert_eq!(dt.to_string(), "2015-05-15 00:00:00 UTC");
    /// assert_eq!(DateTime::from_timestamp(dt.timestamp(), dt.timestamp_subsec_nanos())?, dt);
    /// # Ok::<(), chrono::Error>(())
    /// ```
    #[inline]
    pub const fn from_timestamp(secs: i64, nsecs: u32) -> Result<Self, Error> {
        let days = secs.div_euclid(86_400) + UNIX_EPOCH_DAY;
        let secs = secs.rem_euclid(86_400);
        if days < i32::MIN as i64 || days > i32::MAX as i64 {
            return Err(Error::OutOfRange);
        }
        let date = try_err!(NaiveDate::from_num_days_from_ce(days as i32));
        let time = try_err!(NaiveTime::from_num_seconds_from_midnight(secs as u32, nsecs));
        Ok(date.at(time).in_utc())
    }

    /// Makes a new `DateTime<Utc>` from the number of non-leap milliseconds
    /// since January 1, 1970 0:00:00.000 UTC (aka "UNIX timestamp").
    ///
    /// This is guaranteed to round-trip with [`timestamp_millis`](DateTime::timestamp_millis).
    ///
    /// If you need to create a `DateTime` with a [`TimeZone`] different from [`Utc`], use
    /// [`TimeZone::at_timestamp_millis`] or [`DateTime::with_timezone`].
    ///
    /// # Errors
    ///
    /// Returns [`Error::OutOfRange`] if the timestamp in milliseconds is outside the range of a
    /// `DateTime` (more than ca. 262,000 years away from common era).
    ///
    /// # Example
    ///
    /// ```
    /// use chrono::DateTime;
    ///
    /// let dt = DateTime::from_timestamp_millis(947638923004)?;
    ///
    /// assert_eq!(dt.to_string(), "2000-01-12 01:02:03.004 UTC");
    /// assert_eq!(DateTime::from_timestamp_millis(dt.timestamp_millis())?, dt);
    /// # Ok::<(), chrono::Error>(())
    /// ```
    #[inline]
    pub const fn from_timestamp_millis(millis: i64) -> Result<Self, Error> {
        let secs = millis.div_euclid(1000);
        let nsecs = millis.rem_euclid(1000) as u32 * 1_000_000;
        Self::from_timestamp(secs, nsecs)
    }

    /// Creates a new `DateTime<Utc>` from the number of non-leap microseconds
    /// since January 1, 1970 0:00:00.000 UTC (aka "UNIX timestamp").
    ///
    /// This is guaranteed to round-trip with [`timestamp_micros`](DateTime::timestamp_micros).
    ///
    /// If you need to create a `DateTime` with a [`TimeZone`] different from [`Utc`], use
    /// [`TimeZone::at_timestamp_micros`] or [`DateTime::with_timezone`].
    ///
    /// # Errors
    ///
    /// Returns [`Error::OutOfRange`] if the timestamp in microseconds is outside the range of a
    /// `DateTime` (more than ca. 262,000 years away from common era).
    ///
    /// # Example
    ///
    /// ```
    /// use chrono::DateTime;
    ///
    /// let timestamp_micros: i64 = 1662921288000000; // Sun, 11 Sep 2022 18:34:48 UTC
    /// let dt = DateTime::from_timestamp_micros(timestamp_micros)?;
    /// assert_eq!(timestamp_micros, dt.timestamp_micros());
    ///
    /// // Negative timestamps (before the UNIX epoch) are supported as well.
    /// let timestamp_micros: i64 = -2208936075000000; // Mon, 1 Jan 1900 14:38:45 UTC
    /// let dt = DateTime::from_timestamp_micros(timestamp_micros)?;
    /// assert_eq!(timestamp_micros, dt.timestamp_micros());
    /// # Ok::<(), chrono::Error>(())
    /// ```
    #[inline]
    pub const fn from_timestamp_micros(micros: i64) -> Result<Self, Error> {
        let secs = micros.div_euclid(1_000_000);
        let nsecs = micros.rem_euclid(1_000_000) as u32 * 1000;
        Self::from_timestamp(secs, nsecs)
    }

    /// Creates a new [`DateTime<Utc>`] from the number of non-leap microseconds
    /// since January 1, 1970 0:00:00.000 UTC (aka "UNIX timestamp").
    ///
    /// This is guaranteed to round-trip with [`timestamp_nanos`](DateTime::timestamp_nanos).
    ///
    /// If you need to create a `DateTime` with a [`TimeZone`] different from [`Utc`], use
    /// [`TimeZone::at_timestamp_nanos`] or [`DateTime::with_timezone`].
    ///
    /// The UNIX epoch starts on midnight, January 1, 1970, UTC.
    ///
    /// An `i64` with nanosecond precision can span a range of ~584 years. Because all values can
    /// be represented as a `DateTime` this method never fails.
    ///
    /// # Example
    ///
    /// ```
    /// use chrono::DateTime;
    ///
    /// let timestamp_nanos: i64 = 1662921288_000_000_000; // Sun, 11 Sep 2022 18:34:48 UTC
    /// let dt = DateTime::from_timestamp_nanos(timestamp_nanos);
    /// assert_eq!(timestamp_nanos, dt.timestamp_nanos().unwrap());
    ///
    /// // Negative timestamps (before the UNIX epoch) are supported as well.
    /// let timestamp_nanos: i64 = -2208936075_000_000_000; // Mon, 1 Jan 1900 14:38:45 UTC
    /// let dt = DateTime::from_timestamp_nanos(timestamp_nanos);
    /// assert_eq!(timestamp_nanos, dt.timestamp_nanos().unwrap());
    /// ```
    #[inline]
    #[must_use]
    pub const fn from_timestamp_nanos(nanos: i64) -> Self {
        let secs = nanos.div_euclid(1_000_000_000);
        let nsecs = nanos.rem_euclid(1_000_000_000) as u32;
        match Self::from_timestamp(secs, nsecs) {
            Ok(dt) => dt,
            Err(_) => panic!("timestamp in nanos is always in range"),
        }
    }

    /// The Unix Epoch, 1970-01-01 00:00:00 UTC.
    pub const UNIX_EPOCH: Self = Self { datetime: NaiveDateTime::UNIX_EPOCH, offset: Utc };
}

impl Default for DateTime<Utc> {
    fn default() -> Self {
        Utc.from_utc_datetime(NaiveDateTime::default())
    }
}

#[cfg(feature = "clock")]
impl Default for DateTime<Local> {
    fn default() -> Self {
        Local.from_utc_datetime(NaiveDateTime::default())
    }
}

impl Default for DateTime<FixedOffset> {
    fn default() -> Self {
        FixedOffset::west(0).unwrap().from_utc_datetime(NaiveDateTime::default())
    }
}

/// Convert a `DateTime<Utc>` instance into a `DateTime<FixedOffset>` instance.
impl From<DateTime<Utc>> for DateTime<FixedOffset> {
    /// Convert this `DateTime<Utc>` instance into a `DateTime<FixedOffset>` instance.
    ///
    /// Conversion is done via [`DateTime::with_timezone`]. Note that the converted value returned by
    /// this will be created with a fixed timezone offset of 0.
    fn from(src: DateTime<Utc>) -> Self {
        src.with_timezone(&FixedOffset::east(0).unwrap())
    }
}

/// Convert a `DateTime<Utc>` instance into a `DateTime<Local>` instance.
#[cfg(feature = "clock")]
impl From<DateTime<Utc>> for DateTime<Local> {
    /// Convert this `DateTime<Utc>` instance into a `DateTime<Local>` instance.
    ///
    /// Conversion is performed via [`DateTime::with_timezone`], accounting for the difference in timezones.
    fn from(src: DateTime<Utc>) -> Self {
        src.with_timezone(&Local)
    }
}

/// Convert a `DateTime<FixedOffset>` instance into a `DateTime<Utc>` instance.
impl From<DateTime<FixedOffset>> for DateTime<Utc> {
    /// Convert this `DateTime<FixedOffset>` instance into a `DateTime<Utc>` instance.
    ///
    /// Conversion is performed via [`DateTime::with_timezone`], accounting for the timezone
    /// difference.
    fn from(src: DateTime<FixedOffset>) -> Self {
        src.with_timezone(&Utc)
    }
}

/// Convert a `DateTime<FixedOffset>` instance into a `DateTime<Local>` instance.
#[cfg(feature = "clock")]
impl From<DateTime<FixedOffset>> for DateTime<Local> {
    /// Convert this `DateTime<FixedOffset>` instance into a `DateTime<Local>` instance.
    ///
    /// Conversion is performed via [`DateTime::with_timezone`]. Returns the equivalent value in local
    /// time.
    fn from(src: DateTime<FixedOffset>) -> Self {
        src.with_timezone(&Local)
    }
}

/// Convert a `DateTime<Local>` instance into a `DateTime<Utc>` instance.
#[cfg(feature = "clock")]
impl From<DateTime<Local>> for DateTime<Utc> {
    /// Convert this `DateTime<Local>` instance into a `DateTime<Utc>` instance.
    ///
    /// Conversion is performed via [`DateTime::with_timezone`], accounting for the difference in
    /// timezones.
    fn from(src: DateTime<Local>) -> Self {
        src.with_timezone(&Utc)
    }
}

/// Convert a `DateTime<Local>` instance into a `DateTime<FixedOffset>` instance.
#[cfg(feature = "clock")]
impl From<DateTime<Local>> for DateTime<FixedOffset> {
    /// Convert this `DateTime<Local>` instance into a `DateTime<FixedOffset>` instance.
    ///
    /// Conversion is performed via [`DateTime::with_timezone`].
    fn from(src: DateTime<Local>) -> Self {
        src.with_timezone(&src.offset().fix())
    }
}

/// Maps the local datetime to other datetime with given conversion function.
fn map_local<Tz: TimeZone, F>(dt: &DateTime<Tz>, mut f: F) -> Option<DateTime<Tz>>
where
    F: FnMut(NaiveDateTime) -> Option<NaiveDateTime>,
{
    f(dt.overflowing_naive_local())
        .and_then(|datetime| dt.timezone().from_local_datetime(datetime).single())
        .filter(|dt| dt >= &DateTime::<Utc>::MIN_UTC && dt <= &DateTime::<Utc>::MAX_UTC)
}

impl DateTime<FixedOffset> {
    /// Parses an RFC 2822 date-and-time string into a `DateTime<FixedOffset>` value.
    ///
    /// This parses valid RFC 2822 datetime strings (such as `Tue, 1 Jul 2003 10:52:37 +0200`)
    /// and returns a new [`DateTime`] instance with the parsed timezone as the [`FixedOffset`].
    ///
    /// RFC 2822 is the internet message standard that specifies the representation of times in HTTP
    /// and email headers. It is the 2001 revision of RFC 822, and is itself revised as RFC 5322 in
    /// 2008.
    ///
    /// # Support for the obsolete date format
    ///
    /// - A 2-digit year is interpreted to be a year in 1950-2049.
    /// - The standard allows comments and whitespace between many of the tokens. See [4.3] and
    ///   [Appendix A.5]
    /// - Single letter 'military' time zone names are parsed as a `-0000` offset.
    ///   They were defined with the wrong sign in RFC 822 and corrected in RFC 2822. But because
    ///   the meaning is now ambiguous, the standard says they should be be considered as `-0000`
    ///   unless there is out-of-band information confirming their meaning.
    ///   The exception is `Z`, which remains identical to `+0000`.
    ///
    /// [4.3]: https://www.rfc-editor.org/rfc/rfc2822#section-4.3
    /// [Appendix A.5]: https://www.rfc-editor.org/rfc/rfc2822#appendix-A.5
    ///
    /// # Example
    ///
    /// ```
    /// # use chrono::{DateTime, FixedOffset, TimeZone};
    /// assert_eq!(
    ///     DateTime::parse_from_rfc2822("Wed, 18 Feb 2015 23:16:09 GMT").unwrap(),
    ///     FixedOffset::east(0).unwrap().at_ymd_and_hms(2015, 2, 18, 23, 16, 9).unwrap()
    /// );
    /// ```
    pub fn parse_from_rfc2822(s: &str) -> ParseResult<DateTime<FixedOffset>> {
        const ITEMS: &[Item<'static>] = &[Item::Fixed(Fixed::RFC2822)];
        let mut parsed = Parsed::default();
        parse(&mut parsed, s, ITEMS.iter())?;
        parsed.to_datetime()
    }

    /// Parses an RFC 3339 date-and-time string into a `DateTime<FixedOffset>` value.
    ///
    /// Parses all valid RFC 3339 values (as well as the subset of valid ISO 8601 values that are
    /// also valid RFC 3339 date-and-time values) and returns a new [`DateTime`] with a
    /// [`FixedOffset`] corresponding to the parsed timezone. While RFC 3339 values come in a wide
    /// variety of shapes and sizes, `1996-12-19T16:39:57-08:00` is an example of the most commonly
    /// encountered variety of RFC 3339 formats.
    ///
    /// Why isn't this named `parse_from_iso8601`? That's because ISO 8601 allows representing
    /// values in a wide range of formats, only some of which represent actual date-and-time
    /// instances (rather than periods, ranges, dates, or times). Some valid ISO 8601 values are
    /// also simultaneously valid RFC 3339 values, but not all RFC 3339 values are valid ISO 8601
    /// values (or the other way around).
    pub fn parse_from_rfc3339(s: &str) -> ParseResult<DateTime<FixedOffset>> {
        let mut parsed = Parsed::default();
        let (s, _) = parse_rfc3339(&mut parsed, s)?;
        if !s.is_empty() {
            return Err(TOO_LONG);
        }
        parsed.to_datetime()
    }

    /// Parses a string from a user-specified format into a `DateTime<FixedOffset>` value.
    ///
    /// Note that this method *requires a timezone* in the input string. See
    /// [`NaiveDateTime::parse_from_str`](./naive/struct.NaiveDateTime.html#method.parse_from_str)
    /// for a version that does not require a timezone in the to-be-parsed str. The returned
    /// [`DateTime`] value will have a [`FixedOffset`] reflecting the parsed timezone.
    ///
    /// See the [`format::strftime` module](./format/strftime/index.html) for supported format
    /// sequences.
    ///
    /// # Example
    ///
    /// ```rust
    /// use chrono::{DateTime, FixedOffset, NaiveDate, TimeZone};
    ///
    /// let dt = DateTime::parse_from_str("1983 Apr 13 12:09:14.274 +0000", "%Y %b %d %H:%M:%S%.3f %z");
    /// assert_eq!(
    ///     dt,
    ///     Ok(FixedOffset::east(0)
    ///         .unwrap()
    ///         .from_local_datetime(
    ///             NaiveDate::from_ymd(1983, 4, 13).unwrap().at_hms_milli(12, 9, 14, 274).unwrap()
    ///         )
    ///         .unwrap())
    /// );
    /// ```
    pub fn parse_from_str(s: &str, fmt: &str) -> ParseResult<DateTime<FixedOffset>> {
        let mut parsed = Parsed::default();
        parse(&mut parsed, s, StrftimeItems::new(fmt))?;
        parsed.to_datetime()
    }

    /// Parses a string from a user-specified format into a `DateTime<FixedOffset>` value, and a
    /// slice with the remaining portion of the string.
    ///
    /// Note that this method *requires a timezone* in the input string. See
    /// [`NaiveDateTime::parse_and_remainder`] for a version that does not
    /// require a timezone in `s`. The returned [`DateTime`] value will have a [`FixedOffset`]
    /// reflecting the parsed timezone.
    ///
    /// See the [`format::strftime` module](./format/strftime/index.html) for supported format
    /// sequences.
    ///
    /// Similar to [`parse_from_str`](#method.parse_from_str).
    ///
    /// # Example
    ///
    /// ```rust
    /// # use chrono::{DateTime, FixedOffset, TimeZone};
    /// let (datetime, remainder) = DateTime::parse_and_remainder(
    ///     "2015-02-18 23:16:09 +0200 trailing text",
    ///     "%Y-%m-%d %H:%M:%S %z",
    /// )
    /// .unwrap();
    /// assert_eq!(
    ///     datetime,
    ///     FixedOffset::east(2 * 3600).unwrap().at_ymd_and_hms(2015, 2, 18, 23, 16, 9).unwrap()
    /// );
    /// assert_eq!(remainder, " trailing text");
    /// ```
    pub fn parse_and_remainder<'a>(
        s: &'a str,
        fmt: &str,
    ) -> ParseResult<(DateTime<FixedOffset>, &'a str)> {
        let mut parsed = Parsed::default();
        let remainder = parse_and_remainder(&mut parsed, s, StrftimeItems::new(fmt))?;
        parsed.to_datetime().map(|d| (d, remainder))
    }
}

impl DateTime<Utc> {
    /// The minimum possible `DateTime<Utc>`.
    pub const MIN_UTC: Self = DateTime { datetime: NaiveDateTime::MIN, offset: Utc };
    /// The maximum possible `DateTime<Utc>`.
    pub const MAX_UTC: Self = DateTime { datetime: NaiveDateTime::MAX, offset: Utc };
}

impl<Tz: TimeZone> DateTime<Tz>
where
    Tz::Offset: fmt::Display,
{
    /// Formats the combined date and time with the specified formatting items.
    #[cfg(feature = "alloc")]
    #[inline]
    #[must_use]
    pub fn format_with_items<'a, I, B>(&self, items: I) -> DelayedFormat<I>
    where
        I: Iterator<Item = B> + Clone,
        B: Borrow<Item<'a>>,
    {
        let local = self.overflowing_naive_local();
        DelayedFormat::new_with_offset(Some(local.date()), Some(local.time()), &self.offset, items)
    }

    /// Formats the combined date and time per the specified format string.
    ///
    /// See the [`crate::format::strftime`] module for the supported escape sequences.
    ///
    /// # Example
    /// ```rust
    /// use chrono::prelude::*;
    ///
    /// let date_time: DateTime<Utc> = Utc.at_ymd_and_hms(2017, 04, 02, 12, 50, 32).unwrap();
    /// let formatted = format!("{}", date_time.format("%d/%m/%Y %H:%M"));
    /// assert_eq!(formatted, "02/04/2017 12:50");
    /// ```
    #[cfg(feature = "alloc")]
    #[inline]
    #[must_use]
    pub fn format<'a>(&self, fmt: &'a str) -> DelayedFormat<StrftimeItems<'a>> {
        self.format_with_items(StrftimeItems::new(fmt))
    }

    /// Formats the combined date and time with the specified formatting items and locale.
    #[cfg(all(feature = "unstable-locales", feature = "alloc"))]
    #[inline]
    #[must_use]
    pub fn format_localized_with_items<'a, I, B>(
        &self,
        items: I,
        locale: Locale,
    ) -> DelayedFormat<I>
    where
        I: Iterator<Item = B> + Clone,
        B: Borrow<Item<'a>>,
    {
        let local = self.overflowing_naive_local();
        DelayedFormat::new_with_offset_and_locale(
            Some(local.date()),
            Some(local.time()),
            &self.offset,
            items,
            locale,
        )
    }

    /// Formats the combined date and time per the specified format string and
    /// locale.
    ///
    /// See the [`crate::format::strftime`] module on the supported escape
    /// sequences.
    #[cfg(all(feature = "unstable-locales", feature = "alloc"))]
    #[inline]
    #[must_use]
    pub fn format_localized<'a>(
        &self,
        fmt: &'a str,
        locale: Locale,
    ) -> DelayedFormat<StrftimeItems<'a>> {
        self.format_localized_with_items(StrftimeItems::new_with_locale(fmt, locale), locale)
    }
}

impl<Tz: TimeZone> Datelike for DateTime<Tz> {
    #[inline]
    fn year(&self) -> i32 {
        self.overflowing_naive_local().year()
    }
    #[inline]
    fn month(&self) -> u32 {
        self.overflowing_naive_local().month()
    }
    #[inline]
    fn month0(&self) -> u32 {
        self.overflowing_naive_local().month0()
    }
    #[inline]
    fn day(&self) -> u32 {
        self.overflowing_naive_local().day()
    }
    #[inline]
    fn day0(&self) -> u32 {
        self.overflowing_naive_local().day0()
    }
    #[inline]
    fn ordinal(&self) -> u32 {
        self.overflowing_naive_local().ordinal()
    }
    #[inline]
    fn ordinal0(&self) -> u32 {
        self.overflowing_naive_local().ordinal0()
    }
    #[inline]
    fn weekday(&self) -> Weekday {
        self.overflowing_naive_local().weekday()
    }
    #[inline]
    fn iso_week(&self) -> IsoWeek {
        self.overflowing_naive_local().iso_week()
    }
}

impl<Tz: TimeZone> Timelike for DateTime<Tz> {
    #[inline]
    fn hour(&self) -> u32 {
        self.overflowing_naive_local().hour()
    }
    #[inline]
    fn minute(&self) -> u32 {
        self.overflowing_naive_local().minute()
    }
    #[inline]
    fn second(&self) -> u32 {
        self.overflowing_naive_local().second()
    }
    #[inline]
    fn nanosecond(&self) -> u32 {
        self.overflowing_naive_local().nanosecond()
    }
}

impl<Tz: TimeZone, Tz2: TimeZone> PartialEq<DateTime<Tz2>> for DateTime<Tz> {
    fn eq(&self, other: &DateTime<Tz2>) -> bool {
        self.datetime == other.datetime
    }
}

impl<Tz: TimeZone> Eq for DateTime<Tz> {}

impl<Tz: TimeZone, Tz2: TimeZone> PartialOrd<DateTime<Tz2>> for DateTime<Tz> {
    /// Compare two DateTimes based on their true time, ignoring time zones
    ///
    /// # Example
    ///
    /// ```
    /// use chrono::prelude::*;
    ///
    /// let earlier = Utc
    ///     .at_ymd_and_hms(2015, 5, 15, 2, 0, 0)
    ///     .unwrap()
    ///     .with_timezone(&FixedOffset::west(1 * 3600).unwrap());
    /// let later = Utc
    ///     .at_ymd_and_hms(2015, 5, 15, 3, 0, 0)
    ///     .unwrap()
    ///     .with_timezone(&FixedOffset::west(5 * 3600).unwrap());
    ///
    /// assert_eq!(earlier.to_string(), "2015-05-15 01:00:00 -01:00");
    /// assert_eq!(later.to_string(), "2015-05-14 22:00:00 -05:00");
    ///
    /// assert!(later > earlier);
    /// ```
    fn partial_cmp(&self, other: &DateTime<Tz2>) -> Option<Ordering> {
        self.datetime.partial_cmp(&other.datetime)
    }
}

impl<Tz: TimeZone> Ord for DateTime<Tz> {
    fn cmp(&self, other: &DateTime<Tz>) -> Ordering {
        self.datetime.cmp(&other.datetime)
    }
}

impl<Tz: TimeZone> hash::Hash for DateTime<Tz> {
    fn hash<H: hash::Hasher>(&self, state: &mut H) {
        self.datetime.hash(state)
    }
}

/// Add `TimeDelta` to `DateTime`.
///
/// As a part of Chrono's [leap second handling], the addition assumes that **there is no leap
/// second ever**, except when the `NaiveDateTime` itself represents a leap  second in which case
/// the assumption becomes that **there is exactly a single leap second ever**.
///
/// # Panics
///
/// Panics if the resulting date would be out of range.
/// Consider using [`DateTime<Tz>::checked_add_signed`] to get an `Option` instead.
impl<Tz: TimeZone> Add<TimeDelta> for DateTime<Tz> {
    type Output = DateTime<Tz>;

    #[inline]
    fn add(self, rhs: TimeDelta) -> DateTime<Tz> {
        self.checked_add_signed(rhs).expect("`DateTime + TimeDelta` overflowed")
    }
}

/// Add `std::time::Duration` to `DateTime`.
///
/// As a part of Chrono's [leap second handling], the addition assumes that **there is no leap
/// second ever**, except when the `NaiveDateTime` itself represents a leap  second in which case
/// the assumption becomes that **there is exactly a single leap second ever**.
///
/// # Panics
///
/// Panics if the resulting date would be out of range.
/// Consider using [`DateTime<Tz>::checked_add_signed`] to get an `Option` instead.
impl<Tz: TimeZone> Add<Duration> for DateTime<Tz> {
    type Output = DateTime<Tz>;

    #[inline]
    fn add(self, rhs: Duration) -> DateTime<Tz> {
        let rhs = TimeDelta::from_std(rhs)
            .expect("overflow converting from core::time::Duration to TimeDelta");
        self.checked_add_signed(rhs).expect("`DateTime + TimeDelta` overflowed")
    }
}

/// Add-assign `chrono::Duration` to `DateTime`.
///
/// As a part of Chrono's [leap second handling], the addition assumes that **there is no leap
/// second ever**, except when the `NaiveDateTime` itself represents a leap  second in which case
/// the assumption becomes that **there is exactly a single leap second ever**.
///
/// # Panics
///
/// Panics if the resulting date would be out of range.
/// Consider using [`DateTime<Tz>::checked_add_signed`] to get an `Option` instead.
impl<Tz: TimeZone> AddAssign<TimeDelta> for DateTime<Tz> {
    #[inline]
    fn add_assign(&mut self, rhs: TimeDelta) {
        let datetime =
            self.datetime.checked_add_signed(rhs).expect("`DateTime + TimeDelta` overflowed");
        let tz = self.timezone();
        *self = tz.from_utc_datetime(datetime);
    }
}

/// Add-assign `std::time::Duration` to `DateTime`.
///
/// As a part of Chrono's [leap second handling], the addition assumes that **there is no leap
/// second ever**, except when the `NaiveDateTime` itself represents a leap  second in which case
/// the assumption becomes that **there is exactly a single leap second ever**.
///
/// # Panics
///
/// Panics if the resulting date would be out of range.
/// Consider using [`DateTime<Tz>::checked_add_signed`] to get an `Option` instead.
impl<Tz: TimeZone> AddAssign<Duration> for DateTime<Tz> {
    #[inline]
    fn add_assign(&mut self, rhs: Duration) {
        let rhs = TimeDelta::from_std(rhs)
            .expect("overflow converting from core::time::Duration to TimeDelta");
        *self += rhs;
    }
}

/// Add `FixedOffset` to the datetime value of `DateTime` (offset remains unchanged).
///
/// # Panics
///
/// Panics if the resulting date would be out of range.
impl<Tz: TimeZone> Add<FixedOffset> for DateTime<Tz> {
    type Output = DateTime<Tz>;

    #[inline]
    fn add(mut self, rhs: FixedOffset) -> DateTime<Tz> {
        self.datetime =
            self.naive_utc().checked_add_offset(rhs).expect("`DateTime + FixedOffset` overflowed");
        self
    }
}

/// Add `Months` to `DateTime`.
///
/// The result will be clamped to valid days in the resulting month, see `checked_add_months` for
/// details.
///
/// # Panics
///
/// Panics if:
/// - The resulting date would be out of range.
/// - The local time at the resulting date does not exist or is ambiguous, for example during a
///   daylight saving time transition.
///
/// Strongly consider using [`DateTime<Tz>::checked_add_months`] to get an `Option` instead.
impl<Tz: TimeZone> Add<Months> for DateTime<Tz> {
    type Output = DateTime<Tz>;

    fn add(self, rhs: Months) -> Self::Output {
        self.checked_add_months(rhs).expect("`DateTime + Months` out of range")
    }
}

/// Subtract `TimeDelta` from `DateTime`.
///
/// This is the same as the addition with a negated `TimeDelta`.
///
/// As a part of Chrono's [leap second handling] the subtraction assumes that **there is no leap
/// second ever**, except when the `DateTime` itself represents a leap second in which case
/// the assumption becomes that **there is exactly a single leap second ever**.
///
/// # Panics
///
/// Panics if the resulting date would be out of range.
/// Consider using [`DateTime<Tz>::checked_sub_signed`] to get an `Option` instead.
impl<Tz: TimeZone> Sub<TimeDelta> for DateTime<Tz> {
    type Output = DateTime<Tz>;

    #[inline]
    fn sub(self, rhs: TimeDelta) -> DateTime<Tz> {
        self.checked_sub_signed(rhs).expect("`DateTime - TimeDelta` overflowed")
    }
}

/// Subtract `std::time::Duration` from `DateTime`.
///
/// As a part of Chrono's [leap second handling] the subtraction assumes that **there is no leap
/// second ever**, except when the `DateTime` itself represents a leap second in which case
/// the assumption becomes that **there is exactly a single leap second ever**.
///
/// # Panics
///
/// Panics if the resulting date would be out of range.
/// Consider using [`DateTime<Tz>::checked_sub_signed`] to get an `Option` instead.
impl<Tz: TimeZone> Sub<Duration> for DateTime<Tz> {
    type Output = DateTime<Tz>;

    #[inline]
    fn sub(self, rhs: Duration) -> DateTime<Tz> {
        let rhs = TimeDelta::from_std(rhs)
            .expect("overflow converting from core::time::Duration to TimeDelta");
        self.checked_sub_signed(rhs).expect("`DateTime - TimeDelta` overflowed")
    }
}

/// Subtract-assign `TimeDelta` from `DateTime`.
///
/// This is the same as the addition with a negated `TimeDelta`.
///
/// As a part of Chrono's [leap second handling], the addition assumes that **there is no leap
/// second ever**, except when the `DateTime` itself represents a leap  second in which case
/// the assumption becomes that **there is exactly a single leap second ever**.
///
/// # Panics
///
/// Panics if the resulting date would be out of range.
/// Consider using [`DateTime<Tz>::checked_sub_signed`] to get an `Option` instead.
impl<Tz: TimeZone> SubAssign<TimeDelta> for DateTime<Tz> {
    #[inline]
    fn sub_assign(&mut self, rhs: TimeDelta) {
        let datetime =
            self.datetime.checked_sub_signed(rhs).expect("`DateTime - TimeDelta` overflowed");
        let tz = self.timezone();
        *self = tz.from_utc_datetime(datetime)
    }
}

/// Subtract-assign `std::time::Duration` from `DateTime`.
///
/// As a part of Chrono's [leap second handling], the addition assumes that **there is no leap
/// second ever**, except when the `DateTime` itself represents a leap  second in which case
/// the assumption becomes that **there is exactly a single leap second ever**.
///
/// # Panics
///
/// Panics if the resulting date would be out of range.
/// Consider using [`DateTime<Tz>::checked_sub_signed`] to get an `Option` instead.
impl<Tz: TimeZone> SubAssign<Duration> for DateTime<Tz> {
    #[inline]
    fn sub_assign(&mut self, rhs: Duration) {
        let rhs = TimeDelta::from_std(rhs)
            .expect("overflow converting from core::time::Duration to TimeDelta");
        *self -= rhs;
    }
}

/// Subtract `FixedOffset` from the datetime value of `DateTime` (offset remains unchanged).
///
/// # Panics
///
/// Panics if the resulting date would be out of range.
impl<Tz: TimeZone> Sub<FixedOffset> for DateTime<Tz> {
    type Output = DateTime<Tz>;

    #[inline]
    fn sub(mut self, rhs: FixedOffset) -> DateTime<Tz> {
        self.datetime =
            self.naive_utc().checked_sub_offset(rhs).expect("`DateTime - FixedOffset` overflowed");
        self
    }
}

/// Subtract `Months` from `DateTime`.
///
/// The result will be clamped to valid days in the resulting month, see
/// [`DateTime<Tz>::checked_sub_months`] for details.
///
/// # Panics
///
/// Panics if:
/// - The resulting date would be out of range.
/// - The local time at the resulting date does not exist or is ambiguous, for example during a
///   daylight saving time transition.
///
/// Strongly consider using [`DateTime<Tz>::checked_sub_months`] to get an `Option` instead.
impl<Tz: TimeZone> Sub<Months> for DateTime<Tz> {
    type Output = DateTime<Tz>;

    fn sub(self, rhs: Months) -> Self::Output {
        self.checked_sub_months(rhs).expect("`DateTime - Months` out of range")
    }
}

impl<Tz: TimeZone> Sub<DateTime<Tz>> for DateTime<Tz> {
    type Output = TimeDelta;

    #[inline]
    fn sub(self, rhs: DateTime<Tz>) -> TimeDelta {
        self.signed_duration_since(rhs)
    }
}

impl<Tz: TimeZone> Sub<&DateTime<Tz>> for DateTime<Tz> {
    type Output = TimeDelta;

    #[inline]
    fn sub(self, rhs: &DateTime<Tz>) -> TimeDelta {
        self.signed_duration_since(rhs)
    }
}

/// Add `Days` to `NaiveDateTime`.
///
/// # Panics
///
/// Panics if:
/// - The resulting date would be out of range.
/// - The local time at the resulting date does not exist or is ambiguous, for example during a
///   daylight saving time transition.
///
/// Strongly consider using `DateTime<Tz>::checked_sub_days` to get an `Option` instead.
impl<Tz: TimeZone> Add<Days> for DateTime<Tz> {
    type Output = DateTime<Tz>;

    fn add(self, days: Days) -> Self::Output {
        self.checked_add_days(days).expect("`DateTime + Days` out of range")
    }
}

/// Subtract `Days` from `DateTime`.
///
/// # Panics
///
/// Panics if:
/// - The resulting date would be out of range.
/// - The local time at the resulting date does not exist or is ambiguous, for example during a
///   daylight saving time transition.
///
/// Strongly consider using `DateTime<Tz>::checked_sub_days` to get an `Option` instead.
impl<Tz: TimeZone> Sub<Days> for DateTime<Tz> {
    type Output = DateTime<Tz>;

    fn sub(self, days: Days) -> Self::Output {
        self.checked_sub_days(days).expect("`DateTime - Days` out of range")
    }
}

impl<Tz: TimeZone> fmt::Debug for DateTime<Tz> {
    fn fmt(&self, f: &mut fmt::Formatter) -> fmt::Result {
        self.overflowing_naive_local().fmt(f)?;
        self.offset.fmt(f)
    }
}

// `fmt::Debug` is hand implemented for the `rkyv::Archive` variant of `DateTime` because
// deriving a trait recursively does not propagate trait defined associated types with their own
// constraints:
// In our case `<<Tz as offset::TimeZone>::Offset as Archive>::Archived`
// cannot be formatted using `{:?}` because it doesn't implement `Debug`.
// See below for further discussion:
// * https://github.com/rust-lang/rust/issues/26925
// * https://github.com/rkyv/rkyv/issues/333
// * https://github.com/dtolnay/syn/issues/370
#[cfg(feature = "rkyv-validation")]
impl<Tz: TimeZone> fmt::Debug for ArchivedDateTime<Tz>
where
    Tz: Archive,
    <Tz as Archive>::Archived: fmt::Debug,
    <<Tz as TimeZone>::Offset as Archive>::Archived: fmt::Debug,
    <Tz as TimeZone>::Offset: fmt::Debug + Archive,
{
    fn fmt(&self, f: &mut fmt::Formatter) -> fmt::Result {
        f.debug_struct("ArchivedDateTime")
            .field("datetime", &self.datetime)
            .field("offset", &self.offset)
            .finish()
    }
}

impl<Tz: TimeZone> fmt::Display for DateTime<Tz>
where
    Tz::Offset: fmt::Display,
{
    fn fmt(&self, f: &mut fmt::Formatter) -> fmt::Result {
        self.overflowing_naive_local().fmt(f)?;
        f.write_char(' ')?;
        self.offset.fmt(f)
    }
}

/// Accepts a relaxed form of RFC3339.
/// A space or a 'T' are accepted as the separator between the date and time
/// parts.
///
/// All of these examples are equivalent:
/// ```
/// # use chrono::{DateTime, Utc};
/// "2012-12-12T12:12:12Z".parse::<DateTime<Utc>>()?;
/// "2012-12-12 12:12:12Z".parse::<DateTime<Utc>>()?;
/// "2012-12-12 12:12:12+0000".parse::<DateTime<Utc>>()?;
/// "2012-12-12 12:12:12+00:00".parse::<DateTime<Utc>>()?;
/// # Ok::<(), chrono::ParseError>(())
/// ```
impl str::FromStr for DateTime<Utc> {
    type Err = ParseError;

    fn from_str(s: &str) -> ParseResult<DateTime<Utc>> {
        s.parse::<DateTime<FixedOffset>>().map(|dt| dt.with_timezone(&Utc))
    }
}

/// Accepts a relaxed form of RFC3339.
/// A space or a 'T' are accepted as the separator between the date and time
/// parts.
///
/// All of these examples are equivalent:
/// ```
/// # use chrono::{DateTime, Local};
/// "2012-12-12T12:12:12Z".parse::<DateTime<Local>>()?;
/// "2012-12-12 12:12:12Z".parse::<DateTime<Local>>()?;
/// "2012-12-12 12:12:12+0000".parse::<DateTime<Local>>()?;
/// "2012-12-12 12:12:12+00:00".parse::<DateTime<Local>>()?;
/// # Ok::<(), chrono::ParseError>(())
/// ```
#[cfg(feature = "clock")]
impl str::FromStr for DateTime<Local> {
    type Err = ParseError;

    fn from_str(s: &str) -> ParseResult<DateTime<Local>> {
        s.parse::<DateTime<FixedOffset>>().map(|dt| dt.with_timezone(&Local))
    }
}

#[cfg(feature = "std")]
impl TryFrom<SystemTime> for DateTime<Utc> {
    type Error = Error;

    fn try_from(t: SystemTime) -> Result<DateTime<Utc>, Error> {
        let (sec, nsec) = match t.duration_since(UNIX_EPOCH) {
            Ok(dur) => {
                // `t` is at or after the Unix epoch.
                let sec = i64::try_from(dur.as_secs()).map_err(|_| Error::OutOfRange)?;
                let nsec = dur.subsec_nanos();
                (sec, nsec)
            }
            Err(e) => {
                // `t` is before the Unix epoch. `e.duration()` is how long before the epoch it
                // is.
                let dur = e.duration();
                let sec = i64::try_from(dur.as_secs()).map_err(|_| Error::OutOfRange)?;
                let nsec = dur.subsec_nanos();
                if nsec == 0 {
                    // Overflow safety: `sec` was returned by `dur.as_secs()`, and is guaranteed to
                    // be non-negative. Negating a non-negative signed integer cannot overflow.
                    (-sec, 0)
                } else {
                    // Overflow safety: In addition to the above, `-x - 1`, where `x` is a
                    // non-negative signed integer, also cannot overflow.
                    let sec = -sec - 1;
                    // Overflow safety: `nsec` was returned by `dur.subsec_nanos()`, and is
                    // guaranteed to be between 0 and 999_999_999 inclusive. Subtracting it from
                    // 1_000_000_000 is therefore guaranteed not to overflow.
                    let nsec = 1_000_000_000 - nsec;
                    (sec, nsec)
                }
            }
        };
        DateTime::from_timestamp(sec, nsec)
    }
}

#[cfg(feature = "clock")]
impl TryFrom<SystemTime> for DateTime<Local> {
    type Error = OutOfRange;

    fn try_from(t: SystemTime) -> Result<DateTime<Local>, OutOfRange> {
        DateTime::<Utc>::try_from(t).map(|t| t.with_timezone(&Local)).map_err(|_| OutOfRange::new())
    }
}

#[cfg(feature = "std")]
impl<Tz: TimeZone> TryFrom<DateTime<Tz>> for SystemTime {
    type Error = Error;

    fn try_from(dt: DateTime<Tz>) -> Result<SystemTime, Error> {
        let sec = dt.timestamp();
        let sec_abs = sec.unsigned_abs();
        let nsec = dt.timestamp_subsec_nanos();
        if sec < 0 {
            // `dt` is before the Unix epoch.
            let mut t =
                UNIX_EPOCH.checked_sub(Duration::new(sec_abs, 0)).ok_or(Error::OutOfRange)?;

            // Overflow safety: `t` is before the Unix epoch. Adding nanoseconds therefore cannot
            // overflow.
            t += Duration::new(0, nsec);

            Ok(t)
        } else {
            // `dt` is after the Unix epoch.
            UNIX_EPOCH.checked_add(Duration::new(sec_abs, nsec)).ok_or(Error::OutOfRange)
        }
    }
}

#[cfg(all(
    target_arch = "wasm32",
    feature = "wasmbind",
    not(any(target_os = "emscripten", target_os = "wasi"))
))]
impl From<js_sys::Date> for DateTime<Utc> {
    fn from(date: js_sys::Date) -> DateTime<Utc> {
        DateTime::<Utc>::from(&date)
    }
}

#[cfg(all(
    target_arch = "wasm32",
    feature = "wasmbind",
    not(any(target_os = "emscripten", target_os = "wasi"))
))]
impl From<&js_sys::Date> for DateTime<Utc> {
    fn from(date: &js_sys::Date) -> DateTime<Utc> {
        Utc.at_timestamp_millis(date.get_time() as i64).unwrap()
    }
}

#[cfg(all(
    target_arch = "wasm32",
    feature = "wasmbind",
    not(any(target_os = "emscripten", target_os = "wasi"))
))]
impl From<DateTime<Utc>> for js_sys::Date {
    /// Converts a `DateTime<Utc>` to a JS `Date`. The resulting value may be lossy,
    /// any values that have a millisecond timestamp value greater/less than ±8,640,000,000,000,000
    /// (April 20, 271821 BCE ~ September 13, 275760 CE) will become invalid dates in JS.
    fn from(date: DateTime<Utc>) -> js_sys::Date {
        let js_millis = wasm_bindgen::JsValue::from_f64(date.timestamp_millis() as f64);
        js_sys::Date::new(&js_millis)
    }
}

// Note that implementation of Arbitrary cannot be simply derived for DateTime<Tz>, due to
// the nontrivial bound <Tz as TimeZone>::Offset: Arbitrary.
#[cfg(all(feature = "arbitrary", feature = "std"))]
impl<'a, Tz> arbitrary::Arbitrary<'a> for DateTime<Tz>
where
    Tz: TimeZone,
    <Tz as TimeZone>::Offset: arbitrary::Arbitrary<'a>,
{
    fn arbitrary(u: &mut arbitrary::Unstructured<'a>) -> arbitrary::Result<DateTime<Tz>> {
        let datetime = NaiveDateTime::arbitrary(u)?;
        let offset = <Tz as TimeZone>::Offset::arbitrary(u)?;
        Ok(DateTime::from_naive_utc_and_offset(datetime, offset))
    }
}

/// Number of days between Januari 1, 1970 and December 31, 1 BCE which we define to be day 0.
/// 4 full leap year cycles until December 31, 1600     4 * 146097 = 584388
/// 1 day until January 1, 1601                                           1
/// 369 years until Januari 1, 1970                      369 * 365 = 134685
/// of which floor(369 / 4) are leap years          floor(369 / 4) =     92
/// except for 1700, 1800 and 1900                                       -3 +
///                                                                  --------
///                                                                  719163
<<<<<<< HEAD
const UNIX_EPOCH_DAY: i64 = 719_163;

#[cfg(all(test, feature = "serde"))]
fn test_encodable_json<FUtc, FFixed, E>(to_string_utc: FUtc, to_string_fixed: FFixed)
where
    FUtc: Fn(&DateTime<Utc>) -> Result<String, E>,
    FFixed: Fn(&DateTime<FixedOffset>) -> Result<String, E>,
    E: ::core::fmt::Debug,
{
    assert_eq!(
        to_string_utc(&Utc.at_ymd_and_hms(2014, 7, 24, 12, 34, 6).unwrap()).ok(),
        Some(r#""2014-07-24T12:34:06Z""#.into())
    );

    assert_eq!(
        to_string_fixed(
            &FixedOffset::east(3660).unwrap().at_ymd_and_hms(2014, 7, 24, 12, 34, 6).unwrap()
        )
        .ok(),
        Some(r#""2014-07-24T12:34:06+01:01""#.into())
    );
    assert_eq!(
        to_string_fixed(
            &FixedOffset::east(3650).unwrap().at_ymd_and_hms(2014, 7, 24, 12, 34, 6).unwrap()
        )
        .ok(),
        // An offset with seconds is not allowed by RFC 3339, so we round it to the nearest minute.
        // In this case `+01:00:50` becomes `+01:01`
        Some(r#""2014-07-24T12:34:06+01:01""#.into())
    );
}

#[cfg(all(test, feature = "clock", feature = "serde"))]
fn test_decodable_json<FUtc, FFixed, FLocal, E>(
    utc_from_str: FUtc,
    fixed_from_str: FFixed,
    local_from_str: FLocal,
) where
    FUtc: Fn(&str) -> Result<DateTime<Utc>, E>,
    FFixed: Fn(&str) -> Result<DateTime<FixedOffset>, E>,
    FLocal: Fn(&str) -> Result<DateTime<Local>, E>,
    E: ::core::fmt::Debug,
{
    // should check against the offset as well (the normal DateTime comparison will ignore them)
    fn norm<Tz: TimeZone>(dt: &Option<DateTime<Tz>>) -> Option<(&DateTime<Tz>, &Tz::Offset)> {
        dt.as_ref().map(|dt| (dt, dt.offset()))
    }

    assert_eq!(
        norm(&utc_from_str(r#""2014-07-24T12:34:06Z""#).ok()),
        norm(&Some(Utc.at_ymd_and_hms(2014, 7, 24, 12, 34, 6).unwrap()))
    );
    assert_eq!(
        norm(&utc_from_str(r#""2014-07-24T13:57:06+01:23""#).ok()),
        norm(&Some(Utc.at_ymd_and_hms(2014, 7, 24, 12, 34, 6).unwrap()))
    );

    assert_eq!(
        norm(&fixed_from_str(r#""2014-07-24T12:34:06Z""#).ok()),
        norm(&Some(FixedOffset::east(0).unwrap().at_ymd_and_hms(2014, 7, 24, 12, 34, 6).unwrap()))
    );
    assert_eq!(
        norm(&fixed_from_str(r#""2014-07-24T13:57:06+01:23""#).ok()),
        norm(&Some(
            FixedOffset::east(60 * 60 + 23 * 60)
                .unwrap()
                .at_ymd_and_hms(2014, 7, 24, 13, 57, 6)
                .unwrap()
        ))
    );

    // we don't know the exact local offset but we can check that
    // the conversion didn't change the instant itself
    assert_eq!(
        local_from_str(r#""2014-07-24T12:34:06Z""#).expect("local should parse"),
        Utc.at_ymd_and_hms(2014, 7, 24, 12, 34, 6).unwrap()
    );
    assert_eq!(
        local_from_str(r#""2014-07-24T13:57:06+01:23""#).expect("local should parse with offset"),
        Utc.at_ymd_and_hms(2014, 7, 24, 12, 34, 6).unwrap()
    );

    assert!(utc_from_str(r#""2014-07-32T12:34:06Z""#).is_err());
    assert!(fixed_from_str(r#""2014-07-32T12:34:06Z""#).is_err());
}
=======
const UNIX_EPOCH_DAY: i64 = 719_163;
>>>>>>> 7f57dde6
<|MERGE_RESOLUTION|>--- conflicted
+++ resolved
@@ -1799,92 +1799,4 @@
 /// except for 1700, 1800 and 1900                                       -3 +
 ///                                                                  --------
 ///                                                                  719163
-<<<<<<< HEAD
-const UNIX_EPOCH_DAY: i64 = 719_163;
-
-#[cfg(all(test, feature = "serde"))]
-fn test_encodable_json<FUtc, FFixed, E>(to_string_utc: FUtc, to_string_fixed: FFixed)
-where
-    FUtc: Fn(&DateTime<Utc>) -> Result<String, E>,
-    FFixed: Fn(&DateTime<FixedOffset>) -> Result<String, E>,
-    E: ::core::fmt::Debug,
-{
-    assert_eq!(
-        to_string_utc(&Utc.at_ymd_and_hms(2014, 7, 24, 12, 34, 6).unwrap()).ok(),
-        Some(r#""2014-07-24T12:34:06Z""#.into())
-    );
-
-    assert_eq!(
-        to_string_fixed(
-            &FixedOffset::east(3660).unwrap().at_ymd_and_hms(2014, 7, 24, 12, 34, 6).unwrap()
-        )
-        .ok(),
-        Some(r#""2014-07-24T12:34:06+01:01""#.into())
-    );
-    assert_eq!(
-        to_string_fixed(
-            &FixedOffset::east(3650).unwrap().at_ymd_and_hms(2014, 7, 24, 12, 34, 6).unwrap()
-        )
-        .ok(),
-        // An offset with seconds is not allowed by RFC 3339, so we round it to the nearest minute.
-        // In this case `+01:00:50` becomes `+01:01`
-        Some(r#""2014-07-24T12:34:06+01:01""#.into())
-    );
-}
-
-#[cfg(all(test, feature = "clock", feature = "serde"))]
-fn test_decodable_json<FUtc, FFixed, FLocal, E>(
-    utc_from_str: FUtc,
-    fixed_from_str: FFixed,
-    local_from_str: FLocal,
-) where
-    FUtc: Fn(&str) -> Result<DateTime<Utc>, E>,
-    FFixed: Fn(&str) -> Result<DateTime<FixedOffset>, E>,
-    FLocal: Fn(&str) -> Result<DateTime<Local>, E>,
-    E: ::core::fmt::Debug,
-{
-    // should check against the offset as well (the normal DateTime comparison will ignore them)
-    fn norm<Tz: TimeZone>(dt: &Option<DateTime<Tz>>) -> Option<(&DateTime<Tz>, &Tz::Offset)> {
-        dt.as_ref().map(|dt| (dt, dt.offset()))
-    }
-
-    assert_eq!(
-        norm(&utc_from_str(r#""2014-07-24T12:34:06Z""#).ok()),
-        norm(&Some(Utc.at_ymd_and_hms(2014, 7, 24, 12, 34, 6).unwrap()))
-    );
-    assert_eq!(
-        norm(&utc_from_str(r#""2014-07-24T13:57:06+01:23""#).ok()),
-        norm(&Some(Utc.at_ymd_and_hms(2014, 7, 24, 12, 34, 6).unwrap()))
-    );
-
-    assert_eq!(
-        norm(&fixed_from_str(r#""2014-07-24T12:34:06Z""#).ok()),
-        norm(&Some(FixedOffset::east(0).unwrap().at_ymd_and_hms(2014, 7, 24, 12, 34, 6).unwrap()))
-    );
-    assert_eq!(
-        norm(&fixed_from_str(r#""2014-07-24T13:57:06+01:23""#).ok()),
-        norm(&Some(
-            FixedOffset::east(60 * 60 + 23 * 60)
-                .unwrap()
-                .at_ymd_and_hms(2014, 7, 24, 13, 57, 6)
-                .unwrap()
-        ))
-    );
-
-    // we don't know the exact local offset but we can check that
-    // the conversion didn't change the instant itself
-    assert_eq!(
-        local_from_str(r#""2014-07-24T12:34:06Z""#).expect("local should parse"),
-        Utc.at_ymd_and_hms(2014, 7, 24, 12, 34, 6).unwrap()
-    );
-    assert_eq!(
-        local_from_str(r#""2014-07-24T13:57:06+01:23""#).expect("local should parse with offset"),
-        Utc.at_ymd_and_hms(2014, 7, 24, 12, 34, 6).unwrap()
-    );
-
-    assert!(utc_from_str(r#""2014-07-32T12:34:06Z""#).is_err());
-    assert!(fixed_from_str(r#""2014-07-32T12:34:06Z""#).is_err());
-}
-=======
-const UNIX_EPOCH_DAY: i64 = 719_163;
->>>>>>> 7f57dde6
+const UNIX_EPOCH_DAY: i64 = 719_163;