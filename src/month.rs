--- conflicted
+++ resolved
@@ -154,7 +154,6 @@
     }
 }
 
-<<<<<<< HEAD
 impl TryFrom<u8> for Month {
     type Error = OutOfRange;
 
@@ -173,41 +172,6 @@
             11 => Ok(Month::November),
             12 => Ok(Month::December),
             _ => Err(OutOfRange::new()),
-=======
-impl num_traits::FromPrimitive for Month {
-    /// Returns an `Option<Month>` from a i64, assuming a 1-index, January = 1.
-    ///
-    /// `Month::from_i64(n: i64)`: | `1`                  | `2`                   | ... | `12`
-    /// ---------------------------| -------------------- | --------------------- | ... | -----
-    /// ``:                        | Some(Month::January) | Some(Month::February) | ... | Some(Month::December)
-
-    #[inline]
-    fn from_u64(n: u64) -> Option<Month> {
-        Self::from_u32(n as u32)
-    }
-
-    #[inline]
-    fn from_i64(n: i64) -> Option<Month> {
-        Self::from_u32(n as u32)
-    }
-
-    #[inline]
-    fn from_u32(n: u32) -> Option<Month> {
-        match n {
-            1 => Some(Month::January),
-            2 => Some(Month::February),
-            3 => Some(Month::March),
-            4 => Some(Month::April),
-            5 => Some(Month::May),
-            6 => Some(Month::June),
-            7 => Some(Month::July),
-            8 => Some(Month::August),
-            9 => Some(Month::September),
-            10 => Some(Month::October),
-            11 => Some(Month::November),
-            12 => Some(Month::December),
-            _ => None,
->>>>>>> 9e5eb498
         }
     }
 }
@@ -355,13 +319,8 @@
         assert_eq!(Month::try_from(12), Ok(Month::December));
         assert_eq!(Month::try_from(13), Err(OutOfRange::new()));
 
-<<<<<<< HEAD
-        let date = Utc.ymd_opt(2019, 10, 28).unwrap().and_hms_opt(9, 10, 11).unwrap();
-        assert_eq!(Month::try_from(date.month() as u8), Ok(Month::October));
-=======
         let date = Utc.with_ymd_and_hms(2019, 10, 28, 9, 10, 11).unwrap();
-        assert_eq!(Month::from_u32(date.month()), Some(Month::October));
->>>>>>> 9e5eb498
+        assert_eq!(Month::try_from(date.month() as u8).ok(), Some(Month::October));
 
         let month = Month::January;
         let dt = Utc.with_ymd_and_hms(2019, month.number_from_month(), 28, 9, 10, 11).unwrap();
