--- conflicted
+++ resolved
@@ -3,15 +3,7 @@
 
 //! Functionality for rounding or truncating a `DateTime` by a `TimeDelta`.
 
-<<<<<<< HEAD
-use crate::datetime::DateTime;
-use crate::naive::NaiveDateTime;
-use crate::time_delta::TimeDelta;
-use crate::TimeZone;
-use crate::Timelike;
-=======
 use crate::{DateTime, NaiveDateTime, TimeDelta, TimeZone, Timelike};
->>>>>>> ce97c2ef
 use core::cmp::Ordering;
 use core::fmt;
 use core::marker::Sized;
@@ -101,11 +93,7 @@
 ///
 /// # Limitations
 /// Both rounding and truncating are done via [`TimeDelta::num_nanoseconds`] and
-<<<<<<< HEAD
 /// [`DateTime::timestamp_nanos`]. This means that they will fail if either the
-=======
-/// [`DateTime::timestamp_nanos_opt`]. This means that they will fail if either the
->>>>>>> ce97c2ef
 /// `TimeDelta` or the `DateTime` are too big to represented as nanoseconds. They
 /// will also fail if the `TimeDelta` is bigger than the timestamp.
 pub trait DurationRound: Sized {
@@ -765,7 +753,6 @@
 
     #[test]
     fn issue1010() {
-<<<<<<< HEAD
         let dt = NaiveDateTime::from_timestamp(-4_227_854_320, 678_774_288).unwrap();
         let span = TimeDelta::microseconds(-7_019_067_213_869_040);
         assert_eq!(dt.duration_trunc(span), Err(RoundingError::DurationExceedsLimit));
@@ -775,17 +762,6 @@
         assert_eq!(dt.duration_round(span), Err(RoundingError::DurationExceedsLimit));
 
         let dt = NaiveDateTime::from_timestamp(-2_621_440, 0).unwrap();
-=======
-        let dt = NaiveDateTime::from_timestamp_opt(-4_227_854_320, 678_774_288).unwrap();
-        let span = TimeDelta::microseconds(-7_019_067_213_869_040);
-        assert_eq!(dt.duration_trunc(span), Err(RoundingError::DurationExceedsLimit));
-
-        let dt = NaiveDateTime::from_timestamp_opt(320_041_586, 920_103_021).unwrap();
-        let span = TimeDelta::nanoseconds(-8_923_838_508_697_114_584);
-        assert_eq!(dt.duration_round(span), Err(RoundingError::DurationExceedsLimit));
-
-        let dt = NaiveDateTime::from_timestamp_opt(-2_621_440, 0).unwrap();
->>>>>>> ce97c2ef
         let span = TimeDelta::nanoseconds(-9_223_372_036_854_771_421);
         assert_eq!(dt.duration_round(span), Err(RoundingError::DurationExceedsLimit));
     }
