--- conflicted
+++ resolved
@@ -21,13 +21,8 @@
     ///
     /// # Example
     /// ``` rust
-<<<<<<< HEAD
-    /// # use chrono::{SubsecRound, Timelike, Utc, NaiveDate};
+    /// # use chrono::{SubsecRound, Timelike, NaiveDate};
     /// let dt = NaiveDate::from_ymd(2018, 1, 11)
-=======
-    /// # use chrono::{SubsecRound, Timelike, NaiveDate};
-    /// let dt = NaiveDate::from_ymd_opt(2018, 1, 11)
->>>>>>> e05ba8b9
     ///     .unwrap()
     ///     .and_hms_milli(12, 0, 0, 154)
     ///     .unwrap()
@@ -42,13 +37,8 @@
     ///
     /// # Example
     /// ``` rust
-<<<<<<< HEAD
-    /// # use chrono::{SubsecRound, Timelike, Utc, NaiveDate};
+    /// # use chrono::{SubsecRound, Timelike, NaiveDate};
     /// let dt = NaiveDate::from_ymd(2018, 1, 11)
-=======
-    /// # use chrono::{SubsecRound, Timelike, NaiveDate};
-    /// let dt = NaiveDate::from_ymd_opt(2018, 1, 11)
->>>>>>> e05ba8b9
     ///     .unwrap()
     ///     .and_hms_milli(12, 0, 0, 154)
     ///     .unwrap()
@@ -126,13 +116,8 @@
     ///
     /// # Example
     /// ``` rust
-<<<<<<< HEAD
-    /// # use chrono::{DurationRound, TimeDelta, Utc, NaiveDate};
+    /// # use chrono::{DurationRound, TimeDelta, NaiveDate};
     /// let dt = NaiveDate::from_ymd(2018, 1, 11)
-=======
-    /// # use chrono::{DurationRound, TimeDelta, NaiveDate};
-    /// let dt = NaiveDate::from_ymd_opt(2018, 1, 11)
->>>>>>> e05ba8b9
     ///     .unwrap()
     ///     .and_hms_milli(12, 0, 0, 154)
     ///     .unwrap()
@@ -152,13 +137,8 @@
     ///
     /// # Example
     /// ``` rust
-<<<<<<< HEAD
-    /// # use chrono::{DurationRound, TimeDelta, Utc, NaiveDate};
+    /// # use chrono::{DurationRound, TimeDelta, NaiveDate};
     /// let dt = NaiveDate::from_ymd(2018, 1, 11)
-=======
-    /// # use chrono::{DurationRound, TimeDelta, NaiveDate};
-    /// let dt = NaiveDate::from_ymd_opt(2018, 1, 11)
->>>>>>> e05ba8b9
     ///     .unwrap()
     ///     .and_hms_milli(12, 0, 0, 154)
     ///     .unwrap()
@@ -274,13 +254,8 @@
     /// Error when `TimeDelta.num_nanoseconds` exceeds the limit.
     ///
     /// ``` rust
-<<<<<<< HEAD
-    /// # use chrono::{DurationRound, TimeDelta, RoundingError, Utc, NaiveDate};
+    /// # use chrono::{DurationRound, TimeDelta, RoundingError, NaiveDate};
     /// let dt = NaiveDate::from_ymd(2260, 12, 31)
-=======
-    /// # use chrono::{DurationRound, TimeDelta, RoundingError, NaiveDate};
-    /// let dt = NaiveDate::from_ymd_opt(2260, 12, 31)
->>>>>>> e05ba8b9
     ///     .unwrap()
     ///     .and_hms_nano(23, 59, 59, 1_75_500_000)
     ///     .unwrap()
