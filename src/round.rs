--- conflicted
+++ resolved
@@ -2,13 +2,8 @@
 // See README.md and LICENSE.txt for details.
 
 use crate::datetime::DateTime;
-<<<<<<< HEAD
 use crate::naive::NaiveDateTime;
 use crate::time_delta::TimeDelta;
-=======
-use crate::oldtime::Duration;
-use crate::NaiveDateTime;
->>>>>>> 9e5eb498
 use crate::TimeZone;
 use crate::Timelike;
 use core::cmp::Ordering;
@@ -116,13 +111,8 @@
     ///
     /// # Example
     /// ``` rust
-<<<<<<< HEAD
-    /// # use chrono::{DateTime, DurationRound, TimeDelta, TimeZone, Utc};
-    /// let dt = Utc.ymd_opt(2018, 1, 11).unwrap().and_hms_milli_opt(12, 0, 0, 154).unwrap();
-=======
-    /// # use chrono::{DateTime, DurationRound, Duration, TimeZone, Utc, NaiveDate};
+    /// # use chrono::{DateTime, DurationRound, TimeDelta, TimeZone, Utc, NaiveDate};
     /// let dt = NaiveDate::from_ymd_opt(2018, 1, 11).unwrap().and_hms_milli_opt(12, 0, 0, 154).unwrap().and_local_timezone(Utc).unwrap();
->>>>>>> 9e5eb498
     /// assert_eq!(
     ///     dt.duration_round(TimeDelta::milliseconds(10)).unwrap().to_string(),
     ///     "2018-01-11 12:00:00.150 UTC"
@@ -138,13 +128,8 @@
     ///
     /// # Example
     /// ``` rust
-<<<<<<< HEAD
-    /// # use chrono::{DateTime, DurationRound, TimeDelta, TimeZone, Utc};
-    /// let dt = Utc.ymd_opt(2018, 1, 11).unwrap().and_hms_milli_opt(12, 0, 0, 154).unwrap();
-=======
-    /// # use chrono::{DateTime, DurationRound, Duration, TimeZone, Utc, NaiveDate};
+    /// # use chrono::{DateTime, DurationRound, TimeDelta, TimeZone, Utc, NaiveDate};
     /// let dt = NaiveDate::from_ymd_opt(2018, 1, 11).unwrap().and_hms_milli_opt(12, 0, 0, 154).unwrap().and_local_timezone(Utc).unwrap();
->>>>>>> 9e5eb498
     /// assert_eq!(
     ///     dt.duration_trunc(TimeDelta::milliseconds(10)).unwrap().to_string(),
     ///     "2018-01-11 12:00:00.150 UTC"
@@ -258,13 +243,8 @@
     /// Error when the TimeDelta exceeds the TimeDelta from or until the Unix epoch.
     ///
     /// ``` rust
-<<<<<<< HEAD
     /// # use chrono::{DateTime, DurationRound, TimeDelta, RoundingError, TimeZone, Utc};
-    /// let dt = Utc.ymd_opt(1970, 12, 12).unwrap().and_hms_opt(0, 0, 0).unwrap();
-=======
-    /// # use chrono::{DateTime, DurationRound, Duration, RoundingError, TimeZone, Utc};
     /// let dt = Utc.with_ymd_and_hms(1970, 12, 12, 0, 0, 0).unwrap();
->>>>>>> 9e5eb498
     ///
     /// assert_eq!(
     ///     dt.duration_round(TimeDelta::days(365)),
@@ -276,13 +256,8 @@
     /// Error when `TimeDelta.num_nanoseconds` exceeds the limit.
     ///
     /// ``` rust
-<<<<<<< HEAD
-    /// # use chrono::{DateTime, DurationRound, TimeDelta, RoundingError, TimeZone, Utc};
-    /// let dt = Utc.ymd_opt(2260, 12, 31).unwrap().and_hms_nano_opt(23, 59, 59, 1_75_500_000).unwrap();
-=======
-    /// # use chrono::{DateTime, DurationRound, Duration, RoundingError, TimeZone, Utc, NaiveDate};
+    /// # use chrono::{DateTime, DurationRound, TimeDelta, RoundingError, TimeZone, Utc, NaiveDate};
     /// let dt = NaiveDate::from_ymd_opt(2260, 12, 31).unwrap().and_hms_nano_opt(23, 59, 59, 1_75_500_000).unwrap().and_local_timezone(Utc).unwrap();
->>>>>>> 9e5eb498
     ///
     /// assert_eq!(
     ///     dt.duration_round(TimeDelta::days(300 * 365)),
@@ -294,13 +269,8 @@
     /// Error when `DateTime.timestamp_nanos` exceeds the limit.
     ///
     /// ``` rust
-<<<<<<< HEAD
     /// # use chrono::{DateTime, DurationRound, TimeDelta, RoundingError, TimeZone, Utc};
-    /// let dt = Utc.ymd_opt(2300, 12, 12).unwrap().and_hms_opt(0, 0, 0).unwrap();
-=======
-    /// # use chrono::{DateTime, DurationRound, Duration, RoundingError, TimeZone, Utc};
     /// let dt = Utc.with_ymd_and_hms(2300, 12, 12, 0, 0, 0).unwrap();
->>>>>>> 9e5eb498
     ///
     /// assert_eq!(dt.duration_round(TimeDelta::days(1)), Err(RoundingError::TimestampExceedsLimit),);
     /// ```
