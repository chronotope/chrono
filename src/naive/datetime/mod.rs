--- conflicted
+++ resolved
@@ -19,11 +19,7 @@
 use crate::format::{Fixed, Item, Numeric, Pad};
 use crate::naive::{Days, IsoWeek, NaiveDate, NaiveTime};
 use crate::offset::Utc;
-<<<<<<< HEAD
-use crate::time_delta::{TimeDelta, NANOS_PER_SEC};
-=======
 use crate::time_delta::NANOS_PER_SEC;
->>>>>>> ce97c2ef
 use crate::{
     expect, try_opt, DateTime, Datelike, FixedOffset, LocalResult, Months, TimeDelta, TimeZone,
     Timelike, Weekday,
@@ -36,11 +32,7 @@
 #[cfg(test)]
 mod tests;
 
-<<<<<<< HEAD
-/// The tight upper bound guarantees that a duration with `|TimeDelta| >= 2^MAX_SECS_BITS`
-=======
 /// The tight upper bound guarantees that a time delta with `|TimeDelta| >= 2^MAX_SECS_BITS`
->>>>>>> ce97c2ef
 /// will always overflow the addition with any date and time type.
 ///
 /// So why is this needed? `TimeDelta::seconds(rhs)` may overflow, and we don't have
@@ -657,11 +649,7 @@
     pub const fn checked_add_signed(self, rhs: TimeDelta) -> Option<NaiveDateTime> {
         let (time, rhs) = self.time.overflowing_add_signed(rhs);
 
-<<<<<<< HEAD
-        // early checking to avoid overflow in OldTimeDelta::seconds
-=======
         // early checking to avoid overflow in TimeDelta::seconds
->>>>>>> ce97c2ef
         if rhs <= (-1 << MAX_SECS_BITS) || rhs >= (1 << MAX_SECS_BITS) {
             return None;
         }
@@ -814,11 +802,7 @@
     pub const fn checked_sub_signed(self, rhs: TimeDelta) -> Option<NaiveDateTime> {
         let (time, rhs) = self.time.overflowing_sub_signed(rhs);
 
-<<<<<<< HEAD
-        // early checking to avoid overflow in OldTimeDelta::seconds
-=======
         // early checking to avoid overflow in TimeDelta::seconds
->>>>>>> ce97c2ef
         if rhs <= (-1 << MAX_SECS_BITS) || rhs >= (1 << MAX_SECS_BITS) {
             return None;
         }
@@ -1644,13 +1628,8 @@
     #[inline]
     fn add(self, rhs: Duration) -> NaiveDateTime {
         let rhs = TimeDelta::from_std(rhs)
-<<<<<<< HEAD
-            .expect("overflow converting from core::time::Duration to chrono::Duration");
-        self.checked_add_signed(rhs).expect("`NaiveDateTime + Duration` overflowed")
-=======
             .expect("overflow converting from core::time::Duration to TimeDelta");
         self.checked_add_signed(rhs).expect("`NaiveDateTime + TimeDelta` overflowed")
->>>>>>> ce97c2ef
     }
 }
 
@@ -1828,13 +1807,8 @@
     #[inline]
     fn sub(self, rhs: Duration) -> NaiveDateTime {
         let rhs = TimeDelta::from_std(rhs)
-<<<<<<< HEAD
-            .expect("overflow converting from core::time::Duration to chrono::Duration");
-        self.checked_sub_signed(rhs).expect("`NaiveDateTime - Duration` overflowed")
-=======
             .expect("overflow converting from core::time::Duration to TimeDelta");
         self.checked_sub_signed(rhs).expect("`NaiveDateTime - TimeDelta` overflowed")
->>>>>>> ce97c2ef
     }
 }
 
