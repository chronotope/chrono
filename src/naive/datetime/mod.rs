--- conflicted
+++ resolved
@@ -1513,22 +1513,18 @@
     }
 }
 
-<<<<<<< HEAD
-impl AddAssign<TimeDelta> for NaiveDateTime {
-=======
 impl Add<Duration> for NaiveDateTime {
     type Output = NaiveDateTime;
 
     #[inline]
     fn add(self, rhs: Duration) -> NaiveDateTime {
-        let rhs = OldDuration::from_std(rhs)
+        let rhs = TimeDelta::from_std(rhs)
             .expect("overflow converting from core::time::Duration to chrono::Duration");
         self.checked_add_signed(rhs).expect("`NaiveDateTime + Duration` overflowed")
     }
 }
 
-impl AddAssign<OldDuration> for NaiveDateTime {
->>>>>>> b6a52442
+impl AddAssign<TimeDelta> for NaiveDateTime {
     #[inline]
     fn add_assign(&mut self, rhs: TimeDelta) {
         *self = self.add(rhs);
@@ -1644,22 +1640,18 @@
     }
 }
 
-<<<<<<< HEAD
-impl SubAssign<TimeDelta> for NaiveDateTime {
-=======
 impl Sub<Duration> for NaiveDateTime {
     type Output = NaiveDateTime;
 
     #[inline]
     fn sub(self, rhs: Duration) -> NaiveDateTime {
-        let rhs = OldDuration::from_std(rhs)
+        let rhs = TimeDelta::from_std(rhs)
             .expect("overflow converting from core::time::Duration to chrono::Duration");
         self.checked_sub_signed(rhs).expect("`NaiveDateTime - Duration` overflowed")
     }
 }
 
-impl SubAssign<OldDuration> for NaiveDateTime {
->>>>>>> b6a52442
+impl SubAssign<TimeDelta> for NaiveDateTime {
     #[inline]
     fn sub_assign(&mut self, rhs: TimeDelta) {
         *self = self.sub(rhs);
