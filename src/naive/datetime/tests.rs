--- conflicted
+++ resolved
@@ -2,149 +2,6 @@
 use crate::{Datelike, FixedOffset, LocalResult, NaiveDate, TimeDelta, Utc};
 
 #[test]
-<<<<<<< HEAD
-fn test_datetime_from_timestamp_millis() {
-    let valid_map = [
-        (1662921288000, "2022-09-11 18:34:48.000000000"),
-        (1662921288123, "2022-09-11 18:34:48.123000000"),
-        (1662921287890, "2022-09-11 18:34:47.890000000"),
-        (-2208936075000, "1900-01-01 14:38:45.000000000"),
-        (0, "1970-01-01 00:00:00.000000000"),
-        (119731017000, "1973-10-17 18:36:57.000000000"),
-        (1234567890000, "2009-02-13 23:31:30.000000000"),
-        (2034061609000, "2034-06-16 09:06:49.000000000"),
-    ];
-
-    for (timestamp_millis, _formatted) in valid_map.iter().copied() {
-        let naive_datetime = NaiveDateTime::from_timestamp_millis(timestamp_millis);
-        assert_eq!(timestamp_millis, naive_datetime.unwrap().timestamp_millis());
-        #[cfg(feature = "alloc")]
-        assert_eq!(naive_datetime.unwrap().format("%F %T%.9f").to_string(), _formatted);
-    }
-
-    let invalid = [i64::MAX, i64::MIN];
-
-    for timestamp_millis in invalid.iter().copied() {
-        let naive_datetime = NaiveDateTime::from_timestamp_millis(timestamp_millis);
-        assert!(naive_datetime.is_none());
-    }
-
-    // Test that the result of `from_timestamp_millis` compares equal to
-    // that of `from_timestamp`.
-    let secs_test = [0, 1, 2, 1000, 1234, 12345678, -1, -2, -1000, -12345678];
-    for secs in secs_test.iter().cloned() {
-        assert_eq!(
-            NaiveDateTime::from_timestamp_millis(secs * 1000),
-            NaiveDateTime::from_timestamp(secs, 0)
-        );
-    }
-}
-
-#[test]
-fn test_datetime_from_timestamp_micros() {
-    let valid_map = [
-        (1662921288000000, "2022-09-11 18:34:48.000000000"),
-        (1662921288123456, "2022-09-11 18:34:48.123456000"),
-        (1662921287890000, "2022-09-11 18:34:47.890000000"),
-        (-2208936075000000, "1900-01-01 14:38:45.000000000"),
-        (0, "1970-01-01 00:00:00.000000000"),
-        (119731017000000, "1973-10-17 18:36:57.000000000"),
-        (1234567890000000, "2009-02-13 23:31:30.000000000"),
-        (2034061609000000, "2034-06-16 09:06:49.000000000"),
-    ];
-
-    for (timestamp_micros, _formatted) in valid_map.iter().copied() {
-        let naive_datetime = NaiveDateTime::from_timestamp_micros(timestamp_micros);
-        assert_eq!(timestamp_micros, naive_datetime.unwrap().timestamp_micros());
-        #[cfg(feature = "alloc")]
-        assert_eq!(naive_datetime.unwrap().format("%F %T%.9f").to_string(), _formatted);
-    }
-
-    let invalid = [i64::MAX, i64::MIN];
-
-    for timestamp_micros in invalid.iter().copied() {
-        let naive_datetime = NaiveDateTime::from_timestamp_micros(timestamp_micros);
-        assert!(naive_datetime.is_none());
-    }
-
-    // Test that the result of `from_timestamp_micros` compares equal to
-    // that of `from_timestamp`.
-    let secs_test = [0, 1, 2, 1000, 1234, 12345678, -1, -2, -1000, -12345678];
-    for secs in secs_test.iter().copied() {
-        assert_eq!(
-            NaiveDateTime::from_timestamp_micros(secs * 1_000_000),
-            NaiveDateTime::from_timestamp(secs, 0)
-        );
-    }
-}
-
-#[test]
-fn test_datetime_from_timestamp_nanos() {
-    let valid_map = [
-        (1662921288000000000, "2022-09-11 18:34:48.000000000"),
-        (1662921288123456000, "2022-09-11 18:34:48.123456000"),
-        (1662921288123456789, "2022-09-11 18:34:48.123456789"),
-        (1662921287890000000, "2022-09-11 18:34:47.890000000"),
-        (-2208936075000000000, "1900-01-01 14:38:45.000000000"),
-        (-5337182663000000000, "1800-11-15 01:15:37.000000000"),
-        (0, "1970-01-01 00:00:00.000000000"),
-        (119731017000000000, "1973-10-17 18:36:57.000000000"),
-        (1234567890000000000, "2009-02-13 23:31:30.000000000"),
-        (2034061609000000000, "2034-06-16 09:06:49.000000000"),
-    ];
-
-    for (timestamp_nanos, _formatted) in valid_map.iter().copied() {
-        let naive_datetime = NaiveDateTime::from_timestamp_nanos(timestamp_nanos).unwrap();
-        assert_eq!(timestamp_nanos, naive_datetime.timestamp_nanos().unwrap());
-        #[cfg(feature = "alloc")]
-        assert_eq!(naive_datetime.format("%F %T%.9f").to_string(), _formatted);
-    }
-
-    const A_BILLION: i64 = 1_000_000_000;
-    // Maximum datetime in nanoseconds
-    let maximum = "2262-04-11T23:47:16.854775804";
-    let parsed: NaiveDateTime = maximum.parse().unwrap();
-    let nanos = parsed.timestamp_nanos().unwrap();
-    assert_eq!(
-        NaiveDateTime::from_timestamp_nanos(nanos).unwrap(),
-        NaiveDateTime::from_timestamp(nanos / A_BILLION, (nanos % A_BILLION) as u32).unwrap()
-    );
-    // Minimum datetime in nanoseconds
-    let minimum = "1677-09-21T00:12:44.000000000";
-    let parsed: NaiveDateTime = minimum.parse().unwrap();
-    let nanos = parsed.timestamp_nanos().unwrap();
-    assert_eq!(
-        NaiveDateTime::from_timestamp_nanos(nanos).unwrap(),
-        NaiveDateTime::from_timestamp(nanos / A_BILLION, (nanos % A_BILLION) as u32).unwrap()
-    );
-
-    // Test that the result of `from_timestamp_nanos` compares equal to
-    // that of `from_timestamp`.
-    let secs_test = [0, 1, 2, 1000, 1234, 12345678, -1, -2, -1000, -12345678];
-    for secs in secs_test.iter().copied() {
-        assert_eq!(
-            NaiveDateTime::from_timestamp_nanos(secs * 1_000_000_000),
-            NaiveDateTime::from_timestamp(secs, 0)
-        );
-    }
-}
-
-#[test]
-fn test_datetime_from_timestamp() {
-    let from_timestamp = |secs| NaiveDateTime::from_timestamp(secs, 0);
-    let ymdhms = |y, m, d, h, n, s| NaiveDate::from_ymd(y, m, d).unwrap().and_hms(h, n, s).unwrap();
-    assert_eq!(from_timestamp(-1), Some(ymdhms(1969, 12, 31, 23, 59, 59)));
-    assert_eq!(from_timestamp(0), Some(ymdhms(1970, 1, 1, 0, 0, 0)));
-    assert_eq!(from_timestamp(1), Some(ymdhms(1970, 1, 1, 0, 0, 1)));
-    assert_eq!(from_timestamp(1_000_000_000), Some(ymdhms(2001, 9, 9, 1, 46, 40)));
-    assert_eq!(from_timestamp(0x7fffffff), Some(ymdhms(2038, 1, 19, 3, 14, 7)));
-    assert_eq!(from_timestamp(i64::MIN), None);
-    assert_eq!(from_timestamp(i64::MAX), None);
-}
-
-#[test]
-=======
->>>>>>> 2d2f1a96
 fn test_datetime_add() {
     fn check(
         (y, m, d, h, n, s): (i32, u32, u32, u32, u32, u32),
@@ -253,21 +110,6 @@
 }
 
 #[test]
-<<<<<<< HEAD
-fn test_datetime_timestamp() {
-    let to_timestamp = |y, m, d, h, n, s| {
-        NaiveDate::from_ymd(y, m, d).unwrap().and_hms(h, n, s).unwrap().timestamp()
-    };
-    assert_eq!(to_timestamp(1969, 12, 31, 23, 59, 59), -1);
-    assert_eq!(to_timestamp(1970, 1, 1, 0, 0, 0), 0);
-    assert_eq!(to_timestamp(1970, 1, 1, 0, 0, 1), 1);
-    assert_eq!(to_timestamp(2001, 9, 9, 1, 46, 40), 1_000_000_000);
-    assert_eq!(to_timestamp(2038, 1, 19, 3, 14, 7), 0x7fffffff);
-}
-
-#[test]
-=======
->>>>>>> 2d2f1a96
 fn test_datetime_from_str() {
     // valid cases
     let valid = [
@@ -425,41 +267,6 @@
 }
 
 #[test]
-<<<<<<< HEAD
-fn test_nanosecond_range() {
-    const A_BILLION: i64 = 1_000_000_000;
-    let maximum = "2262-04-11T23:47:16.854775804";
-    let parsed: NaiveDateTime = maximum.parse().unwrap();
-    let nanos = parsed.timestamp_nanos().unwrap();
-    assert_eq!(
-        parsed,
-        NaiveDateTime::from_timestamp(nanos / A_BILLION, (nanos % A_BILLION) as u32).unwrap()
-    );
-
-    let minimum = "1677-09-21T00:12:44.000000000";
-    let parsed: NaiveDateTime = minimum.parse().unwrap();
-    let nanos = parsed.timestamp_nanos().unwrap();
-    assert_eq!(
-        parsed,
-        NaiveDateTime::from_timestamp(nanos / A_BILLION, (nanos % A_BILLION) as u32).unwrap()
-    );
-
-    // Just beyond range
-    let maximum = "2262-04-11T23:47:16.854775804";
-    let parsed: NaiveDateTime = maximum.parse().unwrap();
-    let beyond_max = parsed + TimeDelta::milliseconds(300);
-    assert!(beyond_max.timestamp_nanos().is_none());
-
-    // Far beyond range
-    let maximum = "2262-04-11T23:47:16.854775804";
-    let parsed: NaiveDateTime = maximum.parse().unwrap();
-    let beyond_max = parsed + TimeDelta::days(365);
-    assert!(beyond_max.timestamp_nanos().is_none());
-}
-
-#[test]
-=======
->>>>>>> 2d2f1a96
 fn test_and_local_timezone() {
     let ndt = NaiveDate::from_ymd(2022, 6, 15).unwrap().and_hms(18, 59, 36).unwrap();
     let dt_utc = ndt.and_local_timezone(Utc).unwrap();
