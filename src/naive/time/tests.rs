--- conflicted
+++ resolved
@@ -1,11 +1,3 @@
-<<<<<<< HEAD
-use std::u32;
-=======
-use super::NaiveTime;
-use crate::oldtime::Duration;
-use crate::Timelike;
->>>>>>> a9cc8e96
-
 use super::NaiveTime;
 use crate::{TimeDelta, Timelike};
 
