--- conflicted
+++ resolved
@@ -17,16 +17,8 @@
     parse, parse_and_remainder, write_hundreds, Fixed, Item, Numeric, Pad, ParseError, ParseResult,
     Parsed, StrftimeItems,
 };
-<<<<<<< HEAD
+use crate::{expect, try_opt};
 use crate::{TimeDelta, Timelike};
-=======
-use crate::oldtime::Duration as OldDuration;
-use crate::Timelike;
-use crate::{expect, try_opt};
-
-#[cfg(feature = "rustc-serialize")]
-mod rustc_serialize;
->>>>>>> a9cc8e96
 
 #[cfg(feature = "serde")]
 mod serde;
