// This is a part of Chrono.
// See README.md and LICENSE.txt for details.

//! ISO 8601 time without timezone.

#[cfg(any(feature = "alloc", feature = "std", test))]
use core::borrow::Borrow;
use core::ops::{Add, AddAssign, Sub, SubAssign};
use core::{fmt, str};

#[cfg(feature = "rkyv")]
use rkyv::{Archive, Deserialize, Serialize};

#[cfg(any(feature = "alloc", feature = "std", test))]
use crate::format::DelayedFormat;
use crate::format::{parse, write_hundreds, ParseError, ParseResult, Parsed, StrftimeItems};
use crate::format::{Fixed, Item, Numeric, Pad};
use crate::utils::div_mod_floor;
use crate::{TimeDelta, Timelike};

#[cfg(feature = "serde")]
mod serde;

#[cfg(test)]
mod tests;

/// ISO 8601 time without timezone.
/// Allows for the nanosecond precision and optional leap second representation.
///
/// # Leap Second Handling
///
/// Since 1960s, the manmade atomic clock has been so accurate that
/// it is much more accurate than Earth's own motion.
/// It became desirable to define the civil time in terms of the atomic clock,
/// but that risks the desynchronization of the civil time from Earth.
/// To account for this, the designers of the Coordinated Universal Time (UTC)
/// made that the UTC should be kept within 0.9 seconds of the observed Earth-bound time.
/// When the mean solar day is longer than the ideal (86,400 seconds),
/// the error slowly accumulates and it is necessary to add a **leap second**
/// to slow the UTC down a bit.
/// (We may also remove a second to speed the UTC up a bit, but it never happened.)
/// The leap second, if any, follows 23:59:59 of June 30 or December 31 in the UTC.
///
/// Fast forward to the 21st century,
/// we have seen 26 leap seconds from January 1972 to December 2015.
/// Yes, 26 seconds. Probably you can read this paragraph within 26 seconds.
/// But those 26 seconds, and possibly more in the future, are never predictable,
/// and whether to add a leap second or not is known only before 6 months.
/// Internet-based clocks (via NTP) do account for known leap seconds,
/// but the system API normally doesn't (and often can't, with no network connection)
/// and there is no reliable way to retrieve leap second information.
///
/// Chrono does not try to accurately implement leap seconds; it is impossible.
/// Rather, **it allows for leap seconds but behaves as if there are *no other* leap seconds.**
/// Various operations will ignore any possible leap second(s)
/// except when any of the operands were actually leap seconds.
///
/// If you cannot tolerate this behavior,
/// you must use a separate `TimeZone` for the International Atomic Time (TAI).
/// TAI is like UTC but has no leap seconds, and thus slightly differs from UTC.
/// Chrono does not yet provide such implementation, but it is planned.
///
/// ## Representing Leap Seconds
///
/// The leap second is indicated via fractional seconds more than 1 second.
/// This makes possible to treat a leap second as the prior non-leap second
/// if you don't care about sub-second accuracy.
/// You should use the proper formatting to get the raw leap second.
///
/// All methods accepting fractional seconds will accept such values.
///
/// ```
/// use chrono::{NaiveDate, NaiveTime, Utc, TimeZone};
///
/// let t = NaiveTime::from_hms_milli_opt(8, 59, 59, 1_000).unwrap();
///
/// let dt1 = NaiveDate::from_ymd_opt(2015, 7, 1).unwrap().and_hms_micro_opt(8, 59, 59, 1_000_000).unwrap();
///
/// let dt2 = NaiveDate::from_ymd_opt(2015, 6, 30).unwrap().and_hms_nano_opt(23, 59, 59, 1_000_000_000).unwrap().and_local_timezone(Utc).unwrap();
/// # let _ = (t, dt1, dt2);
/// ```
///
/// Note that the leap second can happen anytime given an appropriate time zone;
/// 2015-07-01 01:23:60 would be a proper leap second if UTC+01:24 had existed.
/// Practically speaking, though, by the time of the first leap second on 1972-06-30,
/// every time zone offset around the world has standardized to the 5-minute alignment.
///
/// ## Date And Time Arithmetics
///
/// As a concrete example, let's assume that `03:00:60` and `04:00:60` are leap seconds.
/// In reality, of course, leap seconds are separated by at least 6 months.
/// We will also use some intuitive concise notations for the explanation.
///
/// `Time + TimeDelta`
/// (short for [`NaiveTime::overflowing_add_signed`](#method.overflowing_add_signed)):
///
/// - `03:00:00 + 1s = 03:00:01`.
/// - `03:00:59 + 60s = 03:02:00`.
/// - `03:00:59 + 1s = 03:01:00`.
/// - `03:00:60 + 1s = 03:01:00`.
///   Note that the sum is identical to the previous.
/// - `03:00:60 + 60s = 03:01:59`.
/// - `03:00:60 + 61s = 03:02:00`.
/// - `03:00:60.1 + 0.8s = 03:00:60.9`.
///
/// `Time - TimeDelta`
/// (short for [`NaiveTime::overflowing_sub_signed`](#method.overflowing_sub_signed)):
///
/// - `03:00:00 - 1s = 02:59:59`.
/// - `03:01:00 - 1s = 03:00:59`.
/// - `03:01:00 - 60s = 03:00:00`.
/// - `03:00:60 - 60s = 03:00:00`.
///   Note that the result is identical to the previous.
/// - `03:00:60.7 - 0.4s = 03:00:60.3`.
/// - `03:00:60.7 - 0.9s = 03:00:59.8`.
///
/// `Time - Time`
/// (short for [`NaiveTime::signed_duration_since`](#method.signed_duration_since)):
///
/// - `04:00:00 - 03:00:00 = 3600s`.
/// - `03:01:00 - 03:00:00 = 60s`.
/// - `03:00:60 - 03:00:00 = 60s`.
///   Note that the difference is identical to the previous.
/// - `03:00:60.6 - 03:00:59.4 = 1.2s`.
/// - `03:01:00 - 03:00:59.8 = 0.2s`.
/// - `03:01:00 - 03:00:60.5 = 0.5s`.
///   Note that the difference is larger than the previous,
///   even though the leap second clearly follows the previous whole second.
/// - `04:00:60.9 - 03:00:60.1 =
///   (04:00:60.9 - 04:00:00) + (04:00:00 - 03:01:00) + (03:01:00 - 03:00:60.1) =
///   60.9s + 3540s + 0.9s = 3601.8s`.
///
/// In general,
///
/// - `Time + TimeDelta` unconditionally equals to `TimeDelta + Time`.
///
/// - `Time - TimeDelta` unconditionally equals to `Time + (-TimeDelta)`.
///
/// - `Time1 - Time2` unconditionally equals to `-(Time2 - Time1)`.
///
/// - Associativity does not generally hold, because
///   `(Time + TimeDelta1) - TimeDelta2` no longer equals to `Time + (TimeDelta1 - TimeDelta2)`
///   for two positive durations.
///
///     - As a special case, `(Time + TimeDelta) - TimeDelta` also does not equal to `Time`.
///
///     - If you can assume that all durations have the same sign, however,
///       then the associativity holds:
///       `(Time + TimeDelta1) + TimeDelta2` equals to `Time + (TimeDelta1 + TimeDelta2)`
///       for two positive durations.
///
/// ## Reading And Writing Leap Seconds
///
/// The "typical" leap seconds on the minute boundary are
/// correctly handled both in the formatting and parsing.
/// The leap second in the human-readable representation
/// will be represented as the second part being 60, as required by ISO 8601.
///
/// ```
/// use chrono::{Utc, TimeZone, NaiveDate};
///
/// let dt = NaiveDate::from_ymd_opt(2015, 6, 30).unwrap().and_hms_milli_opt(23, 59, 59, 1_000).unwrap().and_local_timezone(Utc).unwrap();
/// assert_eq!(format!("{:?}", dt), "2015-06-30T23:59:60Z");
/// ```
///
/// There are hypothetical leap seconds not on the minute boundary
/// nevertheless supported by Chrono.
/// They are allowed for the sake of completeness and consistency;
/// there were several "exotic" time zone offsets with fractional minutes prior to UTC after all.
/// For such cases the human-readable representation is ambiguous
/// and would be read back to the next non-leap second.
///
/// ```
/// use chrono::{DateTime, Utc, TimeZone, NaiveDate};
///
/// let dt = NaiveDate::from_ymd_opt(2015, 6, 30).unwrap().and_hms_milli_opt(23, 56, 4, 1_000).unwrap().and_local_timezone(Utc).unwrap();
/// assert_eq!(format!("{:?}", dt), "2015-06-30T23:56:05Z");
///
/// let dt = Utc.with_ymd_and_hms(2015, 6, 30, 23, 56, 5).unwrap();
/// assert_eq!(format!("{:?}", dt), "2015-06-30T23:56:05Z");
/// assert_eq!(DateTime::<Utc>::parse_from_rfc3339("2015-06-30T23:56:05Z").unwrap(), dt);
/// ```
///
/// Since Chrono alone cannot determine any existence of leap seconds,
/// **there is absolutely no guarantee that the leap second read has actually happened**.
#[derive(PartialEq, Eq, Hash, PartialOrd, Ord, Copy, Clone)]
#[cfg_attr(feature = "rkyv", derive(Archive, Deserialize, Serialize))]
pub struct NaiveTime {
    secs: u32,
    frac: u32,
}

#[cfg(feature = "arbitrary")]
impl arbitrary::Arbitrary<'_> for NaiveTime {
    fn arbitrary(u: &mut arbitrary::Unstructured) -> arbitrary::Result<NaiveTime> {
        let secs = u.int_in_range(0..=86_399)?;
        let nano = u.int_in_range(0..=1_999_999_999)?;
        let time = NaiveTime::from_num_seconds_from_midnight_opt(secs, nano)
            .expect("Could not generate a valid chrono::NaiveTime. It looks like implementation of Arbitrary for NaiveTime is erroneous.");
        Ok(time)
    }
}

impl NaiveTime {
    /// Makes a new `NaiveTime` from hour, minute and second.
    ///
    /// No [leap second](#leap-second-handling) is allowed here;
    /// use `NaiveTime::from_hms_*` methods with a subsecond parameter instead.
    ///
    /// Panics on invalid hour, minute and/or second.
    #[deprecated(since = "0.4.23", note = "use `from_hms_opt()` instead")]
    #[inline]
    #[must_use]
    pub fn from_hms(hour: u32, min: u32, sec: u32) -> NaiveTime {
        NaiveTime::from_hms_opt(hour, min, sec).expect("invalid time")
    }

    /// Makes a new `NaiveTime` from hour, minute and second.
    ///
    /// No [leap second](#leap-second-handling) is allowed here;
    /// use `NaiveTime::from_hms_*_opt` methods with a subsecond parameter instead.
    ///
    /// Returns `None` on invalid hour, minute and/or second.
    ///
    /// # Example
    ///
    /// ```
    /// use chrono::NaiveTime;
    ///
    /// let from_hms_opt = NaiveTime::from_hms_opt;
    ///
    /// assert!(from_hms_opt(0, 0, 0).is_some());
    /// assert!(from_hms_opt(23, 59, 59).is_some());
    /// assert!(from_hms_opt(24, 0, 0).is_none());
    /// assert!(from_hms_opt(23, 60, 0).is_none());
    /// assert!(from_hms_opt(23, 59, 60).is_none());
    /// ```
    #[inline]
<<<<<<< HEAD
    pub const fn from_hms_opt(hour: u32, min: u32, sec: u32) -> Option<NaiveTime> {
=======
    #[must_use]
    pub fn from_hms_opt(hour: u32, min: u32, sec: u32) -> Option<NaiveTime> {
>>>>>>> 4ce9e830
        NaiveTime::from_hms_nano_opt(hour, min, sec, 0)
    }

    /// Makes a new `NaiveTime` from hour, minute, second and millisecond.
    ///
    /// The millisecond part can exceed 1,000
    /// in order to represent the [leap second](#leap-second-handling).
    ///
    /// Panics on invalid hour, minute, second and/or millisecond.
    #[deprecated(since = "0.4.23", note = "use `from_hms_milli_opt()` instead")]
    #[inline]
    #[must_use]
    pub fn from_hms_milli(hour: u32, min: u32, sec: u32, milli: u32) -> NaiveTime {
        NaiveTime::from_hms_milli_opt(hour, min, sec, milli).expect("invalid time")
    }

    /// Makes a new `NaiveTime` from hour, minute, second and millisecond.
    ///
    /// The millisecond part can exceed 1,000
    /// in order to represent the [leap second](#leap-second-handling).
    ///
    /// Returns `None` on invalid hour, minute, second and/or millisecond.
    ///
    /// # Example
    ///
    /// ```
    /// use chrono::NaiveTime;
    ///
    /// let from_hmsm_opt = NaiveTime::from_hms_milli_opt;
    ///
    /// assert!(from_hmsm_opt(0, 0, 0, 0).is_some());
    /// assert!(from_hmsm_opt(23, 59, 59, 999).is_some());
    /// assert!(from_hmsm_opt(23, 59, 59, 1_999).is_some()); // a leap second after 23:59:59
    /// assert!(from_hmsm_opt(24, 0, 0, 0).is_none());
    /// assert!(from_hmsm_opt(23, 60, 0, 0).is_none());
    /// assert!(from_hmsm_opt(23, 59, 60, 0).is_none());
    /// assert!(from_hmsm_opt(23, 59, 59, 2_000).is_none());
    /// ```
    #[inline]
    #[must_use]
    pub fn from_hms_milli_opt(hour: u32, min: u32, sec: u32, milli: u32) -> Option<NaiveTime> {
        milli
            .checked_mul(1_000_000)
            .and_then(|nano| NaiveTime::from_hms_nano_opt(hour, min, sec, nano))
    }

    /// Makes a new `NaiveTime` from hour, minute, second and microsecond.
    ///
    /// The microsecond part can exceed 1,000,000
    /// in order to represent the [leap second](#leap-second-handling).
    ///
    /// Panics on invalid hour, minute, second and/or microsecond.
    #[deprecated(since = "0.4.23", note = "use `from_hms_micro_opt()` instead")]
    #[inline]
    #[must_use]
    pub fn from_hms_micro(hour: u32, min: u32, sec: u32, micro: u32) -> NaiveTime {
        NaiveTime::from_hms_micro_opt(hour, min, sec, micro).expect("invalid time")
    }

    /// Makes a new `NaiveTime` from hour, minute, second and microsecond.
    ///
    /// The microsecond part can exceed 1,000,000
    /// in order to represent the [leap second](#leap-second-handling).
    ///
    /// Returns `None` on invalid hour, minute, second and/or microsecond.
    ///
    /// # Example
    ///
    /// ```
    /// use chrono::NaiveTime;
    ///
    /// let from_hmsu_opt = NaiveTime::from_hms_micro_opt;
    ///
    /// assert!(from_hmsu_opt(0, 0, 0, 0).is_some());
    /// assert!(from_hmsu_opt(23, 59, 59, 999_999).is_some());
    /// assert!(from_hmsu_opt(23, 59, 59, 1_999_999).is_some()); // a leap second after 23:59:59
    /// assert!(from_hmsu_opt(24, 0, 0, 0).is_none());
    /// assert!(from_hmsu_opt(23, 60, 0, 0).is_none());
    /// assert!(from_hmsu_opt(23, 59, 60, 0).is_none());
    /// assert!(from_hmsu_opt(23, 59, 59, 2_000_000).is_none());
    /// ```
    #[inline]
    #[must_use]
    pub fn from_hms_micro_opt(hour: u32, min: u32, sec: u32, micro: u32) -> Option<NaiveTime> {
        micro.checked_mul(1_000).and_then(|nano| NaiveTime::from_hms_nano_opt(hour, min, sec, nano))
    }

    /// Makes a new `NaiveTime` from hour, minute, second and nanosecond.
    ///
    /// The nanosecond part can exceed 1,000,000,000
    /// in order to represent the [leap second](#leap-second-handling).
    ///
    /// Panics on invalid hour, minute, second and/or nanosecond.
    #[deprecated(since = "0.4.23", note = "use `from_hms_nano_opt()` instead")]
    #[inline]
    #[must_use]
    pub fn from_hms_nano(hour: u32, min: u32, sec: u32, nano: u32) -> NaiveTime {
        NaiveTime::from_hms_nano_opt(hour, min, sec, nano).expect("invalid time")
    }

    /// Makes a new `NaiveTime` from hour, minute, second and nanosecond.
    ///
    /// The nanosecond part can exceed 1,000,000,000
    /// in order to represent the [leap second](#leap-second-handling).
    ///
    /// Returns `None` on invalid hour, minute, second and/or nanosecond.
    ///
    /// # Example
    ///
    /// ```
    /// use chrono::NaiveTime;
    ///
    /// let from_hmsn_opt = NaiveTime::from_hms_nano_opt;
    ///
    /// assert!(from_hmsn_opt(0, 0, 0, 0).is_some());
    /// assert!(from_hmsn_opt(23, 59, 59, 999_999_999).is_some());
    /// assert!(from_hmsn_opt(23, 59, 59, 1_999_999_999).is_some()); // a leap second after 23:59:59
    /// assert!(from_hmsn_opt(24, 0, 0, 0).is_none());
    /// assert!(from_hmsn_opt(23, 60, 0, 0).is_none());
    /// assert!(from_hmsn_opt(23, 59, 60, 0).is_none());
    /// assert!(from_hmsn_opt(23, 59, 59, 2_000_000_000).is_none());
    /// ```
    #[inline]
<<<<<<< HEAD
    pub const fn from_hms_nano_opt(hour: u32, min: u32, sec: u32, nano: u32) -> Option<NaiveTime> {
=======
    #[must_use]
    pub fn from_hms_nano_opt(hour: u32, min: u32, sec: u32, nano: u32) -> Option<NaiveTime> {
>>>>>>> 4ce9e830
        if hour >= 24 || min >= 60 || sec >= 60 || nano >= 2_000_000_000 {
            return None;
        }
        let secs = hour * 3600 + min * 60 + sec;
        Some(NaiveTime { secs, frac: nano })
    }

    /// Makes a new `NaiveTime` from the number of seconds since midnight and nanosecond.
    ///
    /// The nanosecond part can exceed 1,000,000,000
    /// in order to represent the [leap second](#leap-second-handling).
    ///
    /// Panics on invalid number of seconds and/or nanosecond.
    #[deprecated(since = "0.4.23", note = "use `from_num_seconds_from_midnight_opt()` instead")]
    #[inline]
    #[must_use]
    pub fn from_num_seconds_from_midnight(secs: u32, nano: u32) -> NaiveTime {
        NaiveTime::from_num_seconds_from_midnight_opt(secs, nano).expect("invalid time")
    }

    /// Makes a new `NaiveTime` from the number of seconds since midnight and nanosecond.
    ///
    /// The nanosecond part can exceed 1,000,000,000
    /// in order to represent the [leap second](#leap-second-handling).
    ///
    /// Returns `None` on invalid number of seconds and/or nanosecond.
    ///
    /// # Example
    ///
    /// ```
    /// use chrono::NaiveTime;
    ///
    /// let from_nsecs_opt = NaiveTime::from_num_seconds_from_midnight_opt;
    ///
    /// assert!(from_nsecs_opt(0, 0).is_some());
    /// assert!(from_nsecs_opt(86399, 999_999_999).is_some());
    /// assert!(from_nsecs_opt(86399, 1_999_999_999).is_some()); // a leap second after 23:59:59
    /// assert!(from_nsecs_opt(86_400, 0).is_none());
    /// assert!(from_nsecs_opt(86399, 2_000_000_000).is_none());
    /// ```
    #[inline]
<<<<<<< HEAD
    pub const fn from_num_seconds_from_midnight_opt(secs: u32, nano: u32) -> Option<NaiveTime> {
=======
    #[must_use]
    pub fn from_num_seconds_from_midnight_opt(secs: u32, nano: u32) -> Option<NaiveTime> {
>>>>>>> 4ce9e830
        if secs >= 86_400 || nano >= 2_000_000_000 {
            return None;
        }
        Some(NaiveTime { secs, frac: nano })
    }

    /// Parses a string with the specified format string and returns a new `NaiveTime`.
    /// See the [`format::strftime` module](../format/strftime/index.html)
    /// on the supported escape sequences.
    ///
    /// # Example
    ///
    /// ```
    /// use chrono::NaiveTime;
    ///
    /// let parse_from_str = NaiveTime::parse_from_str;
    ///
    /// assert_eq!(parse_from_str("23:56:04", "%H:%M:%S"),
    ///            Ok(NaiveTime::from_hms_opt(23, 56, 4).unwrap()));
    /// assert_eq!(parse_from_str("pm012345.6789", "%p%I%M%S%.f"),
    ///            Ok(NaiveTime::from_hms_micro_opt(13, 23, 45, 678_900).unwrap()));
    /// ```
    ///
    /// Date and offset is ignored for the purpose of parsing.
    ///
    /// ```
    /// # use chrono::NaiveTime;
    /// # let parse_from_str = NaiveTime::parse_from_str;
    /// assert_eq!(parse_from_str("2014-5-17T12:34:56+09:30", "%Y-%m-%dT%H:%M:%S%z"),
    ///            Ok(NaiveTime::from_hms_opt(12, 34, 56).unwrap()));
    /// ```
    ///
    /// [Leap seconds](#leap-second-handling) are correctly handled by
    /// treating any time of the form `hh:mm:60` as a leap second.
    /// (This equally applies to the formatting, so the round trip is possible.)
    ///
    /// ```
    /// # use chrono::NaiveTime;
    /// # let parse_from_str = NaiveTime::parse_from_str;
    /// assert_eq!(parse_from_str("08:59:60.123", "%H:%M:%S%.f"),
    ///            Ok(NaiveTime::from_hms_milli_opt(8, 59, 59, 1_123).unwrap()));
    /// ```
    ///
    /// Missing seconds are assumed to be zero,
    /// but out-of-bound times or insufficient fields are errors otherwise.
    ///
    /// ```
    /// # use chrono::NaiveTime;
    /// # let parse_from_str = NaiveTime::parse_from_str;
    /// assert_eq!(parse_from_str("7:15", "%H:%M"),
    ///            Ok(NaiveTime::from_hms_opt(7, 15, 0).unwrap()));
    ///
    /// assert!(parse_from_str("04m33s", "%Mm%Ss").is_err());
    /// assert!(parse_from_str("12", "%H").is_err());
    /// assert!(parse_from_str("17:60", "%H:%M").is_err());
    /// assert!(parse_from_str("24:00:00", "%H:%M:%S").is_err());
    /// ```
    ///
    /// All parsed fields should be consistent to each other, otherwise it's an error.
    /// Here `%H` is for 24-hour clocks, unlike `%I`,
    /// and thus can be independently determined without AM/PM.
    ///
    /// ```
    /// # use chrono::NaiveTime;
    /// # let parse_from_str = NaiveTime::parse_from_str;
    /// assert!(parse_from_str("13:07 AM", "%H:%M %p").is_err());
    /// ```
    pub fn parse_from_str(s: &str, fmt: &str) -> ParseResult<NaiveTime> {
        let mut parsed = Parsed::new();
        parse(&mut parsed, s, StrftimeItems::new(fmt))?;
        parsed.to_naive_time()
    }

    /// Adds given `TimeDelta` to the current time,
    /// and also returns the number of *seconds*
    /// in the integral number of days ignored from the addition.
    /// (We cannot return `TimeDelta` because it is subject to overflow or underflow.)
    ///
    /// # Example
    ///
    /// ```
    /// use chrono::{TimeDelta, NaiveTime};
    ///
    /// let from_hms = NaiveTime::from_hms;
    ///
    /// assert_eq!(from_hms(3, 4, 5).overflowing_add_signed(TimeDelta::hours(11)),
    ///            (from_hms(14, 4, 5), 0));
    /// assert_eq!(from_hms(3, 4, 5).overflowing_add_signed(TimeDelta::hours(23)),
    ///            (from_hms(2, 4, 5), 86_400));
    /// assert_eq!(from_hms(3, 4, 5).overflowing_add_signed(TimeDelta::hours(-7)),
    ///            (from_hms(20, 4, 5), -86_400));
    /// ```
<<<<<<< HEAD
    pub fn overflowing_add_signed(&self, mut rhs: TimeDelta) -> (NaiveTime, i64) {
=======
    #[must_use]
    pub fn overflowing_add_signed(&self, mut rhs: OldDuration) -> (NaiveTime, i64) {
>>>>>>> 4ce9e830
        let mut secs = self.secs;
        let mut frac = self.frac;

        // check if `self` is a leap second and adding `rhs` would escape that leap second.
        // if it's the case, update `self` and `rhs` to involve no leap second;
        // otherwise the addition immediately finishes.
        if frac >= 1_000_000_000 {
            let rfrac = 2_000_000_000 - frac;
            if rhs >= TimeDelta::nanoseconds(i64::from(rfrac)) {
                rhs = rhs - TimeDelta::nanoseconds(i64::from(rfrac));
                secs += 1;
                frac = 0;
            } else if rhs < TimeDelta::nanoseconds(-i64::from(frac)) {
                rhs = rhs + TimeDelta::nanoseconds(i64::from(frac));
                frac = 0;
            } else {
                frac = (i64::from(frac) + rhs.num_nanoseconds().unwrap()) as u32;
                debug_assert!(frac < 2_000_000_000);
                return (NaiveTime { secs, frac }, 0);
            }
        }
        debug_assert!(secs <= 86_400);
        debug_assert!(frac < 1_000_000_000);

        let rhssecs = rhs.num_seconds();
        let rhsfrac = (rhs - TimeDelta::seconds(rhssecs)).num_nanoseconds().unwrap();
        debug_assert_eq!(TimeDelta::seconds(rhssecs) + TimeDelta::nanoseconds(rhsfrac), rhs);
        let rhssecsinday = rhssecs % 86_400;
        let mut morerhssecs = rhssecs - rhssecsinday;
        let rhssecs = rhssecsinday as i32;
        let rhsfrac = rhsfrac as i32;
        debug_assert!(-86_400 < rhssecs && rhssecs < 86_400);
        debug_assert_eq!(morerhssecs % 86_400, 0);
        debug_assert!(-1_000_000_000 < rhsfrac && rhsfrac < 1_000_000_000);

        let mut secs = secs as i32 + rhssecs;
        let mut frac = frac as i32 + rhsfrac;
        debug_assert!(-86_400 < secs && secs < 2 * 86_400);
        debug_assert!(-1_000_000_000 < frac && frac < 2_000_000_000);

        if frac < 0 {
            frac += 1_000_000_000;
            secs -= 1;
        } else if frac >= 1_000_000_000 {
            frac -= 1_000_000_000;
            secs += 1;
        }
        debug_assert!((-86_400..2 * 86_400).contains(&secs));
        debug_assert!((0..1_000_000_000).contains(&frac));

        if secs < 0 {
            secs += 86_400;
            morerhssecs -= 86_400;
        } else if secs >= 86_400 {
            secs -= 86_400;
            morerhssecs += 86_400;
        }
        debug_assert!((0..86_400).contains(&secs));

        (NaiveTime { secs: secs as u32, frac: frac as u32 }, morerhssecs)
    }

    /// Subtracts given `TimeDelta` from the current time,
    /// and also returns the number of *seconds*
    /// in the integral number of days ignored from the subtraction.
    /// (We cannot return `TimeDelta` because it is subject to overflow or underflow.)
    ///
    /// # Example
    ///
    /// ```
    /// use chrono::{TimeDelta, NaiveTime};
    ///
    /// let from_hms = NaiveTime::from_hms;
    ///
    /// assert_eq!(from_hms(3, 4, 5).overflowing_sub_signed(TimeDelta::hours(2)),
    ///            (from_hms(1, 4, 5), 0));
    /// assert_eq!(from_hms(3, 4, 5).overflowing_sub_signed(TimeDelta::hours(17)),
    ///            (from_hms(10, 4, 5), 86_400));
    /// assert_eq!(from_hms(3, 4, 5).overflowing_sub_signed(TimeDelta::hours(-22)),
    ///            (from_hms(1, 4, 5), -86_400));
    /// ```
    #[inline]
<<<<<<< HEAD
    pub fn overflowing_sub_signed(&self, rhs: TimeDelta) -> (NaiveTime, i64) {
=======
    #[must_use]
    pub fn overflowing_sub_signed(&self, rhs: OldDuration) -> (NaiveTime, i64) {
>>>>>>> 4ce9e830
        let (time, rhs) = self.overflowing_add_signed(-rhs);
        (time, -rhs) // safe to negate, rhs is within +/- (2^63 / 1000)
    }

    /// Subtracts another `NaiveTime` from the current time.
    /// Returns a `TimeDelta` within +/- 1 day.
    /// This does not overflow or underflow at all.
    ///
    /// As a part of Chrono's [leap second handling](#leap-second-handling),
    /// the subtraction assumes that **there is no leap second ever**,
    /// except when any of the `NaiveTime`s themselves represents a leap second
    /// in which case the assumption becomes that
    /// **there are exactly one (or two) leap second(s) ever**.
    ///
    /// # Example
    ///
    /// ```
    /// use chrono::{TimeDelta, NaiveTime};
    ///
    /// let from_hmsm = NaiveTime::from_hms_milli;
    /// let since = NaiveTime::signed_duration_since;
    ///
    /// assert_eq!(since(from_hmsm(3, 5, 7, 900), from_hmsm(3, 5, 7, 900)),
    ///            TimeDelta::zero());
    /// assert_eq!(since(from_hmsm(3, 5, 7, 900), from_hmsm(3, 5, 7, 875)),
    ///            TimeDelta::milliseconds(25));
    /// assert_eq!(since(from_hmsm(3, 5, 7, 900), from_hmsm(3, 5, 6, 925)),
    ///            TimeDelta::milliseconds(975));
    /// assert_eq!(since(from_hmsm(3, 5, 7, 900), from_hmsm(3, 5, 0, 900)),
    ///            TimeDelta::seconds(7));
    /// assert_eq!(since(from_hmsm(3, 5, 7, 900), from_hmsm(3, 0, 7, 900)),
    ///            TimeDelta::seconds(5 * 60));
    /// assert_eq!(since(from_hmsm(3, 5, 7, 900), from_hmsm(0, 5, 7, 900)),
    ///            TimeDelta::seconds(3 * 3600));
    /// assert_eq!(since(from_hmsm(3, 5, 7, 900), from_hmsm(4, 5, 7, 900)),
    ///            TimeDelta::seconds(-3600));
    /// assert_eq!(since(from_hmsm(3, 5, 7, 900), from_hmsm(2, 4, 6, 800)),
    ///            TimeDelta::seconds(3600 + 60 + 1) + TimeDelta::milliseconds(100));
    /// ```
    ///
    /// Leap seconds are handled, but the subtraction assumes that
    /// there were no other leap seconds happened.
    ///
    /// ```
    /// # use chrono::{TimeDelta, NaiveTime};
    /// # let from_hmsm = NaiveTime::from_hms_milli;
    /// # let since = NaiveTime::signed_duration_since;
    /// assert_eq!(since(from_hmsm(3, 0, 59, 1_000), from_hmsm(3, 0, 59, 0)),
    ///            TimeDelta::seconds(1));
    /// assert_eq!(since(from_hmsm(3, 0, 59, 1_500), from_hmsm(3, 0, 59, 0)),
    ///            TimeDelta::milliseconds(1500));
    /// assert_eq!(since(from_hmsm(3, 0, 59, 1_000), from_hmsm(3, 0, 0, 0)),
    ///            TimeDelta::seconds(60));
    /// assert_eq!(since(from_hmsm(3, 0, 0, 0), from_hmsm(2, 59, 59, 1_000)),
    ///            TimeDelta::seconds(1));
    /// assert_eq!(since(from_hmsm(3, 0, 59, 1_000), from_hmsm(2, 59, 59, 1_000)),
    ///            TimeDelta::seconds(61));
    /// ```
<<<<<<< HEAD
    pub fn signed_duration_since(self, rhs: NaiveTime) -> TimeDelta {
=======
    #[must_use]
    pub fn signed_duration_since(self, rhs: NaiveTime) -> OldDuration {
>>>>>>> 4ce9e830
        //     |    |    :leap|    |    |    |    |    |    |    :leap|    |
        //     |    |    :    |    |    |    |    |    |    |    :    |    |
        // ----+----+-----*---+----+----+----+----+----+----+-------*-+----+----
        //          |   `rhs` |                             |    `self`
        //          |======================================>|       |
        //          |     |  `self.secs - rhs.secs`         |`self.frac`
        //          |====>|   |                             |======>|
        //      `rhs.frac`|========================================>|
        //          |     |   |        `self - rhs`         |       |

        use core::cmp::Ordering;

        let secs = i64::from(self.secs) - i64::from(rhs.secs);
        let frac = i64::from(self.frac) - i64::from(rhs.frac);

        // `secs` may contain a leap second yet to be counted
        let adjust = match self.secs.cmp(&rhs.secs) {
            Ordering::Greater => i64::from(rhs.frac >= 1_000_000_000),
            Ordering::Equal => 0,
            Ordering::Less => {
                if self.frac >= 1_000_000_000 {
                    -1
                } else {
                    0
                }
            }
        };

        TimeDelta::seconds(secs + adjust) + TimeDelta::nanoseconds(frac)
    }

    /// Formats the time with the specified formatting items.
    /// Otherwise it is the same as the ordinary [`format`](#method.format) method.
    ///
    /// The `Iterator` of items should be `Clone`able,
    /// since the resulting `DelayedFormat` value may be formatted multiple times.
    ///
    /// # Example
    ///
    /// ```
    /// use chrono::NaiveTime;
    /// use chrono::format::strftime::StrftimeItems;
    ///
    /// let fmt = StrftimeItems::new("%H:%M:%S");
    /// let t = NaiveTime::from_hms_opt(23, 56, 4).unwrap();
    /// assert_eq!(t.format_with_items(fmt.clone()).to_string(), "23:56:04");
    /// assert_eq!(t.format("%H:%M:%S").to_string(),             "23:56:04");
    /// ```
    ///
    /// The resulting `DelayedFormat` can be formatted directly via the `Display` trait.
    ///
    /// ```
    /// # use chrono::NaiveTime;
    /// # use chrono::format::strftime::StrftimeItems;
    /// # let fmt = StrftimeItems::new("%H:%M:%S").clone();
    /// # let t = NaiveTime::from_hms_opt(23, 56, 4).unwrap();
    /// assert_eq!(format!("{}", t.format_with_items(fmt)), "23:56:04");
    /// ```
    #[cfg(any(feature = "alloc", feature = "std", test))]
    #[cfg_attr(docsrs, doc(cfg(any(feature = "alloc", feature = "std"))))]
    #[inline]
    #[must_use]
    pub fn format_with_items<'a, I, B>(&self, items: I) -> DelayedFormat<I>
    where
        I: Iterator<Item = B> + Clone,
        B: Borrow<Item<'a>>,
    {
        DelayedFormat::new(None, Some(*self), items)
    }

    /// Formats the time with the specified format string.
    /// See the [`format::strftime` module](../format/strftime/index.html)
    /// on the supported escape sequences.
    ///
    /// This returns a `DelayedFormat`,
    /// which gets converted to a string only when actual formatting happens.
    /// You may use the `to_string` method to get a `String`,
    /// or just feed it into `print!` and other formatting macros.
    /// (In this way it avoids the redundant memory allocation.)
    ///
    /// A wrong format string does *not* issue an error immediately.
    /// Rather, converting or formatting the `DelayedFormat` fails.
    /// You are recommended to immediately use `DelayedFormat` for this reason.
    ///
    /// # Example
    ///
    /// ```
    /// use chrono::NaiveTime;
    ///
    /// let t = NaiveTime::from_hms_nano_opt(23, 56, 4, 12_345_678).unwrap();
    /// assert_eq!(t.format("%H:%M:%S").to_string(), "23:56:04");
    /// assert_eq!(t.format("%H:%M:%S%.6f").to_string(), "23:56:04.012345");
    /// assert_eq!(t.format("%-I:%M %p").to_string(), "11:56 PM");
    /// ```
    ///
    /// The resulting `DelayedFormat` can be formatted directly via the `Display` trait.
    ///
    /// ```
    /// # use chrono::NaiveTime;
    /// # let t = NaiveTime::from_hms_nano_opt(23, 56, 4, 12_345_678).unwrap();
    /// assert_eq!(format!("{}", t.format("%H:%M:%S")), "23:56:04");
    /// assert_eq!(format!("{}", t.format("%H:%M:%S%.6f")), "23:56:04.012345");
    /// assert_eq!(format!("{}", t.format("%-I:%M %p")), "11:56 PM");
    /// ```
    #[cfg(any(feature = "alloc", feature = "std", test))]
    #[cfg_attr(docsrs, doc(cfg(any(feature = "alloc", feature = "std"))))]
    #[inline]
    #[must_use]
    pub fn format<'a>(&self, fmt: &'a str) -> DelayedFormat<StrftimeItems<'a>> {
        self.format_with_items(StrftimeItems::new(fmt))
    }

    /// Returns a triple of the hour, minute and second numbers.
    fn hms(&self) -> (u32, u32, u32) {
        let (mins, sec) = div_mod_floor(self.secs, 60);
        let (hour, min) = div_mod_floor(mins, 60);
        (hour, min, sec)
    }

    /// The earliest possible `NaiveTime`
    pub const MIN: Self = Self { secs: 0, frac: 0 };
    pub(super) const MAX: Self = Self { secs: 23 * 3600 + 59 * 60 + 59, frac: 999_999_999 };
}

impl Timelike for NaiveTime {
    /// Returns the hour number from 0 to 23.
    ///
    /// # Example
    ///
    /// ```
    /// use chrono::{NaiveTime, Timelike};
    ///
    /// assert_eq!(NaiveTime::from_hms_opt(0, 0, 0).unwrap().hour(), 0);
    /// assert_eq!(NaiveTime::from_hms_nano_opt(23, 56, 4, 12_345_678).unwrap().hour(), 23);
    /// ```
    #[inline]
    fn hour(&self) -> u32 {
        self.hms().0
    }

    /// Returns the minute number from 0 to 59.
    ///
    /// # Example
    ///
    /// ```
    /// use chrono::{NaiveTime, Timelike};
    ///
    /// assert_eq!(NaiveTime::from_hms_opt(0, 0, 0).unwrap().minute(), 0);
    /// assert_eq!(NaiveTime::from_hms_nano_opt(23, 56, 4, 12_345_678).unwrap().minute(), 56);
    /// ```
    #[inline]
    fn minute(&self) -> u32 {
        self.hms().1
    }

    /// Returns the second number from 0 to 59.
    ///
    /// # Example
    ///
    /// ```
    /// use chrono::{NaiveTime, Timelike};
    ///
    /// assert_eq!(NaiveTime::from_hms_opt(0, 0, 0).unwrap().second(), 0);
    /// assert_eq!(NaiveTime::from_hms_nano_opt(23, 56, 4, 12_345_678).unwrap().second(), 4);
    /// ```
    ///
    /// This method never returns 60 even when it is a leap second.
    /// ([Why?](#leap-second-handling))
    /// Use the proper [formatting method](#method.format) to get a human-readable representation.
    ///
    /// ```
    /// # use chrono::{NaiveTime, Timelike};
    /// let leap = NaiveTime::from_hms_milli_opt(23, 59, 59, 1_000).unwrap();
    /// assert_eq!(leap.second(), 59);
    /// assert_eq!(leap.format("%H:%M:%S").to_string(), "23:59:60");
    /// ```
    #[inline]
    fn second(&self) -> u32 {
        self.hms().2
    }

    /// Returns the number of nanoseconds since the whole non-leap second.
    /// The range from 1,000,000,000 to 1,999,999,999 represents
    /// the [leap second](#leap-second-handling).
    ///
    /// # Example
    ///
    /// ```
    /// use chrono::{NaiveTime, Timelike};
    ///
    /// assert_eq!(NaiveTime::from_hms_opt(0, 0, 0).unwrap().nanosecond(), 0);
    /// assert_eq!(NaiveTime::from_hms_nano_opt(23, 56, 4, 12_345_678).unwrap().nanosecond(), 12_345_678);
    /// ```
    ///
    /// Leap seconds may have seemingly out-of-range return values.
    /// You can reduce the range with `time.nanosecond() % 1_000_000_000`, or
    /// use the proper [formatting method](#method.format) to get a human-readable representation.
    ///
    /// ```
    /// # use chrono::{NaiveTime, Timelike};
    /// let leap = NaiveTime::from_hms_milli_opt(23, 59, 59, 1_000).unwrap();
    /// assert_eq!(leap.nanosecond(), 1_000_000_000);
    /// assert_eq!(leap.format("%H:%M:%S%.9f").to_string(), "23:59:60.000000000");
    /// ```
    #[inline]
    fn nanosecond(&self) -> u32 {
        self.frac
    }

    /// Makes a new `NaiveTime` with the hour number changed.
    ///
    /// Returns `None` when the resulting `NaiveTime` would be invalid.
    ///
    /// # Example
    ///
    /// ```
    /// use chrono::{NaiveTime, Timelike};
    ///
    /// let dt = NaiveTime::from_hms_nano_opt(23, 56, 4, 12_345_678).unwrap();
    /// assert_eq!(dt.with_hour(7), Some(NaiveTime::from_hms_nano_opt(7, 56, 4, 12_345_678).unwrap()));
    /// assert_eq!(dt.with_hour(24), None);
    /// ```
    #[inline]
    fn with_hour(&self, hour: u32) -> Option<NaiveTime> {
        if hour >= 24 {
            return None;
        }
        let secs = hour * 3600 + self.secs % 3600;
        Some(NaiveTime { secs, ..*self })
    }

    /// Makes a new `NaiveTime` with the minute number changed.
    ///
    /// Returns `None` when the resulting `NaiveTime` would be invalid.
    ///
    /// # Example
    ///
    /// ```
    /// use chrono::{NaiveTime, Timelike};
    ///
    /// let dt = NaiveTime::from_hms_nano_opt(23, 56, 4, 12_345_678).unwrap();
    /// assert_eq!(dt.with_minute(45), Some(NaiveTime::from_hms_nano_opt(23, 45, 4, 12_345_678).unwrap()));
    /// assert_eq!(dt.with_minute(60), None);
    /// ```
    #[inline]
    fn with_minute(&self, min: u32) -> Option<NaiveTime> {
        if min >= 60 {
            return None;
        }
        let secs = self.secs / 3600 * 3600 + min * 60 + self.secs % 60;
        Some(NaiveTime { secs, ..*self })
    }

    /// Makes a new `NaiveTime` with the second number changed.
    ///
    /// Returns `None` when the resulting `NaiveTime` would be invalid.
    /// As with the [`second`](#method.second) method,
    /// the input range is restricted to 0 through 59.
    ///
    /// # Example
    ///
    /// ```
    /// use chrono::{NaiveTime, Timelike};
    ///
    /// let dt = NaiveTime::from_hms_nano_opt(23, 56, 4, 12_345_678).unwrap();
    /// assert_eq!(dt.with_second(17), Some(NaiveTime::from_hms_nano_opt(23, 56, 17, 12_345_678).unwrap()));
    /// assert_eq!(dt.with_second(60), None);
    /// ```
    #[inline]
    fn with_second(&self, sec: u32) -> Option<NaiveTime> {
        if sec >= 60 {
            return None;
        }
        let secs = self.secs / 60 * 60 + sec;
        Some(NaiveTime { secs, ..*self })
    }

    /// Makes a new `NaiveTime` with nanoseconds since the whole non-leap second changed.
    ///
    /// Returns `None` when the resulting `NaiveTime` would be invalid.
    /// As with the [`nanosecond`](#method.nanosecond) method,
    /// the input range can exceed 1,000,000,000 for leap seconds.
    ///
    /// # Example
    ///
    /// ```
    /// use chrono::{NaiveTime, Timelike};
    ///
    /// let dt = NaiveTime::from_hms_nano_opt(23, 56, 4, 12_345_678).unwrap();
    /// assert_eq!(dt.with_nanosecond(333_333_333),
    ///            Some(NaiveTime::from_hms_nano_opt(23, 56, 4, 333_333_333).unwrap()));
    /// assert_eq!(dt.with_nanosecond(2_000_000_000), None);
    /// ```
    ///
    /// Leap seconds can theoretically follow *any* whole second.
    /// The following would be a proper leap second at the time zone offset of UTC-00:03:57
    /// (there are several historical examples comparable to this "non-sense" offset),
    /// and therefore is allowed.
    ///
    /// ```
    /// # use chrono::{NaiveTime, Timelike};
    /// # let dt = NaiveTime::from_hms_nano_opt(23, 56, 4, 12_345_678).unwrap();
    /// assert_eq!(dt.with_nanosecond(1_333_333_333),
    ///            Some(NaiveTime::from_hms_nano_opt(23, 56, 4, 1_333_333_333).unwrap()));
    /// ```
    #[inline]
    fn with_nanosecond(&self, nano: u32) -> Option<NaiveTime> {
        if nano >= 2_000_000_000 {
            return None;
        }
        Some(NaiveTime { frac: nano, ..*self })
    }

    /// Returns the number of non-leap seconds past the last midnight.
    ///
    /// # Example
    ///
    /// ```
    /// use chrono::{NaiveTime, Timelike};
    ///
    /// assert_eq!(NaiveTime::from_hms_opt(1, 2, 3).unwrap().num_seconds_from_midnight(),
    ///            3723);
    /// assert_eq!(NaiveTime::from_hms_nano_opt(23, 56, 4, 12_345_678).unwrap().num_seconds_from_midnight(),
    ///            86164);
    /// assert_eq!(NaiveTime::from_hms_milli_opt(23, 59, 59, 1_000).unwrap().num_seconds_from_midnight(),
    ///            86399);
    /// ```
    #[inline]
    fn num_seconds_from_midnight(&self) -> u32 {
        self.secs // do not repeat the calculation!
    }
}

/// An addition of `TimeDelta` to `NaiveTime` wraps around and never overflows or underflows.
/// In particular the addition ignores integral number of days.
///
/// As a part of Chrono's [leap second handling](#leap-second-handling),
/// the addition assumes that **there is no leap second ever**,
/// except when the `NaiveTime` itself represents a leap second
/// in which case the assumption becomes that **there is exactly a single leap second ever**.
///
/// # Example
///
/// ```
/// use chrono::{TimeDelta, NaiveTime};
///
/// let from_hmsm = NaiveTime::from_hms_milli;
///
/// assert_eq!(from_hmsm(3, 5, 7, 0) + TimeDelta::zero(),                  from_hmsm(3, 5, 7, 0));
/// assert_eq!(from_hmsm(3, 5, 7, 0) + TimeDelta::seconds(1),              from_hmsm(3, 5, 8, 0));
/// assert_eq!(from_hmsm(3, 5, 7, 0) + TimeDelta::seconds(-1),             from_hmsm(3, 5, 6, 0));
/// assert_eq!(from_hmsm(3, 5, 7, 0) + TimeDelta::seconds(60 + 4),         from_hmsm(3, 6, 11, 0));
/// assert_eq!(from_hmsm(3, 5, 7, 0) + TimeDelta::seconds(7*60*60 - 6*60), from_hmsm(9, 59, 7, 0));
/// assert_eq!(from_hmsm(3, 5, 7, 0) + TimeDelta::milliseconds(80),        from_hmsm(3, 5, 7, 80));
/// assert_eq!(from_hmsm(3, 5, 7, 950) + TimeDelta::milliseconds(280),     from_hmsm(3, 5, 8, 230));
/// assert_eq!(from_hmsm(3, 5, 7, 950) + TimeDelta::milliseconds(-980),    from_hmsm(3, 5, 6, 970));
/// ```
///
/// The addition wraps around.
///
/// ```
/// # use chrono::{TimeDelta, NaiveTime};
/// # let from_hmsm = NaiveTime::from_hms_milli;
/// assert_eq!(from_hmsm(3, 5, 7, 0) + TimeDelta::seconds(22*60*60), from_hmsm(1, 5, 7, 0));
/// assert_eq!(from_hmsm(3, 5, 7, 0) + TimeDelta::seconds(-8*60*60), from_hmsm(19, 5, 7, 0));
/// assert_eq!(from_hmsm(3, 5, 7, 0) + TimeDelta::days(800),         from_hmsm(3, 5, 7, 0));
/// ```
///
/// Leap seconds are handled, but the addition assumes that it is the only leap second happened.
///
/// ```
/// # use chrono::{TimeDelta, NaiveTime};
/// # let from_hmsm = NaiveTime::from_hms_milli;
/// let leap = from_hmsm(3, 5, 59, 1_300);
/// assert_eq!(leap + TimeDelta::zero(),             from_hmsm(3, 5, 59, 1_300));
/// assert_eq!(leap + TimeDelta::milliseconds(-500), from_hmsm(3, 5, 59, 800));
/// assert_eq!(leap + TimeDelta::milliseconds(500),  from_hmsm(3, 5, 59, 1_800));
/// assert_eq!(leap + TimeDelta::milliseconds(800),  from_hmsm(3, 6, 0, 100));
/// assert_eq!(leap + TimeDelta::seconds(10),        from_hmsm(3, 6, 9, 300));
/// assert_eq!(leap + TimeDelta::seconds(-10),       from_hmsm(3, 5, 50, 300));
/// assert_eq!(leap + TimeDelta::days(1),            from_hmsm(3, 5, 59, 300));
/// ```
impl Add<TimeDelta> for NaiveTime {
    type Output = NaiveTime;

    #[inline]
    fn add(self, rhs: TimeDelta) -> NaiveTime {
        self.overflowing_add_signed(rhs).0
    }
}

impl AddAssign<TimeDelta> for NaiveTime {
    #[inline]
    fn add_assign(&mut self, rhs: TimeDelta) {
        *self = self.add(rhs);
    }
}

/// A subtraction of `TimeDelta` from `NaiveTime` wraps around and never overflows or underflows.
/// In particular the addition ignores integral number of days.
/// It is the same as the addition with a negated `TimeDelta`.
///
/// As a part of Chrono's [leap second handling](#leap-second-handling),
/// the addition assumes that **there is no leap second ever**,
/// except when the `NaiveTime` itself represents a leap second
/// in which case the assumption becomes that **there is exactly a single leap second ever**.
///
/// # Example
///
/// ```
/// use chrono::{TimeDelta, NaiveTime};
///
/// let from_hmsm = NaiveTime::from_hms_milli;
///
/// assert_eq!(from_hmsm(3, 5, 7, 0) - TimeDelta::zero(),                  from_hmsm(3, 5, 7, 0));
/// assert_eq!(from_hmsm(3, 5, 7, 0) - TimeDelta::seconds(1),              from_hmsm(3, 5, 6, 0));
/// assert_eq!(from_hmsm(3, 5, 7, 0) - TimeDelta::seconds(60 + 5),         from_hmsm(3, 4, 2, 0));
/// assert_eq!(from_hmsm(3, 5, 7, 0) - TimeDelta::seconds(2*60*60 + 6*60), from_hmsm(0, 59, 7, 0));
/// assert_eq!(from_hmsm(3, 5, 7, 0) - TimeDelta::milliseconds(80),        from_hmsm(3, 5, 6, 920));
/// assert_eq!(from_hmsm(3, 5, 7, 950) - TimeDelta::milliseconds(280),     from_hmsm(3, 5, 7, 670));
/// ```
///
/// The subtraction wraps around.
///
/// ```
/// # use chrono::{TimeDelta, NaiveTime};
/// # let from_hmsm = NaiveTime::from_hms_milli;
/// assert_eq!(from_hmsm(3, 5, 7, 0) - TimeDelta::seconds(8*60*60), from_hmsm(19, 5, 7, 0));
/// assert_eq!(from_hmsm(3, 5, 7, 0) - TimeDelta::days(800),        from_hmsm(3, 5, 7, 0));
/// ```
///
/// Leap seconds are handled, but the subtraction assumes that it is the only leap second happened.
///
/// ```
/// # use chrono::{TimeDelta, NaiveTime};
/// # let from_hmsm = NaiveTime::from_hms_milli;
/// let leap = from_hmsm(3, 5, 59, 1_300);
/// assert_eq!(leap - TimeDelta::zero(),            from_hmsm(3, 5, 59, 1_300));
/// assert_eq!(leap - TimeDelta::milliseconds(200), from_hmsm(3, 5, 59, 1_100));
/// assert_eq!(leap - TimeDelta::milliseconds(500), from_hmsm(3, 5, 59, 800));
/// assert_eq!(leap - TimeDelta::seconds(60),       from_hmsm(3, 5, 0, 300));
/// assert_eq!(leap - TimeDelta::days(1),           from_hmsm(3, 6, 0, 300));
/// ```
impl Sub<TimeDelta> for NaiveTime {
    type Output = NaiveTime;

    #[inline]
    fn sub(self, rhs: TimeDelta) -> NaiveTime {
        self.overflowing_sub_signed(rhs).0
    }
}

impl SubAssign<TimeDelta> for NaiveTime {
    #[inline]
    fn sub_assign(&mut self, rhs: TimeDelta) {
        *self = self.sub(rhs);
    }
}

/// Subtracts another `NaiveTime` from the current time.
/// Returns a `TimeDelta` within +/- 1 day.
/// This does not overflow or underflow at all.
///
/// As a part of Chrono's [leap second handling](#leap-second-handling),
/// the subtraction assumes that **there is no leap second ever**,
/// except when any of the `NaiveTime`s themselves represents a leap second
/// in which case the assumption becomes that
/// **there are exactly one (or two) leap second(s) ever**.
///
/// The implementation is a wrapper around
/// [`NaiveTime::signed_duration_since`](#method.signed_duration_since).
///
/// # Example
///
/// ```
/// use chrono::{TimeDelta, NaiveTime};
///
/// let from_hmsm = NaiveTime::from_hms_milli;
///
/// assert_eq!(from_hmsm(3, 5, 7, 900) - from_hmsm(3, 5, 7, 900), TimeDelta::zero());
/// assert_eq!(from_hmsm(3, 5, 7, 900) - from_hmsm(3, 5, 7, 875), TimeDelta::milliseconds(25));
/// assert_eq!(from_hmsm(3, 5, 7, 900) - from_hmsm(3, 5, 6, 925), TimeDelta::milliseconds(975));
/// assert_eq!(from_hmsm(3, 5, 7, 900) - from_hmsm(3, 5, 0, 900), TimeDelta::seconds(7));
/// assert_eq!(from_hmsm(3, 5, 7, 900) - from_hmsm(3, 0, 7, 900), TimeDelta::seconds(5 * 60));
/// assert_eq!(from_hmsm(3, 5, 7, 900) - from_hmsm(0, 5, 7, 900), TimeDelta::seconds(3 * 3600));
/// assert_eq!(from_hmsm(3, 5, 7, 900) - from_hmsm(4, 5, 7, 900), TimeDelta::seconds(-3600));
/// assert_eq!(from_hmsm(3, 5, 7, 900) - from_hmsm(2, 4, 6, 800),
///            TimeDelta::seconds(3600 + 60 + 1) + TimeDelta::milliseconds(100));
/// ```
///
/// Leap seconds are handled, but the subtraction assumes that
/// there were no other leap seconds happened.
///
/// ```
/// # use chrono::{TimeDelta, NaiveTime};
/// # let from_hmsm = NaiveTime::from_hms_milli;
/// assert_eq!(from_hmsm(3, 0, 59, 1_000) - from_hmsm(3, 0, 59, 0), TimeDelta::seconds(1));
/// assert_eq!(from_hmsm(3, 0, 59, 1_500) - from_hmsm(3, 0, 59, 0),
///            TimeDelta::milliseconds(1500));
/// assert_eq!(from_hmsm(3, 0, 59, 1_000) - from_hmsm(3, 0, 0, 0), TimeDelta::seconds(60));
/// assert_eq!(from_hmsm(3, 0, 0, 0) - from_hmsm(2, 59, 59, 1_000), TimeDelta::seconds(1));
/// assert_eq!(from_hmsm(3, 0, 59, 1_000) - from_hmsm(2, 59, 59, 1_000),
///            TimeDelta::seconds(61));
/// ```
impl Sub<NaiveTime> for NaiveTime {
    type Output = TimeDelta;

    #[inline]
    fn sub(self, rhs: NaiveTime) -> TimeDelta {
        self.signed_duration_since(rhs)
    }
}

/// The `Debug` output of the naive time `t` is the same as
/// [`t.format("%H:%M:%S%.f")`](../format/strftime/index.html).
///
/// The string printed can be readily parsed via the `parse` method on `str`.
///
/// It should be noted that, for leap seconds not on the minute boundary,
/// it may print a representation not distinguishable from non-leap seconds.
/// This doesn't matter in practice, since such leap seconds never happened.
/// (By the time of the first leap second on 1972-06-30,
/// every time zone offset around the world has standardized to the 5-minute alignment.)
///
/// # Example
///
/// ```
/// use chrono::NaiveTime;
///
/// assert_eq!(format!("{:?}", NaiveTime::from_hms_opt(23, 56, 4).unwrap()),              "23:56:04");
/// assert_eq!(format!("{:?}", NaiveTime::from_hms_milli_opt(23, 56, 4, 12).unwrap()),    "23:56:04.012");
/// assert_eq!(format!("{:?}", NaiveTime::from_hms_micro_opt(23, 56, 4, 1234).unwrap()),  "23:56:04.001234");
/// assert_eq!(format!("{:?}", NaiveTime::from_hms_nano_opt(23, 56, 4, 123456).unwrap()), "23:56:04.000123456");
/// ```
///
/// Leap seconds may also be used.
///
/// ```
/// # use chrono::NaiveTime;
/// assert_eq!(format!("{:?}", NaiveTime::from_hms_milli_opt(6, 59, 59, 1_500).unwrap()), "06:59:60.500");
/// ```
impl fmt::Debug for NaiveTime {
    fn fmt(&self, f: &mut fmt::Formatter) -> fmt::Result {
        let (hour, min, sec) = self.hms();
        let (sec, nano) = if self.frac >= 1_000_000_000 {
            (sec + 1, self.frac - 1_000_000_000)
        } else {
            (sec, self.frac)
        };

        use core::fmt::Write;
        write_hundreds(f, hour as u8)?;
        f.write_char(':')?;
        write_hundreds(f, min as u8)?;
        f.write_char(':')?;
        write_hundreds(f, sec as u8)?;

        if nano == 0 {
            Ok(())
        } else if nano % 1_000_000 == 0 {
            write!(f, ".{:03}", nano / 1_000_000)
        } else if nano % 1_000 == 0 {
            write!(f, ".{:06}", nano / 1_000)
        } else {
            write!(f, ".{:09}", nano)
        }
    }
}

/// The `Display` output of the naive time `t` is the same as
/// [`t.format("%H:%M:%S%.f")`](../format/strftime/index.html).
///
/// The string printed can be readily parsed via the `parse` method on `str`.
///
/// It should be noted that, for leap seconds not on the minute boundary,
/// it may print a representation not distinguishable from non-leap seconds.
/// This doesn't matter in practice, since such leap seconds never happened.
/// (By the time of the first leap second on 1972-06-30,
/// every time zone offset around the world has standardized to the 5-minute alignment.)
///
/// # Example
///
/// ```
/// use chrono::NaiveTime;
///
/// assert_eq!(format!("{}", NaiveTime::from_hms_opt(23, 56, 4).unwrap()),              "23:56:04");
/// assert_eq!(format!("{}", NaiveTime::from_hms_milli_opt(23, 56, 4, 12).unwrap()),    "23:56:04.012");
/// assert_eq!(format!("{}", NaiveTime::from_hms_micro_opt(23, 56, 4, 1234).unwrap()),  "23:56:04.001234");
/// assert_eq!(format!("{}", NaiveTime::from_hms_nano_opt(23, 56, 4, 123456).unwrap()), "23:56:04.000123456");
/// ```
///
/// Leap seconds may also be used.
///
/// ```
/// # use chrono::NaiveTime;
/// assert_eq!(format!("{}", NaiveTime::from_hms_milli_opt(6, 59, 59, 1_500).unwrap()), "06:59:60.500");
/// ```
impl fmt::Display for NaiveTime {
    fn fmt(&self, f: &mut fmt::Formatter) -> fmt::Result {
        fmt::Debug::fmt(self, f)
    }
}

/// Parsing a `str` into a `NaiveTime` uses the same format,
/// [`%H:%M:%S%.f`](../format/strftime/index.html), as in `Debug` and `Display`.
///
/// # Example
///
/// ```
/// use chrono::NaiveTime;
///
/// let t = NaiveTime::from_hms_opt(23, 56, 4).unwrap();
/// assert_eq!("23:56:04".parse::<NaiveTime>(), Ok(t));
///
/// let t = NaiveTime::from_hms_nano_opt(23, 56, 4, 12_345_678).unwrap();
/// assert_eq!("23:56:4.012345678".parse::<NaiveTime>(), Ok(t));
///
/// let t = NaiveTime::from_hms_nano_opt(23, 59, 59, 1_234_567_890).unwrap(); // leap second
/// assert_eq!("23:59:60.23456789".parse::<NaiveTime>(), Ok(t));
///
/// assert!("foo".parse::<NaiveTime>().is_err());
/// ```
impl str::FromStr for NaiveTime {
    type Err = ParseError;

    fn from_str(s: &str) -> ParseResult<NaiveTime> {
        const ITEMS: &[Item<'static>] = &[
            Item::Numeric(Numeric::Hour, Pad::Zero),
            Item::Literal(":"),
            Item::Numeric(Numeric::Minute, Pad::Zero),
            Item::Literal(":"),
            Item::Numeric(Numeric::Second, Pad::Zero),
            Item::Fixed(Fixed::Nanosecond),
        ];

        let mut parsed = Parsed::new();
        parse(&mut parsed, s, ITEMS.iter())?;
        parsed.to_naive_time()
    }
}

/// The default value for a NaiveTime is midnight, 00:00:00 exactly.
///
/// # Example
///
/// ```rust
/// use chrono::NaiveTime;
///
/// let default_time = NaiveTime::default();
/// assert_eq!(default_time, NaiveTime::from_hms_opt(0, 0, 0).unwrap());
/// ```
impl Default for NaiveTime {
    fn default() -> Self {
        NaiveTime::from_hms_opt(0, 0, 0).unwrap()
    }
}

#[cfg(all(test, feature = "serde"))]
fn test_encodable_json<F, E>(to_string: F)
where
    F: Fn(&NaiveTime) -> Result<String, E>,
    E: ::std::fmt::Debug,
{
    assert_eq!(
        to_string(&NaiveTime::from_hms_opt(0, 0, 0).unwrap()).ok(),
        Some(r#""00:00:00""#.into())
    );
    assert_eq!(
        to_string(&NaiveTime::from_hms_milli_opt(0, 0, 0, 950).unwrap()).ok(),
        Some(r#""00:00:00.950""#.into())
    );
    assert_eq!(
        to_string(&NaiveTime::from_hms_milli_opt(0, 0, 59, 1_000).unwrap()).ok(),
        Some(r#""00:00:60""#.into())
    );
    assert_eq!(
        to_string(&NaiveTime::from_hms_opt(0, 1, 2).unwrap()).ok(),
        Some(r#""00:01:02""#.into())
    );
    assert_eq!(
        to_string(&NaiveTime::from_hms_nano_opt(3, 5, 7, 98765432).unwrap()).ok(),
        Some(r#""03:05:07.098765432""#.into())
    );
    assert_eq!(
        to_string(&NaiveTime::from_hms_opt(7, 8, 9).unwrap()).ok(),
        Some(r#""07:08:09""#.into())
    );
    assert_eq!(
        to_string(&NaiveTime::from_hms_micro_opt(12, 34, 56, 789).unwrap()).ok(),
        Some(r#""12:34:56.000789""#.into())
    );
    assert_eq!(
        to_string(&NaiveTime::from_hms_nano_opt(23, 59, 59, 1_999_999_999).unwrap()).ok(),
        Some(r#""23:59:60.999999999""#.into())
    );
}

#[cfg(all(test, feature = "serde"))]
fn test_decodable_json<F, E>(from_str: F)
where
    F: Fn(&str) -> Result<NaiveTime, E>,
    E: ::std::fmt::Debug,
{
    assert_eq!(from_str(r#""00:00:00""#).ok(), Some(NaiveTime::from_hms_opt(0, 0, 0).unwrap()));
    assert_eq!(from_str(r#""0:0:0""#).ok(), Some(NaiveTime::from_hms_opt(0, 0, 0).unwrap()));
    assert_eq!(
        from_str(r#""00:00:00.950""#).ok(),
        Some(NaiveTime::from_hms_milli_opt(0, 0, 0, 950).unwrap())
    );
    assert_eq!(
        from_str(r#""0:0:0.95""#).ok(),
        Some(NaiveTime::from_hms_milli_opt(0, 0, 0, 950).unwrap())
    );
    assert_eq!(
        from_str(r#""00:00:60""#).ok(),
        Some(NaiveTime::from_hms_milli_opt(0, 0, 59, 1_000).unwrap())
    );
    assert_eq!(from_str(r#""00:01:02""#).ok(), Some(NaiveTime::from_hms_opt(0, 1, 2).unwrap()));
    assert_eq!(
        from_str(r#""03:05:07.098765432""#).ok(),
        Some(NaiveTime::from_hms_nano_opt(3, 5, 7, 98765432).unwrap())
    );
    assert_eq!(from_str(r#""07:08:09""#).ok(), Some(NaiveTime::from_hms_opt(7, 8, 9).unwrap()));
    assert_eq!(
        from_str(r#""12:34:56.000789""#).ok(),
        Some(NaiveTime::from_hms_micro_opt(12, 34, 56, 789).unwrap())
    );
    assert_eq!(
        from_str(r#""23:59:60.999999999""#).ok(),
        Some(NaiveTime::from_hms_nano_opt(23, 59, 59, 1_999_999_999).unwrap())
    );
    assert_eq!(
        from_str(r#""23:59:60.9999999999997""#).ok(), // excess digits are ignored
        Some(NaiveTime::from_hms_nano_opt(23, 59, 59, 1_999_999_999).unwrap())
    );

    // bad formats
    assert!(from_str(r#""""#).is_err());
    assert!(from_str(r#""000000""#).is_err());
    assert!(from_str(r#""00:00:61""#).is_err());
    assert!(from_str(r#""00:60:00""#).is_err());
    assert!(from_str(r#""24:00:00""#).is_err());
    assert!(from_str(r#""23:59:59,1""#).is_err());
    assert!(from_str(r#""012:34:56""#).is_err());
    assert!(from_str(r#""hh:mm:ss""#).is_err());
    assert!(from_str(r#"0"#).is_err());
    assert!(from_str(r#"86399"#).is_err());
    assert!(from_str(r#"{}"#).is_err());
    // pre-0.3.0 rustc-serialize format is now invalid
    assert!(from_str(r#"{"secs":0,"frac":0}"#).is_err());
    assert!(from_str(r#"null"#).is_err());
}<|MERGE_RESOLUTION|>--- conflicted
+++ resolved
@@ -236,12 +236,8 @@
     /// assert!(from_hms_opt(23, 59, 60).is_none());
     /// ```
     #[inline]
-<<<<<<< HEAD
+    #[must_use]
     pub const fn from_hms_opt(hour: u32, min: u32, sec: u32) -> Option<NaiveTime> {
-=======
-    #[must_use]
-    pub fn from_hms_opt(hour: u32, min: u32, sec: u32) -> Option<NaiveTime> {
->>>>>>> 4ce9e830
         NaiveTime::from_hms_nano_opt(hour, min, sec, 0)
     }
 
@@ -365,12 +361,8 @@
     /// assert!(from_hmsn_opt(23, 59, 59, 2_000_000_000).is_none());
     /// ```
     #[inline]
-<<<<<<< HEAD
+    #[must_use]
     pub const fn from_hms_nano_opt(hour: u32, min: u32, sec: u32, nano: u32) -> Option<NaiveTime> {
-=======
-    #[must_use]
-    pub fn from_hms_nano_opt(hour: u32, min: u32, sec: u32, nano: u32) -> Option<NaiveTime> {
->>>>>>> 4ce9e830
         if hour >= 24 || min >= 60 || sec >= 60 || nano >= 2_000_000_000 {
             return None;
         }
@@ -412,12 +404,8 @@
     /// assert!(from_nsecs_opt(86399, 2_000_000_000).is_none());
     /// ```
     #[inline]
-<<<<<<< HEAD
+    #[must_use]
     pub const fn from_num_seconds_from_midnight_opt(secs: u32, nano: u32) -> Option<NaiveTime> {
-=======
-    #[must_use]
-    pub fn from_num_seconds_from_midnight_opt(secs: u32, nano: u32) -> Option<NaiveTime> {
->>>>>>> 4ce9e830
         if secs >= 86_400 || nano >= 2_000_000_000 {
             return None;
         }
@@ -510,12 +498,8 @@
     /// assert_eq!(from_hms(3, 4, 5).overflowing_add_signed(TimeDelta::hours(-7)),
     ///            (from_hms(20, 4, 5), -86_400));
     /// ```
-<<<<<<< HEAD
+    #[must_use]
     pub fn overflowing_add_signed(&self, mut rhs: TimeDelta) -> (NaiveTime, i64) {
-=======
-    #[must_use]
-    pub fn overflowing_add_signed(&self, mut rhs: OldDuration) -> (NaiveTime, i64) {
->>>>>>> 4ce9e830
         let mut secs = self.secs;
         let mut frac = self.frac;
 
@@ -598,12 +582,8 @@
     ///            (from_hms(1, 4, 5), -86_400));
     /// ```
     #[inline]
-<<<<<<< HEAD
+    #[must_use]
     pub fn overflowing_sub_signed(&self, rhs: TimeDelta) -> (NaiveTime, i64) {
-=======
-    #[must_use]
-    pub fn overflowing_sub_signed(&self, rhs: OldDuration) -> (NaiveTime, i64) {
->>>>>>> 4ce9e830
         let (time, rhs) = self.overflowing_add_signed(-rhs);
         (time, -rhs) // safe to negate, rhs is within +/- (2^63 / 1000)
     }
@@ -662,12 +642,8 @@
     /// assert_eq!(since(from_hmsm(3, 0, 59, 1_000), from_hmsm(2, 59, 59, 1_000)),
     ///            TimeDelta::seconds(61));
     /// ```
-<<<<<<< HEAD
+    #[must_use]
     pub fn signed_duration_since(self, rhs: NaiveTime) -> TimeDelta {
-=======
-    #[must_use]
-    pub fn signed_duration_since(self, rhs: NaiveTime) -> OldDuration {
->>>>>>> 4ce9e830
         //     |    |    :leap|    |    |    |    |    |    |    :leap|    |
         //     |    |    :    |    |    |    |    |    |    |    :    |    |
         // ----+----+-----*---+----+----+----+----+----+----+-------*-+----+----
