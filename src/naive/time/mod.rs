--- conflicted
+++ resolved
@@ -15,12 +15,8 @@
 use crate::format::DelayedFormat;
 use crate::format::{parse, write_hundreds, Parsed, StrftimeItems};
 use crate::format::{Fixed, Item, Numeric, Pad};
-<<<<<<< HEAD
+use crate::utils::div_mod_floor;
 use crate::{Error, TimeDelta, Timelike};
-=======
-use crate::utils::div_mod_floor;
-use crate::{TimeDelta, Timelike};
->>>>>>> 865867ed
 
 #[cfg(feature = "serde")]
 mod serde;
@@ -240,18 +236,8 @@
     /// # Ok::<_, chrono::Error>(())
     /// ```
     #[inline]
-<<<<<<< HEAD
-    pub fn from_hms(hour: u32, min: u32, sec: u32) -> Result<NaiveTime, Error> {
+    pub const fn from_hms(hour: u32, min: u32, sec: u32) -> Result<NaiveTime, Error> {
         NaiveTime::from_hms_nano(hour, min, sec, 0)
-=======
-    pub const fn from_hms_opt(hour: u32, min: u32, sec: u32) -> Option<NaiveTime> {
-        NaiveTime::from_hms_nano_opt(hour, min, sec, 0)
->>>>>>> 865867ed
-    }
-
-    /// Makes a new `NaiveTime` which is set to midnight at `00:00`.
-    pub(crate) fn midnight() -> NaiveTime {
-        NaiveTime::MIDNIGHT
     }
 
     /// Makes a new `NaiveTime` from hour, minute, second and millisecond.
@@ -356,11 +342,7 @@
     /// # Ok::<_, chrono::Error>(())
     /// ```
     #[inline]
-<<<<<<< HEAD
-    pub fn from_hms_nano(hour: u32, min: u32, sec: u32, nano: u32) -> Result<NaiveTime, Error> {
-=======
-    pub const fn from_hms_nano_opt(hour: u32, min: u32, sec: u32, nano: u32) -> Option<NaiveTime> {
->>>>>>> 865867ed
+    pub const fn from_hms_nano(hour: u32, min: u32, sec: u32, nano: u32) -> Result<NaiveTime, Error> {
         if hour >= 24 || min >= 60 || sec >= 60 || nano >= 2_000_000_000 {
             return Err(Error::InvalidTime);
         }
@@ -398,11 +380,7 @@
     /// # Ok::<_, chrono::Error>(())
     /// ```
     #[inline]
-<<<<<<< HEAD
-    pub fn from_num_seconds_from_midnight(secs: u32, nano: u32) -> Result<NaiveTime, Error> {
-=======
-    pub const fn from_num_seconds_from_midnight_opt(secs: u32, nano: u32) -> Option<NaiveTime> {
->>>>>>> 865867ed
+    pub const fn from_num_seconds_from_midnight(secs: u32, nano: u32) -> Result<NaiveTime, Error> {
         if secs >= 86_400 || nano >= 2_000_000_000 {
             return Err(Error::InvalidTime);
         }
@@ -1324,7 +1302,7 @@
 /// ```
 impl Default for NaiveTime {
     fn default() -> Self {
-        NaiveTime::midnight()
+        NaiveTime::MIDNIGHT
     }
 }
 
