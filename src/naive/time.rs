--- conflicted
+++ resolved
@@ -4,12 +4,8 @@
 //! ISO 8601 time without timezone.
 
 use std::{str, fmt, hash};
-<<<<<<< HEAD
 use std::ops::{Add, Sub, AddAssign, SubAssign};
-=======
-use std::ops::{Add, Sub};
 use oldtime::Duration as OldDuration;
->>>>>>> 72c17520
 
 use Timelike;
 use div::div_mod_floor;
@@ -1053,14 +1049,13 @@
     type Output = NaiveTime;
 
     #[inline]
-<<<<<<< HEAD
-    fn add(self, rhs: Duration) -> NaiveTime {
-        self.overflowing_add(rhs).0
+    fn add(self, rhs: OldDuration) -> NaiveTime {
+        self.overflowing_add_signed(rhs).0
     }
 }
 
-impl AddAssign<Duration> for NaiveTime {
-    fn add_assign(&mut self, rhs: Duration) {
+impl AddAssign<OldDuration> for NaiveTime {
+    fn add_assign(&mut self, rhs: OldDuration) {
         *self = self.add(rhs);
     }
 }
@@ -1131,10 +1126,6 @@
         };
 
         Duration::seconds(secs + adjust) + Duration::nanoseconds(frac)
-=======
-    fn add(self, rhs: OldDuration) -> NaiveTime {
-        self.overflowing_add_signed(rhs).0
->>>>>>> 72c17520
     }
 }
 
