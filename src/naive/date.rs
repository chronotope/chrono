// This is a part of Chrono.
// See README.md and LICENSE.txt for details.

//! ISO 8601 calendar date without timezone.

use std::{str, fmt, hash};
use std::ops::{Add, Sub, AddAssign, SubAssign};
use num::traits::ToPrimitive;
use oldtime::Duration as OldDuration;

use {Weekday, Datelike};
use div::div_mod_floor;
use naive::{NaiveTime, NaiveDateTime, IsoWeek};
use format::{Item, Numeric, Pad};
use format::{parse, Parsed, ParseError, ParseResult, DelayedFormat, StrftimeItems};

use super::isoweek;
use super::internals::{self, DateImpl, Of, Mdf, YearFlags};

const MAX_YEAR: i32 = internals::MAX_YEAR;
const MIN_YEAR: i32 = internals::MIN_YEAR;

//   MAX_YEAR-12-31 minus 0000-01-01
// = ((MAX_YEAR+1)-01-01 minus 0001-01-01) + (0001-01-01 minus 0000-01-01) - 1 day
// = ((MAX_YEAR+1)-01-01 minus 0001-01-01) + 365 days
// = MAX_YEAR * 365 + (# of leap years from 0001 to MAX_YEAR) + 365 days
#[cfg(test)] // only used for testing
const MAX_DAYS_FROM_YEAR_0: i32 = MAX_YEAR * 365 +
                                  MAX_YEAR / 4 -
                                  MAX_YEAR / 100 +
                                  MAX_YEAR / 400 + 365;

//   MIN_YEAR-01-01 minus 0000-01-01
// = (MIN_YEAR+400n+1)-01-01 minus (400n+1)-01-01
// = ((MIN_YEAR+400n+1)-01-01 minus 0001-01-01) - ((400n+1)-01-01 minus 0001-01-01)
// = ((MIN_YEAR+400n+1)-01-01 minus 0001-01-01) - 146097n days
//
// n is set to 1000 for convenience.
#[cfg(test)] // only used for testing
const MIN_DAYS_FROM_YEAR_0: i32 = (MIN_YEAR + 400_000) * 365 +
                                  (MIN_YEAR + 400_000) / 4 -
                                  (MIN_YEAR + 400_000) / 100 +
                                  (MIN_YEAR + 400_000) / 400 - 146097_000;

#[cfg(test)] // only used for testing, but duplicated in naive::datetime
const MAX_BITS: usize = 44;

/// ISO 8601 calendar date without timezone.
/// Allows for every [proleptic Gregorian date](#calendar-date)
/// from Jan 1, 262145 BCE to Dec 31, 262143 CE.
/// Also supports the conversion from ISO 8601 ordinal and week date.
///
/// # Calendar Date
///
/// The ISO 8601 **calendar date** follows the proleptic Gregorian calendar.
/// It is like a normal civil calendar but note some slight differences:
///
/// * Dates before the Gregorian calendar's inception in 1582 are defined via the extrapolation.
///   Be careful, as historical dates are often noted in the Julian calendar and others
///   and the transition to Gregorian may differ across countries (as late as early 20C).
///
///   (Some example: Both Shakespeare from Britain and Cervantes from Spain seemingly died
///   on the same calendar date---April 23, 1616---but in the different calendar.
///   Britain used the Julian calendar at that time, so Shakespeare's death is later.)
///
/// * ISO 8601 calendars has the year 0, which is 1 BCE (a year before 1 CE).
///   If you need a typical BCE/BC and CE/AD notation for year numbers,
///   use the [`Datelike::year_ce`](../trait.Datelike.html#method.year_ce) method.
///
/// # Week Date
///
/// The ISO 8601 **week date** is a triple of year number, week number
/// and [day of the week](../enum.Weekday.html) with the following rules:
///
/// * A week consists of Monday through Sunday, and is always numbered within some year.
///   The week number ranges from 1 to 52 or 53 depending on the year.
///
/// * The week 1 of given year is defined as the first week containing January 4 of that year,
///   or equivalently, the first week containing four or more days in that year.
///
/// * The year number in the week date may *not* correspond to the actual Gregorian year.
///   For example, January 3, 2016 (Sunday) was on the last (53rd) week of 2015.
///
/// Chrono's date types default to the ISO 8601 [calendar date](#calendar-date),
/// but [`Datelike::iso_week`](../trait.Datelike.html#tymethod.iso_week) and
/// [`Datelike::weekday`](../trait.Datelike.html#tymethod.weekday) methods
/// can be used to get the corresponding week date.
///
/// # Ordinal Date
///
/// The ISO 8601 **ordinal date** is a pair of year number and day of the year ("ordinal").
/// The ordinal number ranges from 1 to 365 or 366 depending on the year.
/// The year number is same to that of the [calendar date](#calendar-date).
///
/// This is currently the internal format of Chrono's date types.
#[derive(PartialEq, Eq, PartialOrd, Ord, Copy, Clone)]
pub struct NaiveDate {
    ymdf: DateImpl, // (year << 13) | of
}

/// The minimum possible `NaiveDate` (January 1, 262145 BCE).
pub const MIN_DATE: NaiveDate = NaiveDate { ymdf: (MIN_YEAR << 13) | (1 << 4) | 0o07 /*FE*/ };
/// The maximum possible `NaiveDate` (December 31, 262143 CE).
pub const MAX_DATE: NaiveDate = NaiveDate { ymdf: (MAX_YEAR << 13) | (365 << 4) | 0o17 /*F*/ };

// as it is hard to verify year flags in `MIN_DATE` and `MAX_DATE`,
// we use a separate run-time test.
#[test]
fn test_date_bounds() {
    let calculated_min = NaiveDate::from_ymd(MIN_YEAR, 1, 1);
    let calculated_max = NaiveDate::from_ymd(MAX_YEAR, 12, 31);
    assert!(MIN_DATE == calculated_min,
            "`MIN_DATE` should have a year flag {:?}", calculated_min.of().flags());
    assert!(MAX_DATE == calculated_max,
            "`MAX_DATE` should have a year flag {:?}", calculated_max.of().flags());

    // let's also check that the entire range do not exceed 2^44 seconds
    // (sometimes used for bounding `Duration` against overflow)
    let maxsecs = MAX_DATE.signed_duration_since(MIN_DATE).num_seconds();
    let maxsecs = maxsecs + 86401; // also take care of DateTime
    assert!(maxsecs < (1 << MAX_BITS),
            "The entire `NaiveDate` range somehow exceeds 2^{} seconds", MAX_BITS);
}

impl NaiveDate {
    /// Makes a new `NaiveDate` from year and packed ordinal-flags, with a verification.
    fn from_of(year: i32, of: Of) -> Option<NaiveDate> {
        if year >= MIN_YEAR && year <= MAX_YEAR && of.valid() {
            let Of(of) = of;
            Some(NaiveDate { ymdf: (year << 13) | (of as DateImpl) })
        } else {
            None
        }
    }

    /// Makes a new `NaiveDate` from year and packed month-day-flags, with a verification.
    fn from_mdf(year: i32, mdf: Mdf) -> Option<NaiveDate> {
        NaiveDate::from_of(year, mdf.to_of())
    }

    /// Makes a new `NaiveDate` from the [calendar date](#calendar-date)
    /// (year, month and day).
    ///
    /// Panics on the out-of-range date, invalid month and/or day.
    ///
    /// # Example
    ///
    /// ~~~~
    /// use chrono::{NaiveDate, Datelike, Weekday};
    ///
    /// let d = NaiveDate::from_ymd(2015, 3, 14);
    /// assert_eq!(d.year(), 2015);
    /// assert_eq!(d.month(), 3);
    /// assert_eq!(d.day(), 14);
    /// assert_eq!(d.ordinal(), 73); // day of year
    /// assert_eq!(d.iso_week().year(), 2015);
    /// assert_eq!(d.iso_week().week(), 11);
    /// assert_eq!(d.weekday(), Weekday::Sat);
    /// assert_eq!(d.num_days_from_ce(), 735671); // days since January 1, 1 CE
    /// ~~~~
    pub fn from_ymd(year: i32, month: u32, day: u32) -> NaiveDate {
        NaiveDate::from_ymd_opt(year, month, day).expect("invalid or out-of-range date")
    }

    /// Makes a new `NaiveDate` from the [calendar date](#calendar-date)
    /// (year, month and day).
    ///
    /// Returns `None` on the out-of-range date, invalid month and/or day.
    ///
    /// # Example
    ///
    /// ~~~~
    /// use chrono::NaiveDate;
    ///
    /// let from_ymd_opt = NaiveDate::from_ymd_opt;
    ///
    /// assert!(from_ymd_opt(2015, 3, 14).is_some());
    /// assert!(from_ymd_opt(2015, 0, 14).is_none());
    /// assert!(from_ymd_opt(2015, 2, 29).is_none());
    /// assert!(from_ymd_opt(-4, 2, 29).is_some()); // 5 BCE is a leap year
    /// assert!(from_ymd_opt(400000, 1, 1).is_none());
    /// assert!(from_ymd_opt(-400000, 1, 1).is_none());
    /// ~~~~
    pub fn from_ymd_opt(year: i32, month: u32, day: u32) -> Option<NaiveDate> {
        let flags = YearFlags::from_year(year);
        NaiveDate::from_mdf(year, Mdf::new(month, day, flags))
    }

    /// Makes a new `NaiveDate` from the [ordinal date](#ordinal-date)
    /// (year and day of the year).
    ///
    /// Panics on the out-of-range date and/or invalid day of year.
    ///
    /// # Example
    ///
    /// ~~~~
    /// use chrono::{NaiveDate, Datelike, Weekday};
    ///
    /// let d = NaiveDate::from_yo(2015, 73);
    /// assert_eq!(d.ordinal(), 73);
    /// assert_eq!(d.year(), 2015);
    /// assert_eq!(d.month(), 3);
    /// assert_eq!(d.day(), 14);
    /// assert_eq!(d.iso_week().year(), 2015);
    /// assert_eq!(d.iso_week().week(), 11);
    /// assert_eq!(d.weekday(), Weekday::Sat);
    /// assert_eq!(d.num_days_from_ce(), 735671); // days since January 1, 1 CE
    /// ~~~~
    pub fn from_yo(year: i32, ordinal: u32) -> NaiveDate {
        NaiveDate::from_yo_opt(year, ordinal).expect("invalid or out-of-range date")
    }

    /// Makes a new `NaiveDate` from the [ordinal date](#ordinal-date)
    /// (year and day of the year).
    ///
    /// Returns `None` on the out-of-range date and/or invalid day of year.
    ///
    /// # Example
    ///
    /// ~~~~
    /// use chrono::NaiveDate;
    ///
    /// let from_yo_opt = NaiveDate::from_yo_opt;
    ///
    /// assert!(from_yo_opt(2015, 100).is_some());
    /// assert!(from_yo_opt(2015, 0).is_none());
    /// assert!(from_yo_opt(2015, 365).is_some());
    /// assert!(from_yo_opt(2015, 366).is_none());
    /// assert!(from_yo_opt(-4, 366).is_some()); // 5 BCE is a leap year
    /// assert!(from_yo_opt(400000, 1).is_none());
    /// assert!(from_yo_opt(-400000, 1).is_none());
    /// ~~~~
    pub fn from_yo_opt(year: i32, ordinal: u32) -> Option<NaiveDate> {
        let flags = YearFlags::from_year(year);
        NaiveDate::from_of(year, Of::new(ordinal, flags))
    }

    /// Makes a new `NaiveDate` from the [ISO week date](#week-date)
    /// (year, week number and day of the week).
    /// The resulting `NaiveDate` may have a different year from the input year.
    ///
    /// Panics on the out-of-range date and/or invalid week number.
    ///
    /// # Example
    ///
    /// ~~~~
    /// use chrono::{NaiveDate, Datelike, Weekday};
    ///
    /// let d = NaiveDate::from_isoywd(2015, 11, Weekday::Sat);
    /// assert_eq!(d.iso_week().year(), 2015);
    /// assert_eq!(d.iso_week().week(), 11);
    /// assert_eq!(d.weekday(), Weekday::Sat);
    /// assert_eq!(d.year(), 2015);
    /// assert_eq!(d.month(), 3);
    /// assert_eq!(d.day(), 14);
    /// assert_eq!(d.ordinal(), 73); // day of year
    /// assert_eq!(d.num_days_from_ce(), 735671); // days since January 1, 1 CE
    /// ~~~~
    pub fn from_isoywd(year: i32, week: u32, weekday: Weekday) -> NaiveDate {
        NaiveDate::from_isoywd_opt(year, week, weekday).expect("invalid or out-of-range date")
    }

    /// Makes a new `NaiveDate` from the [ISO week date](#week-date)
    /// (year, week number and day of the week).
    /// The resulting `NaiveDate` may have a different year from the input year.
    ///
    /// Returns `None` on the out-of-range date and/or invalid week number.
    ///
    /// # Example
    ///
    /// ~~~~
    /// use chrono::{NaiveDate, Weekday};
    ///
    /// let from_ymd = NaiveDate::from_ymd;
    /// let from_isoywd_opt = NaiveDate::from_isoywd_opt;
    ///
    /// assert_eq!(from_isoywd_opt(2015, 0, Weekday::Sun), None);
    /// assert_eq!(from_isoywd_opt(2015, 10, Weekday::Sun), Some(from_ymd(2015, 3, 8)));
    /// assert_eq!(from_isoywd_opt(2015, 30, Weekday::Mon), Some(from_ymd(2015, 7, 20)));
    /// assert_eq!(from_isoywd_opt(2015, 60, Weekday::Mon), None);
    ///
    /// assert_eq!(from_isoywd_opt(400000, 10, Weekday::Fri), None);
    /// assert_eq!(from_isoywd_opt(-400000, 10, Weekday::Sat), None);
    /// ~~~~
    ///
    /// The year number of ISO week date may differ from that of the calendar date.
    ///
    /// ~~~~
    /// # use chrono::{NaiveDate, Weekday};
    /// # let from_ymd = NaiveDate::from_ymd;
    /// # let from_isoywd_opt = NaiveDate::from_isoywd_opt;
    /// //           Mo Tu We Th Fr Sa Su
    /// // 2014-W52  22 23 24 25 26 27 28    has 4+ days of new year,
    /// // 2015-W01  29 30 31  1  2  3  4 <- so this is the first week
    /// assert_eq!(from_isoywd_opt(2014, 52, Weekday::Sun), Some(from_ymd(2014, 12, 28)));
    /// assert_eq!(from_isoywd_opt(2014, 53, Weekday::Mon), None);
    /// assert_eq!(from_isoywd_opt(2015, 1, Weekday::Mon), Some(from_ymd(2014, 12, 29)));
    ///
    /// // 2015-W52  21 22 23 24 25 26 27    has 4+ days of old year,
    /// // 2015-W53  28 29 30 31  1  2  3 <- so this is the last week
    /// // 2016-W01   4  5  6  7  8  9 10
    /// assert_eq!(from_isoywd_opt(2015, 52, Weekday::Sun), Some(from_ymd(2015, 12, 27)));
    /// assert_eq!(from_isoywd_opt(2015, 53, Weekday::Sun), Some(from_ymd(2016, 1, 3)));
    /// assert_eq!(from_isoywd_opt(2015, 54, Weekday::Mon), None);
    /// assert_eq!(from_isoywd_opt(2016, 1, Weekday::Mon), Some(from_ymd(2016, 1, 4)));
    /// ~~~~
    pub fn from_isoywd_opt(year: i32, week: u32, weekday: Weekday) -> Option<NaiveDate> {
        let flags = YearFlags::from_year(year);
        let nweeks = flags.nisoweeks();
        if 1 <= week && week <= nweeks {
            // ordinal = week ordinal - delta
            let weekord = week * 7 + weekday as u32;
            let delta = flags.isoweek_delta();
            if weekord <= delta { // ordinal < 1, previous year
                let prevflags = YearFlags::from_year(year - 1);
                NaiveDate::from_of(year - 1, Of::new(weekord + prevflags.ndays() - delta,
                                                     prevflags))
            } else {
                let ordinal = weekord - delta;
                let ndays = flags.ndays();
                if ordinal <= ndays { // this year
                    NaiveDate::from_of(year, Of::new(ordinal, flags))
                } else { // ordinal > ndays, next year
                    let nextflags = YearFlags::from_year(year + 1);
                    NaiveDate::from_of(year + 1, Of::new(ordinal - ndays, nextflags))
                }
            }
        } else {
            None
        }
    }

    /// Makes a new `NaiveDate` from the number of days since January 1, 1 (Day 1)
    /// in the proleptic Gregorian calendar.
    ///
    /// Panics on the out-of-range date.
    ///
    /// # Example
    ///
    /// ~~~~
    /// use chrono::{NaiveDate, Datelike, Weekday};
    ///
    /// let d = NaiveDate::from_num_days_from_ce(735671);
    /// assert_eq!(d.num_days_from_ce(), 735671); // days since January 1, 1 CE
    /// assert_eq!(d.year(), 2015);
    /// assert_eq!(d.month(), 3);
    /// assert_eq!(d.day(), 14);
    /// assert_eq!(d.ordinal(), 73); // day of year
    /// assert_eq!(d.iso_week().year(), 2015);
    /// assert_eq!(d.iso_week().week(), 11);
    /// assert_eq!(d.weekday(), Weekday::Sat);
    /// ~~~~
    ///
    /// While not directly supported by Chrono,
    /// it is easy to convert from the Julian day number
    /// (January 1, 4713 BCE in the *Julian* calendar being Day 0)
    /// to Gregorian with this method.
    /// (Note that this panics when `jd` is out of range.)
    ///
    /// ~~~~
    /// use chrono::NaiveDate;
    ///
    /// fn jd_to_date(jd: i32) -> NaiveDate {
    ///     // keep in mind that the Julian day number is 0-based
    ///     // while this method requires an 1-based number.
    ///     NaiveDate::from_num_days_from_ce(jd - 1721425)
    /// }
    ///
    /// // January 1, 4713 BCE in Julian = November 24, 4714 BCE in Gregorian
    /// assert_eq!(jd_to_date(0), NaiveDate::from_ymd(-4713, 11, 24));
    ///
    /// assert_eq!(jd_to_date(1721426), NaiveDate::from_ymd(1, 1, 1));
    /// assert_eq!(jd_to_date(2450000), NaiveDate::from_ymd(1995, 10, 9));
    /// assert_eq!(jd_to_date(2451545), NaiveDate::from_ymd(2000, 1, 1));
    /// ~~~~
    #[inline]
    pub fn from_num_days_from_ce(days: i32) -> NaiveDate {
        NaiveDate::from_num_days_from_ce_opt(days).expect("out-of-range date")
    }

    /// Makes a new `NaiveDate` from the number of days since January 1, 1 (Day 1)
    /// in the proleptic Gregorian calendar.
    ///
    /// Returns `None` on the out-of-range date.
    ///
    /// # Example
    ///
    /// ~~~~
    /// use chrono::NaiveDate;
    ///
    /// let from_ndays_opt = NaiveDate::from_num_days_from_ce_opt;
    /// let from_ymd = NaiveDate::from_ymd;
    ///
    /// assert_eq!(from_ndays_opt(730_000),      Some(from_ymd(1999, 9, 3)));
    /// assert_eq!(from_ndays_opt(1),            Some(from_ymd(1, 1, 1)));
    /// assert_eq!(from_ndays_opt(0),            Some(from_ymd(0, 12, 31)));
    /// assert_eq!(from_ndays_opt(-1),           Some(from_ymd(0, 12, 30)));
    /// assert_eq!(from_ndays_opt(100_000_000),  None);
    /// assert_eq!(from_ndays_opt(-100_000_000), None);
    /// ~~~~
    pub fn from_num_days_from_ce_opt(days: i32) -> Option<NaiveDate> {
        let days = days + 365; // make December 31, 1 BCE equal to day 0
        let (year_div_400, cycle) = div_mod_floor(days, 146097);
        let (year_mod_400, ordinal) = internals::cycle_to_yo(cycle as u32);
        let flags = YearFlags::from_year_mod_400(year_mod_400 as i32);
        NaiveDate::from_of(year_div_400 * 400 + year_mod_400 as i32,
                           Of::new(ordinal, flags))
    }

    /// Parses a string with the specified format string and returns a new `NaiveDate`.
    /// See the [`format::strftime` module](../format/strftime/index.html)
    /// on the supported escape sequences.
    ///
    /// # Example
    ///
    /// ~~~~
    /// use chrono::NaiveDate;
    ///
    /// let parse_from_str = NaiveDate::parse_from_str;
    ///
    /// assert_eq!(parse_from_str("2015-09-05", "%Y-%m-%d"),
    ///            Ok(NaiveDate::from_ymd(2015, 9, 5)));
    /// assert_eq!(parse_from_str("5sep2015", "%d%b%Y"),
    ///            Ok(NaiveDate::from_ymd(2015, 9, 5)));
    /// ~~~~
    ///
    /// Time and offset is ignored for the purpose of parsing.
    ///
    /// ~~~~
    /// # use chrono::NaiveDate;
    /// # let parse_from_str = NaiveDate::parse_from_str;
    /// assert_eq!(parse_from_str("2014-5-17T12:34:56+09:30", "%Y-%m-%dT%H:%M:%S%z"),
    ///            Ok(NaiveDate::from_ymd(2014, 5, 17)));
    /// ~~~~
    ///
    /// Out-of-bound dates or insufficient fields are errors.
    ///
    /// ~~~~
    /// # use chrono::NaiveDate;
    /// # let parse_from_str = NaiveDate::parse_from_str;
    /// assert!(parse_from_str("2015/9", "%Y/%m").is_err());
    /// assert!(parse_from_str("2015/9/31", "%Y/%m/%d").is_err());
    /// ~~~~
    ///
    /// All parsed fields should be consistent to each other, otherwise it's an error.
    ///
    /// ~~~~
    /// # use chrono::NaiveDate;
    /// # let parse_from_str = NaiveDate::parse_from_str;
    /// assert!(parse_from_str("Sat, 09 Aug 2013", "%a, %d %b %Y").is_err());
    /// ~~~~
    pub fn parse_from_str(s: &str, fmt: &str) -> ParseResult<NaiveDate> {
        let mut parsed = Parsed::new();
        try!(parse(&mut parsed, s, StrftimeItems::new(fmt)));
        parsed.to_naive_date()
    }

    /// Makes a new `NaiveDateTime` from the current date and given `NaiveTime`.
    ///
    /// # Example
    ///
    /// ~~~~
    /// use chrono::{NaiveDate, NaiveTime, NaiveDateTime};
    ///
    /// let d = NaiveDate::from_ymd(2015, 6, 3);
    /// let t = NaiveTime::from_hms_milli(12, 34, 56, 789);
    ///
    /// let dt: NaiveDateTime = d.and_time(t);
    /// assert_eq!(dt.date(), d);
    /// assert_eq!(dt.time(), t);
    /// ~~~~
    #[inline]
    pub fn and_time(&self, time: NaiveTime) -> NaiveDateTime {
        NaiveDateTime::new(*self, time)
    }

    /// Makes a new `NaiveDateTime` from the current date, hour, minute and second.
    ///
    /// No [leap second](./struct.NaiveTime.html#leap-second-handling) is allowed here;
    /// use `NaiveDate::and_hms_*` methods with a subsecond parameter instead.
    ///
    /// Panics on invalid hour, minute and/or second.
    ///
    /// # Example
    ///
    /// ~~~~
    /// use chrono::{NaiveDate, NaiveDateTime, Datelike, Timelike, Weekday};
    ///
    /// let d = NaiveDate::from_ymd(2015, 6, 3);
    ///
    /// let dt: NaiveDateTime = d.and_hms(12, 34, 56);
    /// assert_eq!(dt.year(), 2015);
    /// assert_eq!(dt.weekday(), Weekday::Wed);
    /// assert_eq!(dt.second(), 56);
    /// ~~~~
    #[inline]
    pub fn and_hms(&self, hour: u32, min: u32, sec: u32) -> NaiveDateTime {
        self.and_hms_opt(hour, min, sec).expect("invalid time")
    }

    /// Makes a new `NaiveDateTime` from the current date, hour, minute and second.
    ///
    /// No [leap second](./struct.NaiveTime.html#leap-second-handling) is allowed here;
    /// use `NaiveDate::and_hms_*_opt` methods with a subsecond parameter instead.
    ///
    /// Returns `None` on invalid hour, minute and/or second.
    ///
    /// # Example
    ///
    /// ~~~~
    /// use chrono::NaiveDate;
    ///
    /// let d = NaiveDate::from_ymd(2015, 6, 3);
    /// assert!(d.and_hms_opt(12, 34, 56).is_some());
    /// assert!(d.and_hms_opt(12, 34, 60).is_none()); // use `and_hms_milli_opt` instead
    /// assert!(d.and_hms_opt(12, 60, 56).is_none());
    /// assert!(d.and_hms_opt(24, 34, 56).is_none());
    /// ~~~~
    #[inline]
    pub fn and_hms_opt(&self, hour: u32, min: u32, sec: u32) -> Option<NaiveDateTime> {
        NaiveTime::from_hms_opt(hour, min, sec).map(|time| self.and_time(time))
    }

    /// Makes a new `NaiveDateTime` from the current date, hour, minute, second and millisecond.
    ///
    /// The millisecond part can exceed 1,000
    /// in order to represent the [leap second](./struct.NaiveTime.html#leap-second-handling).
    ///
    /// Panics on invalid hour, minute, second and/or millisecond.
    ///
    /// # Example
    ///
    /// ~~~~
    /// use chrono::{NaiveDate, NaiveDateTime, Datelike, Timelike, Weekday};
    ///
    /// let d = NaiveDate::from_ymd(2015, 6, 3);
    ///
    /// let dt: NaiveDateTime = d.and_hms_milli(12, 34, 56, 789);
    /// assert_eq!(dt.year(), 2015);
    /// assert_eq!(dt.weekday(), Weekday::Wed);
    /// assert_eq!(dt.second(), 56);
    /// assert_eq!(dt.nanosecond(), 789_000_000);
    /// ~~~~
    #[inline]
    pub fn and_hms_milli(&self, hour: u32, min: u32, sec: u32, milli: u32) -> NaiveDateTime {
        self.and_hms_milli_opt(hour, min, sec, milli).expect("invalid time")
    }

    /// Makes a new `NaiveDateTime` from the current date, hour, minute, second and millisecond.
    ///
    /// The millisecond part can exceed 1,000
    /// in order to represent the [leap second](./struct.NaiveTime.html#leap-second-handling).
    ///
    /// Returns `None` on invalid hour, minute, second and/or millisecond.
    ///
    /// # Example
    ///
    /// ~~~~
    /// use chrono::NaiveDate;
    ///
    /// let d = NaiveDate::from_ymd(2015, 6, 3);
    /// assert!(d.and_hms_milli_opt(12, 34, 56,   789).is_some());
    /// assert!(d.and_hms_milli_opt(12, 34, 59, 1_789).is_some()); // leap second
    /// assert!(d.and_hms_milli_opt(12, 34, 59, 2_789).is_none());
    /// assert!(d.and_hms_milli_opt(12, 34, 60,   789).is_none());
    /// assert!(d.and_hms_milli_opt(12, 60, 56,   789).is_none());
    /// assert!(d.and_hms_milli_opt(24, 34, 56,   789).is_none());
    /// ~~~~
    #[inline]
    pub fn and_hms_milli_opt(&self, hour: u32, min: u32, sec: u32,
                             milli: u32) -> Option<NaiveDateTime> {
        NaiveTime::from_hms_milli_opt(hour, min, sec, milli).map(|time| self.and_time(time))
    }

    /// Makes a new `NaiveDateTime` from the current date, hour, minute, second and microsecond.
    ///
    /// The microsecond part can exceed 1,000,000
    /// in order to represent the [leap second](./struct.NaiveTime.html#leap-second-handling).
    ///
    /// Panics on invalid hour, minute, second and/or microsecond.
    ///
    /// # Example
    ///
    /// ~~~~
    /// use chrono::{NaiveDate, NaiveDateTime, Datelike, Timelike, Weekday};
    ///
    /// let d = NaiveDate::from_ymd(2015, 6, 3);
    ///
    /// let dt: NaiveDateTime = d.and_hms_micro(12, 34, 56, 789_012);
    /// assert_eq!(dt.year(), 2015);
    /// assert_eq!(dt.weekday(), Weekday::Wed);
    /// assert_eq!(dt.second(), 56);
    /// assert_eq!(dt.nanosecond(), 789_012_000);
    /// ~~~~
    #[inline]
    pub fn and_hms_micro(&self, hour: u32, min: u32, sec: u32, micro: u32) -> NaiveDateTime {
        self.and_hms_micro_opt(hour, min, sec, micro).expect("invalid time")
    }

    /// Makes a new `NaiveDateTime` from the current date, hour, minute, second and microsecond.
    ///
    /// The microsecond part can exceed 1,000,000
    /// in order to represent the [leap second](./struct.NaiveTime.html#leap-second-handling).
    ///
    /// Returns `None` on invalid hour, minute, second and/or microsecond.
    ///
    /// # Example
    ///
    /// ~~~~
    /// use chrono::NaiveDate;
    ///
    /// let d = NaiveDate::from_ymd(2015, 6, 3);
    /// assert!(d.and_hms_micro_opt(12, 34, 56,   789_012).is_some());
    /// assert!(d.and_hms_micro_opt(12, 34, 59, 1_789_012).is_some()); // leap second
    /// assert!(d.and_hms_micro_opt(12, 34, 59, 2_789_012).is_none());
    /// assert!(d.and_hms_micro_opt(12, 34, 60,   789_012).is_none());
    /// assert!(d.and_hms_micro_opt(12, 60, 56,   789_012).is_none());
    /// assert!(d.and_hms_micro_opt(24, 34, 56,   789_012).is_none());
    /// ~~~~
    #[inline]
    pub fn and_hms_micro_opt(&self, hour: u32, min: u32, sec: u32,
                             micro: u32) -> Option<NaiveDateTime> {
        NaiveTime::from_hms_micro_opt(hour, min, sec, micro).map(|time| self.and_time(time))
    }

    /// Makes a new `NaiveDateTime` from the current date, hour, minute, second and nanosecond.
    ///
    /// The nanosecond part can exceed 1,000,000,000
    /// in order to represent the [leap second](./struct.NaiveTime.html#leap-second-handling).
    ///
    /// Panics on invalid hour, minute, second and/or nanosecond.
    ///
    /// # Example
    ///
    /// ~~~~
    /// use chrono::{NaiveDate, NaiveDateTime, Datelike, Timelike, Weekday};
    ///
    /// let d = NaiveDate::from_ymd(2015, 6, 3);
    ///
    /// let dt: NaiveDateTime = d.and_hms_nano(12, 34, 56, 789_012_345);
    /// assert_eq!(dt.year(), 2015);
    /// assert_eq!(dt.weekday(), Weekday::Wed);
    /// assert_eq!(dt.second(), 56);
    /// assert_eq!(dt.nanosecond(), 789_012_345);
    /// ~~~~
    #[inline]
    pub fn and_hms_nano(&self, hour: u32, min: u32, sec: u32, nano: u32) -> NaiveDateTime {
        self.and_hms_nano_opt(hour, min, sec, nano).expect("invalid time")
    }

    /// Makes a new `NaiveDateTime` from the current date, hour, minute, second and nanosecond.
    ///
    /// The nanosecond part can exceed 1,000,000,000
    /// in order to represent the [leap second](./struct.NaiveTime.html#leap-second-handling).
    ///
    /// Returns `None` on invalid hour, minute, second and/or nanosecond.
    ///
    /// # Example
    ///
    /// ~~~~
    /// use chrono::NaiveDate;
    ///
    /// let d = NaiveDate::from_ymd(2015, 6, 3);
    /// assert!(d.and_hms_nano_opt(12, 34, 56,   789_012_345).is_some());
    /// assert!(d.and_hms_nano_opt(12, 34, 59, 1_789_012_345).is_some()); // leap second
    /// assert!(d.and_hms_nano_opt(12, 34, 59, 2_789_012_345).is_none());
    /// assert!(d.and_hms_nano_opt(12, 34, 60,   789_012_345).is_none());
    /// assert!(d.and_hms_nano_opt(12, 60, 56,   789_012_345).is_none());
    /// assert!(d.and_hms_nano_opt(24, 34, 56,   789_012_345).is_none());
    /// ~~~~
    #[inline]
    pub fn and_hms_nano_opt(&self, hour: u32, min: u32, sec: u32,
                            nano: u32) -> Option<NaiveDateTime> {
        NaiveTime::from_hms_nano_opt(hour, min, sec, nano).map(|time| self.and_time(time))
    }

    /// Returns the packed month-day-flags.
    #[inline]
    fn mdf(&self) -> Mdf {
        self.of().to_mdf()
    }

    /// Returns the packed ordinal-flags.
    #[inline]
    fn of(&self) -> Of {
        Of((self.ymdf & 0b1111_11111_1111) as u32)
    }

    /// Makes a new `NaiveDate` with the packed month-day-flags changed.
    ///
    /// Returns `None` when the resulting `NaiveDate` would be invalid.
    #[inline]
    fn with_mdf(&self, mdf: Mdf) -> Option<NaiveDate> {
        self.with_of(mdf.to_of())
    }

    /// Makes a new `NaiveDate` with the packed ordinal-flags changed.
    ///
    /// Returns `None` when the resulting `NaiveDate` would be invalid.
    #[inline]
    fn with_of(&self, of: Of) -> Option<NaiveDate> {
        if of.valid() {
            let Of(of) = of;
            Some(NaiveDate { ymdf: (self.ymdf & !0b111111111_1111) | of as DateImpl })
        } else {
            None
        }
    }

    /// Makes a new `NaiveDate` for the next calendar date.
    ///
    /// Panics when `self` is the last representable date.
    ///
    /// # Example
    ///
    /// ~~~~
    /// use chrono::NaiveDate;
    ///
    /// assert_eq!(NaiveDate::from_ymd(2015,  6,  3).succ(), NaiveDate::from_ymd(2015, 6, 4));
    /// assert_eq!(NaiveDate::from_ymd(2015,  6, 30).succ(), NaiveDate::from_ymd(2015, 7, 1));
    /// assert_eq!(NaiveDate::from_ymd(2015, 12, 31).succ(), NaiveDate::from_ymd(2016, 1, 1));
    /// ~~~~
    #[inline]
    pub fn succ(&self) -> NaiveDate {
        self.succ_opt().expect("out of bound")
    }

    /// Makes a new `NaiveDate` for the next calendar date.
    ///
    /// Returns `None` when `self` is the last representable date.
    ///
    /// # Example
    ///
    /// ~~~~
    /// use chrono::NaiveDate;
    /// use chrono::naive::MAX_DATE;
    ///
    /// assert_eq!(NaiveDate::from_ymd(2015, 6, 3).succ_opt(),
    ///            Some(NaiveDate::from_ymd(2015, 6, 4)));
    /// assert_eq!(MAX_DATE.succ_opt(), None);
    /// ~~~~
    #[inline]
    pub fn succ_opt(&self) -> Option<NaiveDate> {
        self.with_of(self.of().succ()).or_else(|| NaiveDate::from_ymd_opt(self.year() + 1, 1, 1))
    }

    /// Makes a new `NaiveDate` for the previous calendar date.
    ///
    /// Panics when `self` is the first representable date.
    ///
    /// # Example
    ///
    /// ~~~~
    /// use chrono::NaiveDate;
    ///
    /// assert_eq!(NaiveDate::from_ymd(2015, 6, 3).pred(), NaiveDate::from_ymd(2015,  6,  2));
    /// assert_eq!(NaiveDate::from_ymd(2015, 6, 1).pred(), NaiveDate::from_ymd(2015,  5, 31));
    /// assert_eq!(NaiveDate::from_ymd(2015, 1, 1).pred(), NaiveDate::from_ymd(2014, 12, 31));
    /// ~~~~
    #[inline]
    pub fn pred(&self) -> NaiveDate {
        self.pred_opt().expect("out of bound")
    }

    /// Makes a new `NaiveDate` for the previous calendar date.
    ///
    /// Returns `None` when `self` is the first representable date.
    ///
    /// # Example
    ///
    /// ~~~~
    /// use chrono::NaiveDate;
    /// use chrono::naive::MIN_DATE;
    ///
    /// assert_eq!(NaiveDate::from_ymd(2015, 6, 3).pred_opt(),
    ///            Some(NaiveDate::from_ymd(2015, 6, 2)));
    /// assert_eq!(MIN_DATE.pred_opt(), None);
    /// ~~~~
    #[inline]
    pub fn pred_opt(&self) -> Option<NaiveDate> {
        self.with_of(self.of().pred()).or_else(|| NaiveDate::from_ymd_opt(self.year() - 1, 12, 31))
    }

    /// Adds the `days` part of given `Duration` to the current date.
    ///
    /// Returns `None` when it will result in overflow.
    ///
    /// # Example
    ///
    /// ~~~~
    /// # extern crate chrono; extern crate time; fn main() {
    /// use chrono::NaiveDate;
    /// use chrono::naive::MAX_DATE;
    /// use time::Duration;
    ///
    /// let d = NaiveDate::from_ymd(2015, 9, 5);
    /// assert_eq!(d.checked_add_signed(Duration::days(40)),
    ///            Some(NaiveDate::from_ymd(2015, 10, 15)));
    /// assert_eq!(d.checked_add_signed(Duration::days(-40)),
    ///            Some(NaiveDate::from_ymd(2015, 7, 27)));
    /// assert_eq!(d.checked_add_signed(Duration::days(1_000_000_000)), None);
    /// assert_eq!(d.checked_add_signed(Duration::days(-1_000_000_000)), None);
    /// assert_eq!(MAX_DATE.checked_add_signed(Duration::days(1)), None);
    /// # }
    /// ~~~~
    pub fn checked_add_signed(self, rhs: OldDuration) -> Option<NaiveDate> {
        let year = self.year();
        let (mut year_div_400, year_mod_400) = div_mod_floor(year, 400);
        let cycle = internals::yo_to_cycle(year_mod_400 as u32, self.of().ordinal());
        let cycle = try_opt!((cycle as i32).checked_add(try_opt!(rhs.num_days().to_i32())));
        let (cycle_div_400y, cycle) = div_mod_floor(cycle, 146097);
        year_div_400 += cycle_div_400y;

        let (year_mod_400, ordinal) = internals::cycle_to_yo(cycle as u32);
        let flags = YearFlags::from_year_mod_400(year_mod_400 as i32);
        NaiveDate::from_of(year_div_400 * 400 + year_mod_400 as i32,
                           Of::new(ordinal, flags))
    }

    /// Subtracts the `days` part of given `Duration` from the current date.
    ///
    /// Returns `None` when it will result in overflow.
    ///
    /// # Example
    ///
    /// ~~~~
    /// # extern crate chrono; extern crate time; fn main() {
    /// use chrono::NaiveDate;
    /// use chrono::naive::MIN_DATE;
    /// use time::Duration;
    ///
    /// let d = NaiveDate::from_ymd(2015, 9, 5);
    /// assert_eq!(d.checked_sub_signed(Duration::days(40)),
    ///            Some(NaiveDate::from_ymd(2015, 7, 27)));
    /// assert_eq!(d.checked_sub_signed(Duration::days(-40)),
    ///            Some(NaiveDate::from_ymd(2015, 10, 15)));
    /// assert_eq!(d.checked_sub_signed(Duration::days(1_000_000_000)), None);
    /// assert_eq!(d.checked_sub_signed(Duration::days(-1_000_000_000)), None);
    /// assert_eq!(MIN_DATE.checked_sub_signed(Duration::days(1)), None);
    /// # }
    /// ~~~~
    pub fn checked_sub_signed(self, rhs: OldDuration) -> Option<NaiveDate> {
        let year = self.year();
        let (mut year_div_400, year_mod_400) = div_mod_floor(year, 400);
        let cycle = internals::yo_to_cycle(year_mod_400 as u32, self.of().ordinal());
        let cycle = try_opt!((cycle as i32).checked_sub(try_opt!(rhs.num_days().to_i32())));
        let (cycle_div_400y, cycle) = div_mod_floor(cycle, 146097);
        year_div_400 += cycle_div_400y;

        let (year_mod_400, ordinal) = internals::cycle_to_yo(cycle as u32);
        let flags = YearFlags::from_year_mod_400(year_mod_400 as i32);
        NaiveDate::from_of(year_div_400 * 400 + year_mod_400 as i32,
                           Of::new(ordinal, flags))
    }

    /// Subtracts another `NaiveDate` from the current date.
    /// Returns a `Duration` of integral numbers.
    ///
    /// This does not overflow or underflow at all,
    /// as all possible output fits in the range of `Duration`.
    ///
    /// # Example
    ///
    /// ~~~~
    /// # extern crate chrono; extern crate time; fn main() {
    /// use chrono::NaiveDate;
    /// use time::Duration;
    ///
    /// let from_ymd = NaiveDate::from_ymd;
    /// let since = NaiveDate::signed_duration_since;
    ///
    /// assert_eq!(since(from_ymd(2014, 1, 1), from_ymd(2014, 1, 1)), Duration::zero());
    /// assert_eq!(since(from_ymd(2014, 1, 1), from_ymd(2013, 12, 31)), Duration::days(1));
    /// assert_eq!(since(from_ymd(2014, 1, 1), from_ymd(2014, 1, 2)), Duration::days(-1));
    /// assert_eq!(since(from_ymd(2014, 1, 1), from_ymd(2013, 9, 23)), Duration::days(100));
    /// assert_eq!(since(from_ymd(2014, 1, 1), from_ymd(2013, 1, 1)), Duration::days(365));
    /// assert_eq!(since(from_ymd(2014, 1, 1), from_ymd(2010, 1, 1)), Duration::days(365*4 + 1));
    /// assert_eq!(since(from_ymd(2014, 1, 1), from_ymd(1614, 1, 1)), Duration::days(365*400 + 97));
    /// # }
    /// ~~~~
    pub fn signed_duration_since(self, rhs: NaiveDate) -> OldDuration {
        let year1 = self.year();
        let year2 = rhs.year();
        let (year1_div_400, year1_mod_400) = div_mod_floor(year1, 400);
        let (year2_div_400, year2_mod_400) = div_mod_floor(year2, 400);
        let cycle1 = internals::yo_to_cycle(year1_mod_400 as u32, self.of().ordinal()) as i64;
        let cycle2 = internals::yo_to_cycle(year2_mod_400 as u32, rhs.of().ordinal()) as i64;
        OldDuration::days((year1_div_400 as i64 - year2_div_400 as i64) * 146097 +
                          (cycle1 - cycle2))
    }

    /// Formats the date with the specified formatting items.
    /// Otherwise it is same to the ordinary `format` method.
    ///
    /// The `Iterator` of items should be `Clone`able,
    /// since the resulting `DelayedFormat` value may be formatted multiple times.
    ///
    /// # Example
    ///
    /// ~~~~
    /// use chrono::NaiveDate;
    /// use chrono::format::strftime::StrftimeItems;
    ///
    /// let fmt = StrftimeItems::new("%Y-%m-%d");
    /// let d = NaiveDate::from_ymd(2015, 9, 5);
    /// assert_eq!(d.format_with_items(fmt.clone()).to_string(), "2015-09-05");
    /// assert_eq!(d.format("%Y-%m-%d").to_string(),             "2015-09-05");
    /// ~~~~
    ///
    /// The resulting `DelayedFormat` can be formatted directly via the `Display` trait.
    ///
    /// ~~~~
    /// # use chrono::NaiveDate;
    /// # use chrono::format::strftime::StrftimeItems;
    /// # let fmt = StrftimeItems::new("%Y-%m-%d").clone();
    /// # let d = NaiveDate::from_ymd(2015, 9, 5);
    /// assert_eq!(format!("{}", d.format_with_items(fmt)), "2015-09-05");
    /// ~~~~
    #[inline]
    pub fn format_with_items<'a, I>(&self, items: I) -> DelayedFormat<I>
            where I: Iterator<Item=Item<'a>> + Clone {
        DelayedFormat::new(Some(*self), None, items)
    }

    /// Formats the date with the specified format string.
    /// See the [`format::strftime` module](../format/strftime/index.html)
    /// on the supported escape sequences.
    ///
    /// This returns a `DelayedFormat`,
    /// which gets converted to a string only when actual formatting happens.
    /// You may use the `to_string` method to get a `String`,
    /// or just feed it into `print!` and other formatting macros.
    /// (In this way it avoids the redundant memory allocation.)
    ///
    /// A wrong format string does *not* issue an error immediately.
    /// Rather, converting or formatting the `DelayedFormat` fails.
    /// You are recommended to immediately use `DelayedFormat` for this reason.
    ///
    /// # Example
    ///
    /// ~~~~
    /// use chrono::NaiveDate;
    ///
    /// let d = NaiveDate::from_ymd(2015, 9, 5);
    /// assert_eq!(d.format("%Y-%m-%d").to_string(), "2015-09-05");
    /// assert_eq!(d.format("%A, %-d %B, %C%y").to_string(), "Saturday, 5 September, 2015");
    /// ~~~~
    ///
    /// The resulting `DelayedFormat` can be formatted directly via the `Display` trait.
    ///
    /// ~~~~
    /// # use chrono::NaiveDate;
    /// # let d = NaiveDate::from_ymd(2015, 9, 5);
    /// assert_eq!(format!("{}", d.format("%Y-%m-%d")), "2015-09-05");
    /// assert_eq!(format!("{}", d.format("%A, %-d %B, %C%y")), "Saturday, 5 September, 2015");
    /// ~~~~
    #[inline]
    pub fn format<'a>(&self, fmt: &'a str) -> DelayedFormat<StrftimeItems<'a>> {
        self.format_with_items(StrftimeItems::new(fmt))
    }
}

impl Datelike for NaiveDate {
    /// Returns the year number in the [calendar date](#calendar-date).
    ///
    /// # Example
    ///
    /// ~~~~
    /// use chrono::{NaiveDate, Datelike};
    ///
    /// assert_eq!(NaiveDate::from_ymd(2015, 9, 8).year(), 2015);
    /// assert_eq!(NaiveDate::from_ymd(-308, 3, 14).year(), -308); // 309 BCE
    /// ~~~~
    #[inline]
    fn year(&self) -> i32 {
        self.ymdf >> 13
    }

    /// Returns the month number starting from 1.
    ///
    /// The return value ranges from 1 to 12.
    ///
    /// # Example
    ///
    /// ~~~~
    /// use chrono::{NaiveDate, Datelike};
    ///
    /// assert_eq!(NaiveDate::from_ymd(2015, 9, 8).month(), 9);
    /// assert_eq!(NaiveDate::from_ymd(-308, 3, 14).month(), 3);
    /// ~~~~
    #[inline]
    fn month(&self) -> u32 {
        self.mdf().month()
    }

    /// Returns the month number starting from 0.
    ///
    /// The return value ranges from 0 to 11.
    ///
    /// # Example
    ///
    /// ~~~~
    /// use chrono::{NaiveDate, Datelike};
    ///
    /// assert_eq!(NaiveDate::from_ymd(2015, 9, 8).month0(), 8);
    /// assert_eq!(NaiveDate::from_ymd(-308, 3, 14).month0(), 2);
    /// ~~~~
    #[inline]
    fn month0(&self) -> u32 {
        self.mdf().month() - 1
    }

    /// Returns the day of month starting from 1.
    ///
    /// The return value ranges from 1 to 31. (The last day of month differs by months.)
    ///
    /// # Example
    ///
    /// ~~~~
    /// use chrono::{NaiveDate, Datelike};
    ///
    /// assert_eq!(NaiveDate::from_ymd(2015, 9, 8).day(), 8);
    /// assert_eq!(NaiveDate::from_ymd(-308, 3, 14).day(), 14);
    /// ~~~~
    ///
    /// Combined with [`NaiveDate::pred`](#method.pred),
    /// one can determine the number of days in a particular month.
    /// (Note that this panics when `year` is out of range.)
    ///
    /// ~~~~
    /// use chrono::{NaiveDate, Datelike};
    ///
    /// fn ndays_in_month(year: i32, month: u32) -> u32 {
    ///     // the first day of the next month...
    ///     let (y, m) = if month == 12 { (year + 1, 1) } else { (year, month + 1) };
    ///     let d = NaiveDate::from_ymd(y, m, 1);
    ///
    ///     // ...is preceded by the last day of the original month
    ///     d.pred().day()
    /// }
    ///
    /// assert_eq!(ndays_in_month(2015, 8), 31);
    /// assert_eq!(ndays_in_month(2015, 9), 30);
    /// assert_eq!(ndays_in_month(2015, 12), 31);
    /// assert_eq!(ndays_in_month(2016, 2), 29);
    /// assert_eq!(ndays_in_month(2017, 2), 28);
    /// ~~~~
    #[inline]
    fn day(&self) -> u32 {
        self.mdf().day()
    }

    /// Returns the day of month starting from 0.
    ///
    /// The return value ranges from 0 to 30. (The last day of month differs by months.)
    ///
    /// # Example
    ///
    /// ~~~~
    /// use chrono::{NaiveDate, Datelike};
    ///
    /// assert_eq!(NaiveDate::from_ymd(2015, 9, 8).day0(), 7);
    /// assert_eq!(NaiveDate::from_ymd(-308, 3, 14).day0(), 13);
    /// ~~~~
    #[inline]
    fn day0(&self) -> u32 {
        self.mdf().day() - 1
    }

    /// Returns the day of year starting from 1.
    ///
    /// The return value ranges from 1 to 366. (The last day of year differs by years.)
    ///
    /// # Example
    ///
    /// ~~~~
    /// use chrono::{NaiveDate, Datelike};
    ///
    /// assert_eq!(NaiveDate::from_ymd(2015, 9, 8).ordinal(), 251);
    /// assert_eq!(NaiveDate::from_ymd(-308, 3, 14).ordinal(), 74);
    /// ~~~~
    ///
    /// Combined with [`NaiveDate::pred`](#method.pred),
    /// one can determine the number of days in a particular year.
    /// (Note that this panics when `year` is out of range.)
    ///
    /// ~~~~
    /// use chrono::{NaiveDate, Datelike};
    ///
    /// fn ndays_in_year(year: i32) -> u32 {
    ///     // the first day of the next year...
    ///     let d = NaiveDate::from_ymd(year + 1, 1, 1);
    ///
    ///     // ...is preceded by the last day of the original year
    ///     d.pred().ordinal()
    /// }
    ///
    /// assert_eq!(ndays_in_year(2015), 365);
    /// assert_eq!(ndays_in_year(2016), 366);
    /// assert_eq!(ndays_in_year(2017), 365);
    /// assert_eq!(ndays_in_year(2000), 366);
    /// assert_eq!(ndays_in_year(2100), 365);
    /// ~~~~
    #[inline]
    fn ordinal(&self) -> u32 {
        self.of().ordinal()
    }

    /// Returns the day of year starting from 0.
    ///
    /// The return value ranges from 0 to 365. (The last day of year differs by years.)
    ///
    /// # Example
    ///
    /// ~~~~
    /// use chrono::{NaiveDate, Datelike};
    ///
    /// assert_eq!(NaiveDate::from_ymd(2015, 9, 8).ordinal0(), 250);
    /// assert_eq!(NaiveDate::from_ymd(-308, 3, 14).ordinal0(), 73);
    /// ~~~~
    #[inline]
    fn ordinal0(&self) -> u32 {
        self.of().ordinal() - 1
    }

    /// Returns the day of week.
    ///
    /// # Example
    ///
    /// ~~~~
    /// use chrono::{NaiveDate, Datelike, Weekday};
    ///
    /// assert_eq!(NaiveDate::from_ymd(2015, 9, 8).weekday(), Weekday::Tue);
    /// assert_eq!(NaiveDate::from_ymd(-308, 3, 14).weekday(), Weekday::Fri);
    /// ~~~~
    #[inline]
    fn weekday(&self) -> Weekday {
        self.of().weekday()
    }

    #[inline]
    fn iso_week(&self) -> IsoWeek {
        isoweek::iso_week_from_yof(self.year(), self.of())
    }

    /// Makes a new `NaiveDate` with the year number changed.
    ///
    /// Returns `None` when the resulting `NaiveDate` would be invalid.
    ///
    /// # Example
    ///
    /// ~~~~
    /// use chrono::{NaiveDate, Datelike};
    ///
    /// assert_eq!(NaiveDate::from_ymd(2015, 9, 8).with_year(2016),
    ///            Some(NaiveDate::from_ymd(2016, 9, 8)));
    /// assert_eq!(NaiveDate::from_ymd(2015, 9, 8).with_year(-308),
    ///            Some(NaiveDate::from_ymd(-308, 9, 8)));
    /// ~~~~
    ///
    /// A leap day (February 29) is a good example that this method can return `None`.
    ///
    /// ~~~~
    /// # use chrono::{NaiveDate, Datelike};
    /// assert!(NaiveDate::from_ymd(2016, 2, 29).with_year(2015).is_none());
    /// assert!(NaiveDate::from_ymd(2016, 2, 29).with_year(2020).is_some());
    /// ~~~~
    #[inline]
    fn with_year(&self, year: i32) -> Option<NaiveDate> {
        // we need to operate with `mdf` since we should keep the month and day number as is
        let mdf = self.mdf();

        // adjust the flags as needed
        let flags = YearFlags::from_year(year);
        let mdf = mdf.with_flags(flags);

        NaiveDate::from_mdf(year, mdf)
    }

    /// Makes a new `NaiveDate` with the month number (starting from 1) changed.
    ///
    /// Returns `None` when the resulting `NaiveDate` would be invalid.
    ///
    /// # Example
    ///
    /// ~~~~
    /// use chrono::{NaiveDate, Datelike};
    ///
    /// assert_eq!(NaiveDate::from_ymd(2015, 9, 8).with_month(10),
    ///            Some(NaiveDate::from_ymd(2015, 10, 8)));
    /// assert_eq!(NaiveDate::from_ymd(2015, 9, 8).with_month(13), None); // no month 13
    /// assert_eq!(NaiveDate::from_ymd(2015, 9, 30).with_month(2), None); // no February 30
    /// ~~~~
    #[inline]
    fn with_month(&self, month: u32) -> Option<NaiveDate> {
        self.with_mdf(self.mdf().with_month(month))
    }

    /// Makes a new `NaiveDate` with the month number (starting from 0) changed.
    ///
    /// Returns `None` when the resulting `NaiveDate` would be invalid.
    ///
    /// # Example
    ///
    /// ~~~~
    /// use chrono::{NaiveDate, Datelike};
    ///
    /// assert_eq!(NaiveDate::from_ymd(2015, 9, 8).with_month0(9),
    ///            Some(NaiveDate::from_ymd(2015, 10, 8)));
    /// assert_eq!(NaiveDate::from_ymd(2015, 9, 8).with_month0(12), None); // no month 13
    /// assert_eq!(NaiveDate::from_ymd(2015, 9, 30).with_month0(1), None); // no February 30
    /// ~~~~
    #[inline]
    fn with_month0(&self, month0: u32) -> Option<NaiveDate> {
        self.with_mdf(self.mdf().with_month(month0 + 1))
    }

    /// Makes a new `NaiveDate` with the day of month (starting from 1) changed.
    ///
    /// Returns `None` when the resulting `NaiveDate` would be invalid.
    ///
    /// # Example
    ///
    /// ~~~~
    /// use chrono::{NaiveDate, Datelike};
    ///
    /// assert_eq!(NaiveDate::from_ymd(2015, 9, 8).with_day(30),
    ///            Some(NaiveDate::from_ymd(2015, 9, 30)));
    /// assert_eq!(NaiveDate::from_ymd(2015, 9, 8).with_day(31),
    ///            None); // no September 31
    /// ~~~~
    #[inline]
    fn with_day(&self, day: u32) -> Option<NaiveDate> {
        self.with_mdf(self.mdf().with_day(day))
    }

    /// Makes a new `NaiveDate` with the day of month (starting from 0) changed.
    ///
    /// Returns `None` when the resulting `NaiveDate` would be invalid.
    ///
    /// # Example
    ///
    /// ~~~~
    /// use chrono::{NaiveDate, Datelike};
    ///
    /// assert_eq!(NaiveDate::from_ymd(2015, 9, 8).with_day0(29),
    ///            Some(NaiveDate::from_ymd(2015, 9, 30)));
    /// assert_eq!(NaiveDate::from_ymd(2015, 9, 8).with_day0(30),
    ///            None); // no September 31
    /// ~~~~
    #[inline]
    fn with_day0(&self, day0: u32) -> Option<NaiveDate> {
        self.with_mdf(self.mdf().with_day(day0 + 1))
    }

    /// Makes a new `NaiveDate` with the day of year (starting from 1) changed.
    ///
    /// Returns `None` when the resulting `NaiveDate` would be invalid.
    ///
    /// # Example
    ///
    /// ~~~~
    /// use chrono::{NaiveDate, Datelike};
    ///
    /// assert_eq!(NaiveDate::from_ymd(2015, 1, 1).with_ordinal(60),
    ///            Some(NaiveDate::from_ymd(2015, 3, 1)));
    /// assert_eq!(NaiveDate::from_ymd(2015, 1, 1).with_ordinal(366),
    ///            None); // 2015 had only 365 days
    ///
    /// assert_eq!(NaiveDate::from_ymd(2016, 1, 1).with_ordinal(60),
    ///            Some(NaiveDate::from_ymd(2016, 2, 29)));
    /// assert_eq!(NaiveDate::from_ymd(2016, 1, 1).with_ordinal(366),
    ///            Some(NaiveDate::from_ymd(2016, 12, 31)));
    /// ~~~~
    #[inline]
    fn with_ordinal(&self, ordinal: u32) -> Option<NaiveDate> {
        self.with_of(self.of().with_ordinal(ordinal))
    }

    /// Makes a new `NaiveDate` with the day of year (starting from 0) changed.
    ///
    /// Returns `None` when the resulting `NaiveDate` would be invalid.
    ///
    /// # Example
    ///
    /// ~~~~
    /// use chrono::{NaiveDate, Datelike};
    ///
    /// assert_eq!(NaiveDate::from_ymd(2015, 1, 1).with_ordinal0(59),
    ///            Some(NaiveDate::from_ymd(2015, 3, 1)));
    /// assert_eq!(NaiveDate::from_ymd(2015, 1, 1).with_ordinal0(365),
    ///            None); // 2015 had only 365 days
    ///
    /// assert_eq!(NaiveDate::from_ymd(2016, 1, 1).with_ordinal0(59),
    ///            Some(NaiveDate::from_ymd(2016, 2, 29)));
    /// assert_eq!(NaiveDate::from_ymd(2016, 1, 1).with_ordinal0(365),
    ///            Some(NaiveDate::from_ymd(2016, 12, 31)));
    /// ~~~~
    #[inline]
    fn with_ordinal0(&self, ordinal0: u32) -> Option<NaiveDate> {
        self.with_of(self.of().with_ordinal(ordinal0 + 1))
    }
}

/// `NaiveDate` can be used as a key to the hash maps.
impl hash::Hash for NaiveDate {
    fn hash<H: hash::Hasher>(&self, state: &mut H) {
        // don't need to strip flags, as we can safely assume that it is correct
        self.ymdf.hash(state);
    }
}

/// An addition of `Duration` to `NaiveDate` discards the fractional days,
/// rounding to the closest integral number of days towards `Duration::zero()`.
///
/// Panics on underflow or overflow.
/// Use [`NaiveDate::checked_add_signed`](#method.checked_add_signed) to detect that.
///
/// # Example
///
/// ~~~~
/// # extern crate chrono; extern crate time; fn main() {
/// use chrono::NaiveDate;
/// use time::Duration;
///
/// let from_ymd = NaiveDate::from_ymd;
///
/// assert_eq!(from_ymd(2014, 1, 1) + Duration::zero(),             from_ymd(2014, 1, 1));
/// assert_eq!(from_ymd(2014, 1, 1) + Duration::seconds(86399),     from_ymd(2014, 1, 1));
/// assert_eq!(from_ymd(2014, 1, 1) + Duration::seconds(-86399),    from_ymd(2014, 1, 1));
/// assert_eq!(from_ymd(2014, 1, 1) + Duration::days(1),            from_ymd(2014, 1, 2));
/// assert_eq!(from_ymd(2014, 1, 1) + Duration::days(-1),           from_ymd(2013, 12, 31));
/// assert_eq!(from_ymd(2014, 1, 1) + Duration::days(364),          from_ymd(2014, 12, 31));
/// assert_eq!(from_ymd(2014, 1, 1) + Duration::days(365*4 + 1),    from_ymd(2018, 1, 1));
/// assert_eq!(from_ymd(2014, 1, 1) + Duration::days(365*400 + 97), from_ymd(2414, 1, 1));
/// # }
/// ~~~~
impl Add<OldDuration> for NaiveDate {
    type Output = NaiveDate;

    #[inline]
<<<<<<< HEAD
    fn add(self, rhs: Duration) -> NaiveDate {
        self.checked_add(rhs).expect("`NaiveDate + Duration` overflowed")
    }
}

impl AddAssign<Duration> for NaiveDate {
    fn add_assign(&mut self, rhs: Duration) {
        *self = self.add(rhs);
    }
}

/// A subtraction of `NaiveDate` from `NaiveDate` yields a `Duration` of integral numbers.
///
/// This does not overflow or underflow at all,
/// as all possible output fits in the range of `Duration`.
///
/// # Example
///
/// ~~~~
/// use chrono::{NaiveDate, Duration};
///
/// let from_ymd = NaiveDate::from_ymd;
///
/// assert_eq!(from_ymd(2014, 1, 1) - from_ymd(2014, 1, 1),   Duration::zero());
/// assert_eq!(from_ymd(2014, 1, 1) - from_ymd(2013, 12, 31), Duration::days(1));
/// assert_eq!(from_ymd(2014, 1, 1) - from_ymd(2014, 1, 2),   Duration::days(-1));
/// assert_eq!(from_ymd(2014, 1, 1) - from_ymd(2013, 9, 23),  Duration::days(100));
/// assert_eq!(from_ymd(2014, 1, 1) - from_ymd(2013, 1, 1),   Duration::days(365));
/// assert_eq!(from_ymd(2014, 1, 1) - from_ymd(2010, 1, 1),   Duration::days(365*4 + 1));
/// assert_eq!(from_ymd(2014, 1, 1) - from_ymd(1614, 1, 1),   Duration::days(365*400 + 97));
/// ~~~~
impl Sub<NaiveDate> for NaiveDate {
    type Output = Duration;

    fn sub(self, rhs: NaiveDate) -> Duration {
        let year1 = self.year();
        let year2 = rhs.year();
        let (year1_div_400, year1_mod_400) = div_mod_floor(year1, 400);
        let (year2_div_400, year2_mod_400) = div_mod_floor(year2, 400);
        let cycle1 = internals::yo_to_cycle(year1_mod_400 as u32, self.of().ordinal()) as i64;
        let cycle2 = internals::yo_to_cycle(year2_mod_400 as u32, rhs.of().ordinal()) as i64;
        Duration::days((year1_div_400 as i64 - year2_div_400 as i64) * 146097 + (cycle1 - cycle2))
=======
    fn add(self, rhs: OldDuration) -> NaiveDate {
        self.checked_add_signed(rhs).expect("`NaiveDate + Duration` overflowed")
>>>>>>> 72c17520
    }
}

/// A subtraction of `Duration` from `NaiveDate` discards the fractional days,
/// rounding to the closest integral number of days towards `Duration::zero()`.
/// It is same to the addition with a negated `Duration`.
///
/// Panics on underflow or overflow.
/// Use [`NaiveDate::checked_sub_signed`](#method.checked_sub_signed) to detect that.
///
/// # Example
///
/// ~~~~
/// # extern crate chrono; extern crate time; fn main() {
/// use chrono::NaiveDate;
/// use time::Duration;
///
/// let from_ymd = NaiveDate::from_ymd;
///
/// assert_eq!(from_ymd(2014, 1, 1) - Duration::zero(),             from_ymd(2014, 1, 1));
/// assert_eq!(from_ymd(2014, 1, 1) - Duration::seconds(86399),     from_ymd(2014, 1, 1));
/// assert_eq!(from_ymd(2014, 1, 1) - Duration::seconds(-86399),    from_ymd(2014, 1, 1));
/// assert_eq!(from_ymd(2014, 1, 1) - Duration::days(1),            from_ymd(2013, 12, 31));
/// assert_eq!(from_ymd(2014, 1, 1) - Duration::days(-1),           from_ymd(2014, 1, 2));
/// assert_eq!(from_ymd(2014, 1, 1) - Duration::days(364),          from_ymd(2013, 1, 2));
/// assert_eq!(from_ymd(2014, 1, 1) - Duration::days(365*4 + 1),    from_ymd(2010, 1, 1));
/// assert_eq!(from_ymd(2014, 1, 1) - Duration::days(365*400 + 97), from_ymd(1614, 1, 1));
/// # }
/// ~~~~
impl Sub<OldDuration> for NaiveDate {
    type Output = NaiveDate;

    #[inline]
    fn sub(self, rhs: OldDuration) -> NaiveDate {
        self.checked_sub_signed(rhs).expect("`NaiveDate - Duration` overflowed")
    }
}

impl SubAssign<Duration> for NaiveDate {
    fn sub_assign(&mut self, rhs: Duration) {
        *self = self.sub(rhs);
    }
}

/// The `Debug` output of the naive date `d` is same to
/// [`d.format("%Y-%m-%d")`](../format/strftime/index.html).
///
/// The string printed can be readily parsed via the `parse` method on `str`.
///
/// # Example
///
/// ~~~~
/// use chrono::NaiveDate;
///
/// assert_eq!(format!("{:?}", NaiveDate::from_ymd(2015,  9,  5)), "2015-09-05");
/// assert_eq!(format!("{:?}", NaiveDate::from_ymd(   0,  1,  1)), "0000-01-01");
/// assert_eq!(format!("{:?}", NaiveDate::from_ymd(9999, 12, 31)), "9999-12-31");
/// ~~~~
///
/// ISO 8601 requires an explicit sign for years before 1 BCE or after 9999 CE.
///
/// ~~~~
/// # use chrono::NaiveDate;
/// assert_eq!(format!("{:?}", NaiveDate::from_ymd(   -1,  1,  1)),  "-0001-01-01");
/// assert_eq!(format!("{:?}", NaiveDate::from_ymd(10000, 12, 31)), "+10000-12-31");
/// ~~~~
impl fmt::Debug for NaiveDate {
    fn fmt(&self, f: &mut fmt::Formatter) -> fmt::Result {
        let year = self.year();
        let mdf = self.mdf();
        if 0 <= year && year <= 9999 {
            write!(f, "{:04}-{:02}-{:02}", year, mdf.month(), mdf.day())
        } else {
            // ISO 8601 requires the explicit sign for out-of-range years
            write!(f, "{:+05}-{:02}-{:02}", year, mdf.month(), mdf.day())
        }
    }
}

/// The `Display` output of the naive date `d` is same to
/// [`d.format("%Y-%m-%d")`](../format/strftime/index.html).
///
/// The string printed can be readily parsed via the `parse` method on `str`.
///
/// # Example
///
/// ~~~~
/// use chrono::NaiveDate;
///
/// assert_eq!(format!("{}", NaiveDate::from_ymd(2015,  9,  5)), "2015-09-05");
/// assert_eq!(format!("{}", NaiveDate::from_ymd(   0,  1,  1)), "0000-01-01");
/// assert_eq!(format!("{}", NaiveDate::from_ymd(9999, 12, 31)), "9999-12-31");
/// ~~~~
///
/// ISO 8601 requires an explicit sign for years before 1 BCE or after 9999 CE.
///
/// ~~~~
/// # use chrono::NaiveDate;
/// assert_eq!(format!("{}", NaiveDate::from_ymd(   -1,  1,  1)),  "-0001-01-01");
/// assert_eq!(format!("{}", NaiveDate::from_ymd(10000, 12, 31)), "+10000-12-31");
/// ~~~~
impl fmt::Display for NaiveDate {
    fn fmt(&self, f: &mut fmt::Formatter) -> fmt::Result { fmt::Debug::fmt(self, f) }
}

/// Parsing a `str` into a `NaiveDate` uses the same format,
/// [`%Y-%m-%d`](../format/strftime/index.html), as in `Debug` and `Display`.
///
/// # Example
///
/// ~~~~
/// use chrono::NaiveDate;
///
/// let d = NaiveDate::from_ymd(2015, 9, 18);
/// assert_eq!("2015-09-18".parse::<NaiveDate>(), Ok(d));
///
/// let d = NaiveDate::from_ymd(12345, 6, 7);
/// assert_eq!("+12345-6-7".parse::<NaiveDate>(), Ok(d));
///
/// assert!("foo".parse::<NaiveDate>().is_err());
/// ~~~~
impl str::FromStr for NaiveDate {
    type Err = ParseError;

    fn from_str(s: &str) -> ParseResult<NaiveDate> {
        const ITEMS: &'static [Item<'static>] = &[
            Item::Space(""), Item::Numeric(Numeric::Year, Pad::Zero),
            Item::Space(""), Item::Literal("-"),
            Item::Space(""), Item::Numeric(Numeric::Month, Pad::Zero),
            Item::Space(""), Item::Literal("-"),
            Item::Space(""), Item::Numeric(Numeric::Day, Pad::Zero),
            Item::Space(""),
        ];

        let mut parsed = Parsed::new();
        try!(parse(&mut parsed, s, ITEMS.iter().cloned()));
        parsed.to_naive_date()
    }
}

#[cfg(all(test, any(feature = "rustc-serialize", feature = "serde")))]
fn test_encodable_json<F, E>(to_string: F)
    where F: Fn(&NaiveDate) -> Result<String, E>, E: ::std::fmt::Debug
{
    assert_eq!(to_string(&NaiveDate::from_ymd(2014, 7, 24)).ok(),
               Some(r#""2014-07-24""#.into()));
    assert_eq!(to_string(&NaiveDate::from_ymd(0, 1, 1)).ok(),
               Some(r#""0000-01-01""#.into()));
    assert_eq!(to_string(&NaiveDate::from_ymd(-1, 12, 31)).ok(),
               Some(r#""-0001-12-31""#.into()));
    assert_eq!(to_string(&MIN_DATE).ok(),
               Some(r#""-262144-01-01""#.into()));
    assert_eq!(to_string(&MAX_DATE).ok(),
               Some(r#""+262143-12-31""#.into()));
}

#[cfg(all(test, any(feature = "rustc-serialize", feature = "serde")))]
fn test_decodable_json<F, E>(from_str: F)
    where F: Fn(&str) -> Result<NaiveDate, E>, E: ::std::fmt::Debug
{
    use std::{i32, i64};

    assert_eq!(from_str(r#""2016-07-08""#).ok(), Some(NaiveDate::from_ymd(2016, 7, 8)));
    assert_eq!(from_str(r#""2016-7-8""#).ok(), Some(NaiveDate::from_ymd(2016, 7, 8)));
    assert_eq!(from_str(r#""+002016-07-08""#).ok(), Some(NaiveDate::from_ymd(2016, 7, 8)));
    assert_eq!(from_str(r#""0000-01-01""#).ok(), Some(NaiveDate::from_ymd(0, 1, 1)));
    assert_eq!(from_str(r#""0-1-1""#).ok(), Some(NaiveDate::from_ymd(0, 1, 1)));
    assert_eq!(from_str(r#""-0001-12-31""#).ok(), Some(NaiveDate::from_ymd(-1, 12, 31)));
    assert_eq!(from_str(r#""-262144-01-01""#).ok(), Some(MIN_DATE));
    assert_eq!(from_str(r#""+262143-12-31""#).ok(), Some(MAX_DATE));

    // bad formats
    assert!(from_str(r#""""#).is_err());
    assert!(from_str(r#""20001231""#).is_err());
    assert!(from_str(r#""2000-00-00""#).is_err());
    assert!(from_str(r#""2000-02-30""#).is_err());
    assert!(from_str(r#""2001-02-29""#).is_err());
    assert!(from_str(r#""2002-002-28""#).is_err());
    assert!(from_str(r#""yyyy-mm-dd""#).is_err());
    assert!(from_str(r#"0"#).is_err());
    assert!(from_str(r#"20.01"#).is_err());
    assert!(from_str(&i32::MIN.to_string()).is_err());
    assert!(from_str(&i32::MAX.to_string()).is_err());
    assert!(from_str(&i64::MIN.to_string()).is_err());
    assert!(from_str(&i64::MAX.to_string()).is_err());
    assert!(from_str(r#"{}"#).is_err());
    // pre-0.3.0 rustc-serialize format is now invalid
    assert!(from_str(r#"{"ymdf":20}"#).is_err());
    assert!(from_str(r#"null"#).is_err());
}

#[cfg(feature = "rustc-serialize")]
mod rustc_serialize {
    use super::NaiveDate;
    use rustc_serialize::{Encodable, Encoder, Decodable, Decoder};

    impl Encodable for NaiveDate {
        fn encode<S: Encoder>(&self, s: &mut S) -> Result<(), S::Error> {
            format!("{:?}", self).encode(s)
        }
    }

    impl Decodable for NaiveDate {
        fn decode<D: Decoder>(d: &mut D) -> Result<NaiveDate, D::Error> {
            d.read_str()?.parse().map_err(|_| d.error("invalid date"))
        }
    }

    #[cfg(test)] use rustc_serialize::json;

    #[test]
    fn test_encodable() {
        super::test_encodable_json(json::encode);
    }

    #[test]
    fn test_decodable() {
        super::test_decodable_json(json::decode);
    }
}

#[cfg(feature = "serde")]
mod serde {
    use std::fmt;
    use super::NaiveDate;
    use serdelib::{ser, de};

    // TODO not very optimized for space (binary formats would want something better)

    impl ser::Serialize for NaiveDate {
        fn serialize<S>(&self, serializer: S) -> Result<S::Ok, S::Error>
            where S: ser::Serializer
        {
            struct FormatWrapped<'a, D: 'a> {
                inner: &'a D
            }

            impl<'a, D: fmt::Debug> fmt::Display for FormatWrapped<'a, D> {
                fn fmt(&self, f: &mut fmt::Formatter) -> fmt::Result {
                    self.inner.fmt(f)
                }
            }

            serializer.collect_str(&FormatWrapped { inner: &self })
        }
    }

    struct NaiveDateVisitor;

    impl<'de> de::Visitor<'de> for NaiveDateVisitor {
        type Value = NaiveDate;

        fn expecting(&self, formatter: &mut fmt::Formatter) -> fmt::Result 
        {
            write!(formatter, "a formatted date string")
        }

        fn visit_str<E>(self, value: &str) -> Result<NaiveDate, E>
            where E: de::Error
        {
            value.parse().map_err(|err| E::custom(format!("{}", err)))
        }
    }

    impl<'de> de::Deserialize<'de> for NaiveDate {
        fn deserialize<D>(deserializer: D) -> Result<Self, D::Error>
            where D: de::Deserializer<'de>
        {
            deserializer.deserialize_str(NaiveDateVisitor)
        }
    }

    #[cfg(test)] extern crate serde_json;
    #[cfg(test)] extern crate bincode;

    #[test]
    fn test_serde_serialize() {
        super::test_encodable_json(self::serde_json::to_string);
    }

    #[test]
    fn test_serde_deserialize() {
        super::test_decodable_json(|input| self::serde_json::from_str(&input));
    }

    #[test]
    fn test_serde_bincode() {
        // Bincode is relevant to test separately from JSON because
        // it is not self-describing.
        use self::bincode::{Infinite, serialize, deserialize};

        let d = NaiveDate::from_ymd(2014, 7, 24);
        let encoded = serialize(&d, Infinite).unwrap();
        let decoded: NaiveDate = deserialize(&encoded).unwrap();
        assert_eq!(d, decoded);
    }
}

#[cfg(test)]
mod tests {
    use super::NaiveDate;
    use super::{MIN_DATE, MIN_YEAR, MIN_DAYS_FROM_YEAR_0};
    use super::{MAX_DATE, MAX_YEAR, MAX_DAYS_FROM_YEAR_0};
    use {Datelike, Weekday};
    use std::{i32, u32};
    use oldtime::Duration;

    #[test]
    fn test_date_from_ymd() {
        let ymd_opt = |y,m,d| NaiveDate::from_ymd_opt(y, m, d);

        assert!(ymd_opt(2012, 0, 1).is_none());
        assert!(ymd_opt(2012, 1, 1).is_some());
        assert!(ymd_opt(2012, 2, 29).is_some());
        assert!(ymd_opt(2014, 2, 29).is_none());
        assert!(ymd_opt(2014, 3, 0).is_none());
        assert!(ymd_opt(2014, 3, 1).is_some());
        assert!(ymd_opt(2014, 3, 31).is_some());
        assert!(ymd_opt(2014, 3, 32).is_none());
        assert!(ymd_opt(2014, 12, 31).is_some());
        assert!(ymd_opt(2014, 13, 1).is_none());
    }

    #[test]
    fn test_date_from_yo() {
        let yo_opt = |y,o| NaiveDate::from_yo_opt(y, o);
        let ymd = |y,m,d| NaiveDate::from_ymd(y, m, d);

        assert_eq!(yo_opt(2012, 0), None);
        assert_eq!(yo_opt(2012, 1), Some(ymd(2012, 1, 1)));
        assert_eq!(yo_opt(2012, 2), Some(ymd(2012, 1, 2)));
        assert_eq!(yo_opt(2012, 32), Some(ymd(2012, 2, 1)));
        assert_eq!(yo_opt(2012, 60), Some(ymd(2012, 2, 29)));
        assert_eq!(yo_opt(2012, 61), Some(ymd(2012, 3, 1)));
        assert_eq!(yo_opt(2012, 100), Some(ymd(2012, 4, 9)));
        assert_eq!(yo_opt(2012, 200), Some(ymd(2012, 7, 18)));
        assert_eq!(yo_opt(2012, 300), Some(ymd(2012, 10, 26)));
        assert_eq!(yo_opt(2012, 366), Some(ymd(2012, 12, 31)));
        assert_eq!(yo_opt(2012, 367), None);

        assert_eq!(yo_opt(2014, 0), None);
        assert_eq!(yo_opt(2014, 1), Some(ymd(2014, 1, 1)));
        assert_eq!(yo_opt(2014, 2), Some(ymd(2014, 1, 2)));
        assert_eq!(yo_opt(2014, 32), Some(ymd(2014, 2, 1)));
        assert_eq!(yo_opt(2014, 59), Some(ymd(2014, 2, 28)));
        assert_eq!(yo_opt(2014, 60), Some(ymd(2014, 3, 1)));
        assert_eq!(yo_opt(2014, 100), Some(ymd(2014, 4, 10)));
        assert_eq!(yo_opt(2014, 200), Some(ymd(2014, 7, 19)));
        assert_eq!(yo_opt(2014, 300), Some(ymd(2014, 10, 27)));
        assert_eq!(yo_opt(2014, 365), Some(ymd(2014, 12, 31)));
        assert_eq!(yo_opt(2014, 366), None);
    }

    #[test]
    fn test_date_from_isoywd() {
        let isoywd_opt = |y,w,d| NaiveDate::from_isoywd_opt(y, w, d);
        let ymd = |y,m,d| NaiveDate::from_ymd(y, m, d);

        assert_eq!(isoywd_opt(2004, 0, Weekday::Sun), None);
        assert_eq!(isoywd_opt(2004, 1, Weekday::Mon), Some(ymd(2003, 12, 29)));
        assert_eq!(isoywd_opt(2004, 1, Weekday::Sun), Some(ymd(2004, 1, 4)));
        assert_eq!(isoywd_opt(2004, 2, Weekday::Mon), Some(ymd(2004, 1, 5)));
        assert_eq!(isoywd_opt(2004, 2, Weekday::Sun), Some(ymd(2004, 1, 11)));
        assert_eq!(isoywd_opt(2004, 52, Weekday::Mon), Some(ymd(2004, 12, 20)));
        assert_eq!(isoywd_opt(2004, 52, Weekday::Sun), Some(ymd(2004, 12, 26)));
        assert_eq!(isoywd_opt(2004, 53, Weekday::Mon), Some(ymd(2004, 12, 27)));
        assert_eq!(isoywd_opt(2004, 53, Weekday::Sun), Some(ymd(2005, 1, 2)));
        assert_eq!(isoywd_opt(2004, 54, Weekday::Mon), None);

        assert_eq!(isoywd_opt(2011, 0, Weekday::Sun), None);
        assert_eq!(isoywd_opt(2011, 1, Weekday::Mon), Some(ymd(2011, 1, 3)));
        assert_eq!(isoywd_opt(2011, 1, Weekday::Sun), Some(ymd(2011, 1, 9)));
        assert_eq!(isoywd_opt(2011, 2, Weekday::Mon), Some(ymd(2011, 1, 10)));
        assert_eq!(isoywd_opt(2011, 2, Weekday::Sun), Some(ymd(2011, 1, 16)));

        assert_eq!(isoywd_opt(2018, 51, Weekday::Mon), Some(ymd(2018, 12, 17)));
        assert_eq!(isoywd_opt(2018, 51, Weekday::Sun), Some(ymd(2018, 12, 23)));
        assert_eq!(isoywd_opt(2018, 52, Weekday::Mon), Some(ymd(2018, 12, 24)));
        assert_eq!(isoywd_opt(2018, 52, Weekday::Sun), Some(ymd(2018, 12, 30)));
        assert_eq!(isoywd_opt(2018, 53, Weekday::Mon), None);
    }

    #[test]
    fn test_date_from_isoywd_and_iso_week() {
        for year in 2000..2401 {
            for week in 1..54 {
                for &weekday in [Weekday::Mon, Weekday::Tue, Weekday::Wed, Weekday::Thu,
                                 Weekday::Fri, Weekday::Sat, Weekday::Sun].iter() {
                    let d = NaiveDate::from_isoywd_opt(year, week, weekday);
                    if d.is_some() {
                        let d = d.unwrap();
                        assert_eq!(d.weekday(), weekday);
                        let w = d.iso_week();
                        assert_eq!(w.year(), year);
                        assert_eq!(w.week(), week);
                    }
                }
            }
        }

        for year in 2000..2401 {
            for month in 1..13 {
                for day in 1..32 {
                    let d = NaiveDate::from_ymd_opt(year, month, day);
                    if d.is_some() {
                        let d = d.unwrap();
                        let w = d.iso_week();
                        let d_ = NaiveDate::from_isoywd(w.year(), w.week(), d.weekday());
                        assert_eq!(d, d_);
                    }
                }
            }
        }
    }

    #[test]
    fn test_date_from_num_days_from_ce() {
        let from_ndays_from_ce = |days| NaiveDate::from_num_days_from_ce_opt(days);
        assert_eq!(from_ndays_from_ce(1), Some(NaiveDate::from_ymd(1, 1, 1)));
        assert_eq!(from_ndays_from_ce(2), Some(NaiveDate::from_ymd(1, 1, 2)));
        assert_eq!(from_ndays_from_ce(31), Some(NaiveDate::from_ymd(1, 1, 31)));
        assert_eq!(from_ndays_from_ce(32), Some(NaiveDate::from_ymd(1, 2, 1)));
        assert_eq!(from_ndays_from_ce(59), Some(NaiveDate::from_ymd(1, 2, 28)));
        assert_eq!(from_ndays_from_ce(60), Some(NaiveDate::from_ymd(1, 3, 1)));
        assert_eq!(from_ndays_from_ce(365), Some(NaiveDate::from_ymd(1, 12, 31)));
        assert_eq!(from_ndays_from_ce(365*1 + 1), Some(NaiveDate::from_ymd(2, 1, 1)));
        assert_eq!(from_ndays_from_ce(365*2 + 1), Some(NaiveDate::from_ymd(3, 1, 1)));
        assert_eq!(from_ndays_from_ce(365*3 + 1), Some(NaiveDate::from_ymd(4, 1, 1)));
        assert_eq!(from_ndays_from_ce(365*4 + 2), Some(NaiveDate::from_ymd(5, 1, 1)));
        assert_eq!(from_ndays_from_ce(146097 + 1), Some(NaiveDate::from_ymd(401, 1, 1)));
        assert_eq!(from_ndays_from_ce(146097*5 + 1), Some(NaiveDate::from_ymd(2001, 1, 1)));
        assert_eq!(from_ndays_from_ce(719163), Some(NaiveDate::from_ymd(1970, 1, 1)));
        assert_eq!(from_ndays_from_ce(0), Some(NaiveDate::from_ymd(0, 12, 31))); // 1 BCE
        assert_eq!(from_ndays_from_ce(-365), Some(NaiveDate::from_ymd(0, 1, 1)));
        assert_eq!(from_ndays_from_ce(-366), Some(NaiveDate::from_ymd(-1, 12, 31))); // 2 BCE

        for days in (-9999..10001).map(|x| x * 100) {
            assert_eq!(from_ndays_from_ce(days).map(|d| d.num_days_from_ce()), Some(days));
        }

        assert_eq!(from_ndays_from_ce(MIN_DATE.num_days_from_ce()), Some(MIN_DATE));
        assert_eq!(from_ndays_from_ce(MIN_DATE.num_days_from_ce() - 1), None);
        assert_eq!(from_ndays_from_ce(MAX_DATE.num_days_from_ce()), Some(MAX_DATE));
        assert_eq!(from_ndays_from_ce(MAX_DATE.num_days_from_ce() + 1), None);
    }

    #[test]
    fn test_date_fields() {
        fn check(year: i32, month: u32, day: u32, ordinal: u32) {
            let d1 = NaiveDate::from_ymd(year, month, day);
            assert_eq!(d1.year(), year);
            assert_eq!(d1.month(), month);
            assert_eq!(d1.day(), day);
            assert_eq!(d1.ordinal(), ordinal);

            let d2 = NaiveDate::from_yo(year, ordinal);
            assert_eq!(d2.year(), year);
            assert_eq!(d2.month(), month);
            assert_eq!(d2.day(), day);
            assert_eq!(d2.ordinal(), ordinal);

            assert_eq!(d1, d2);
        }

        check(2012, 1, 1, 1);
        check(2012, 1, 2, 2);
        check(2012, 2, 1, 32);
        check(2012, 2, 29, 60);
        check(2012, 3, 1, 61);
        check(2012, 4, 9, 100);
        check(2012, 7, 18, 200);
        check(2012, 10, 26, 300);
        check(2012, 12, 31, 366);

        check(2014, 1, 1, 1);
        check(2014, 1, 2, 2);
        check(2014, 2, 1, 32);
        check(2014, 2, 28, 59);
        check(2014, 3, 1, 60);
        check(2014, 4, 10, 100);
        check(2014, 7, 19, 200);
        check(2014, 10, 27, 300);
        check(2014, 12, 31, 365);
    }

    #[test]
    fn test_date_weekday() {
        assert_eq!(NaiveDate::from_ymd(1582, 10, 15).weekday(), Weekday::Fri);
        // May 20, 1875 = ISO 8601 reference date
        assert_eq!(NaiveDate::from_ymd(1875, 5, 20).weekday(), Weekday::Thu);
        assert_eq!(NaiveDate::from_ymd(2000, 1, 1).weekday(), Weekday::Sat);
    }

    #[test]
    fn test_date_with_fields() {
        let d = NaiveDate::from_ymd(2000, 2, 29);
        assert_eq!(d.with_year(-400), Some(NaiveDate::from_ymd(-400, 2, 29)));
        assert_eq!(d.with_year(-100), None);
        assert_eq!(d.with_year(1600), Some(NaiveDate::from_ymd(1600, 2, 29)));
        assert_eq!(d.with_year(1900), None);
        assert_eq!(d.with_year(2000), Some(NaiveDate::from_ymd(2000, 2, 29)));
        assert_eq!(d.with_year(2001), None);
        assert_eq!(d.with_year(2004), Some(NaiveDate::from_ymd(2004, 2, 29)));
        assert_eq!(d.with_year(i32::MAX), None);

        let d = NaiveDate::from_ymd(2000, 4, 30);
        assert_eq!(d.with_month(0), None);
        assert_eq!(d.with_month(1), Some(NaiveDate::from_ymd(2000, 1, 30)));
        assert_eq!(d.with_month(2), None);
        assert_eq!(d.with_month(3), Some(NaiveDate::from_ymd(2000, 3, 30)));
        assert_eq!(d.with_month(4), Some(NaiveDate::from_ymd(2000, 4, 30)));
        assert_eq!(d.with_month(12), Some(NaiveDate::from_ymd(2000, 12, 30)));
        assert_eq!(d.with_month(13), None);
        assert_eq!(d.with_month(u32::MAX), None);

        let d = NaiveDate::from_ymd(2000, 2, 8);
        assert_eq!(d.with_day(0), None);
        assert_eq!(d.with_day(1), Some(NaiveDate::from_ymd(2000, 2, 1)));
        assert_eq!(d.with_day(29), Some(NaiveDate::from_ymd(2000, 2, 29)));
        assert_eq!(d.with_day(30), None);
        assert_eq!(d.with_day(u32::MAX), None);

        let d = NaiveDate::from_ymd(2000, 5, 5);
        assert_eq!(d.with_ordinal(0), None);
        assert_eq!(d.with_ordinal(1), Some(NaiveDate::from_ymd(2000, 1, 1)));
        assert_eq!(d.with_ordinal(60), Some(NaiveDate::from_ymd(2000, 2, 29)));
        assert_eq!(d.with_ordinal(61), Some(NaiveDate::from_ymd(2000, 3, 1)));
        assert_eq!(d.with_ordinal(366), Some(NaiveDate::from_ymd(2000, 12, 31)));
        assert_eq!(d.with_ordinal(367), None);
        assert_eq!(d.with_ordinal(u32::MAX), None);
    }

    #[test]
    fn test_date_num_days_from_ce() {
        assert_eq!(NaiveDate::from_ymd(1, 1, 1).num_days_from_ce(), 1);

        for year in -9999..10001 {
            assert_eq!(NaiveDate::from_ymd(year, 1, 1).num_days_from_ce(),
                       NaiveDate::from_ymd(year - 1, 12, 31).num_days_from_ce() + 1);
        }
    }

    #[test]
    fn test_date_succ() {
        let ymd = |y,m,d| NaiveDate::from_ymd(y, m, d);
        assert_eq!(ymd(2014, 5, 6).succ_opt(), Some(ymd(2014, 5, 7)));
        assert_eq!(ymd(2014, 5, 31).succ_opt(), Some(ymd(2014, 6, 1)));
        assert_eq!(ymd(2014, 12, 31).succ_opt(), Some(ymd(2015, 1, 1)));
        assert_eq!(ymd(2016, 2, 28).succ_opt(), Some(ymd(2016, 2, 29)));
        assert_eq!(ymd(MAX_DATE.year(), 12, 31).succ_opt(), None);
    }

    #[test]
    fn test_date_pred() {
        let ymd = |y,m,d| NaiveDate::from_ymd(y, m, d);
        assert_eq!(ymd(2016, 3, 1).pred_opt(), Some(ymd(2016, 2, 29)));
        assert_eq!(ymd(2015, 1, 1).pred_opt(), Some(ymd(2014, 12, 31)));
        assert_eq!(ymd(2014, 6, 1).pred_opt(), Some(ymd(2014, 5, 31)));
        assert_eq!(ymd(2014, 5, 7).pred_opt(), Some(ymd(2014, 5, 6)));
        assert_eq!(ymd(MIN_DATE.year(), 1, 1).pred_opt(), None);
    }

    #[test]
    fn test_date_add() {
        fn check((y1,m1,d1): (i32, u32, u32), rhs: Duration, ymd: Option<(i32, u32, u32)>) {
            let lhs = NaiveDate::from_ymd(y1, m1, d1);
            let sum = ymd.map(|(y,m,d)| NaiveDate::from_ymd(y, m, d));
            assert_eq!(lhs.checked_add_signed(rhs), sum);
            assert_eq!(lhs.checked_sub_signed(-rhs), sum);
        }

        check((2014, 1, 1), Duration::zero(), Some((2014, 1, 1)));
        check((2014, 1, 1), Duration::seconds(86399), Some((2014, 1, 1)));
        // always round towards zero
        check((2014, 1, 1), Duration::seconds(-86399), Some((2014, 1, 1)));
        check((2014, 1, 1), Duration::days(1), Some((2014, 1, 2)));
        check((2014, 1, 1), Duration::days(-1), Some((2013, 12, 31)));
        check((2014, 1, 1), Duration::days(364), Some((2014, 12, 31)));
        check((2014, 1, 1), Duration::days(365*4 + 1), Some((2018, 1, 1)));
        check((2014, 1, 1), Duration::days(365*400 + 97), Some((2414, 1, 1)));

        check((-7, 1, 1), Duration::days(365*12 + 3), Some((5, 1, 1)));

        // overflow check
        check((0, 1, 1), Duration::days(MAX_DAYS_FROM_YEAR_0 as i64), Some((MAX_YEAR, 12, 31)));
        check((0, 1, 1), Duration::days(MAX_DAYS_FROM_YEAR_0 as i64 + 1), None);
        check((0, 1, 1), Duration::max_value(), None);
        check((0, 1, 1), Duration::days(MIN_DAYS_FROM_YEAR_0 as i64), Some((MIN_YEAR, 1, 1)));
        check((0, 1, 1), Duration::days(MIN_DAYS_FROM_YEAR_0 as i64 - 1), None);
        check((0, 1, 1), Duration::min_value(), None);
    }

    #[test]
    fn test_date_sub() {
        fn check((y1,m1,d1): (i32, u32, u32), (y2,m2,d2): (i32, u32, u32), diff: Duration) {
            let lhs = NaiveDate::from_ymd(y1, m1, d1);
            let rhs = NaiveDate::from_ymd(y2, m2, d2);
            assert_eq!(lhs.signed_duration_since(rhs), diff);
            assert_eq!(rhs.signed_duration_since(lhs), -diff);
        }

        check((2014, 1, 1), (2014, 1, 1), Duration::zero());
        check((2014, 1, 2), (2014, 1, 1), Duration::days(1));
        check((2014, 12, 31), (2014, 1, 1), Duration::days(364));
        check((2015, 1, 3), (2014, 1, 1), Duration::days(365 + 2));
        check((2018, 1, 1), (2014, 1, 1), Duration::days(365*4 + 1));
        check((2414, 1, 1), (2014, 1, 1), Duration::days(365*400 + 97));

        check((MAX_YEAR, 12, 31), (0, 1, 1), Duration::days(MAX_DAYS_FROM_YEAR_0 as i64));
        check((MIN_YEAR, 1, 1), (0, 1, 1), Duration::days(MIN_DAYS_FROM_YEAR_0 as i64));
    }

    #[test]
    fn test_date_addassignment() {
        let ymd = NaiveDate::from_ymd;
        let mut date = ymd(2016, 10, 1);
        date += Duration::days(10);
        assert_eq!(date,  ymd(2016, 10, 11));
        date += Duration::days(30);
        assert_eq!(date, ymd(2016, 11, 10));
    }

    #[test]
    fn test_date_subassignment() {
        let ymd = NaiveDate::from_ymd;
        let mut date = ymd(2016, 10, 11);
        date -= Duration::days(10);
        assert_eq!(date,  ymd(2016, 10, 1));
        date -= Duration::days(2);
        assert_eq!(date, ymd(2016, 9, 29));
    }

    #[test]
    fn test_date_fmt() {
        assert_eq!(format!("{:?}", NaiveDate::from_ymd(2012,  3, 4)),   "2012-03-04");
        assert_eq!(format!("{:?}", NaiveDate::from_ymd(0,     3, 4)),   "0000-03-04");
        assert_eq!(format!("{:?}", NaiveDate::from_ymd(-307,  3, 4)),  "-0307-03-04");
        assert_eq!(format!("{:?}", NaiveDate::from_ymd(12345, 3, 4)), "+12345-03-04");

        assert_eq!(NaiveDate::from_ymd(2012,  3, 4).to_string(),   "2012-03-04");
        assert_eq!(NaiveDate::from_ymd(0,     3, 4).to_string(),   "0000-03-04");
        assert_eq!(NaiveDate::from_ymd(-307,  3, 4).to_string(),  "-0307-03-04");
        assert_eq!(NaiveDate::from_ymd(12345, 3, 4).to_string(), "+12345-03-04");

        // the format specifier should have no effect on `NaiveTime`
        assert_eq!(format!("{:+30?}", NaiveDate::from_ymd(1234, 5, 6)), "1234-05-06");
        assert_eq!(format!("{:30?}", NaiveDate::from_ymd(12345, 6, 7)), "+12345-06-07");
    }

    #[test]
    fn test_date_from_str() {
        // valid cases
        let valid = [
            "-0000000123456-1-2",
            "    -123456 - 1 - 2    ",
            "-12345-1-2",
            "-1234-12-31",
            "-7-6-5",
            "350-2-28",
            "360-02-29",
            "0360-02-29",
            "2015-2 -18",
            "+70-2-18",
            "+70000-2-18",
            "+00007-2-18",
        ];
        for &s in &valid {
            let d = match s.parse::<NaiveDate>() {
                Ok(d) => d,
                Err(e) => panic!("parsing `{}` has failed: {}", s, e)
            };
            let s_ = format!("{:?}", d);
            // `s` and `s_` may differ, but `s.parse()` and `s_.parse()` must be same
            let d_ = match s_.parse::<NaiveDate>() {
                Ok(d) => d,
                Err(e) => panic!("`{}` is parsed into `{:?}`, but reparsing that has failed: {}",
                                 s, d, e)
            };
            assert!(d == d_, "`{}` is parsed into `{:?}`, but reparsed result \
                              `{:?}` does not match", s, d, d_);
        }

        // some invalid cases
        // since `ParseErrorKind` is private, all we can do is to check if there was an error
        assert!("".parse::<NaiveDate>().is_err());
        assert!("x".parse::<NaiveDate>().is_err());
        assert!("2014".parse::<NaiveDate>().is_err());
        assert!("2014-01".parse::<NaiveDate>().is_err());
        assert!("2014-01-00".parse::<NaiveDate>().is_err());
        assert!("2014-13-57".parse::<NaiveDate>().is_err());
        assert!("9999999-9-9".parse::<NaiveDate>().is_err()); // out-of-bounds
    }

    #[test]
    fn test_date_parse_from_str() {
        let ymd = |y,m,d| NaiveDate::from_ymd(y,m,d);
        assert_eq!(NaiveDate::parse_from_str("2014-5-7T12:34:56+09:30", "%Y-%m-%dT%H:%M:%S%z"),
                   Ok(ymd(2014, 5, 7))); // ignore time and offset
        assert_eq!(NaiveDate::parse_from_str("2015-W06-1=2015-033", "%G-W%V-%u = %Y-%j"),
                   Ok(ymd(2015, 2, 2)));
        assert_eq!(NaiveDate::parse_from_str("Fri, 09 Aug 13", "%a, %d %b %y"),
                   Ok(ymd(2013, 8, 9)));
        assert!(NaiveDate::parse_from_str("Sat, 09 Aug 2013", "%a, %d %b %Y").is_err());
        assert!(NaiveDate::parse_from_str("2014-57", "%Y-%m-%d").is_err());
        assert!(NaiveDate::parse_from_str("2014", "%Y").is_err()); // insufficient
    }

    #[test]
    fn test_date_format() {
        let d = NaiveDate::from_ymd(2012, 3, 4);
        assert_eq!(d.format("%Y,%C,%y,%G,%g").to_string(), "2012,20,12,2012,12");
        assert_eq!(d.format("%m,%b,%h,%B").to_string(), "03,Mar,Mar,March");
        assert_eq!(d.format("%d,%e").to_string(), "04, 4");
        assert_eq!(d.format("%U,%W,%V").to_string(), "10,09,09");
        assert_eq!(d.format("%a,%A,%w,%u").to_string(), "Sun,Sunday,0,7");
        assert_eq!(d.format("%j").to_string(), "064"); // since 2012 is a leap year
        assert_eq!(d.format("%D,%x").to_string(), "03/04/12,03/04/12");
        assert_eq!(d.format("%F").to_string(), "2012-03-04");
        assert_eq!(d.format("%v").to_string(), " 4-Mar-2012");
        assert_eq!(d.format("%t%n%%%n%t").to_string(), "\t\n%\n\t");

        // non-four-digit years
        assert_eq!(NaiveDate::from_ymd(12345,  1, 1).format("%Y").to_string(), "+12345");
        assert_eq!(NaiveDate::from_ymd(1234,   1, 1).format("%Y").to_string(), "1234");
        assert_eq!(NaiveDate::from_ymd(123,    1, 1).format("%Y").to_string(), "0123");
        assert_eq!(NaiveDate::from_ymd(12,     1, 1).format("%Y").to_string(), "0012");
        assert_eq!(NaiveDate::from_ymd(1,      1, 1).format("%Y").to_string(), "0001");
        assert_eq!(NaiveDate::from_ymd(0,      1, 1).format("%Y").to_string(), "0000");
        assert_eq!(NaiveDate::from_ymd(-1,     1, 1).format("%Y").to_string(), "-0001");
        assert_eq!(NaiveDate::from_ymd(-12,    1, 1).format("%Y").to_string(), "-0012");
        assert_eq!(NaiveDate::from_ymd(-123,   1, 1).format("%Y").to_string(), "-0123");
        assert_eq!(NaiveDate::from_ymd(-1234,  1, 1).format("%Y").to_string(), "-1234");
        assert_eq!(NaiveDate::from_ymd(-12345, 1, 1).format("%Y").to_string(), "-12345");

        // corner cases
        assert_eq!(NaiveDate::from_ymd(2007, 12, 31).format("%G,%g,%U,%W,%V").to_string(),
                   "2008,08,53,53,01");
        assert_eq!(NaiveDate::from_ymd(2010, 1, 3).format("%G,%g,%U,%W,%V").to_string(),
                   "2009,09,01,00,53");
    }
}
<|MERGE_RESOLUTION|>--- conflicted
+++ resolved
@@ -1339,14 +1339,13 @@
     type Output = NaiveDate;
 
     #[inline]
-<<<<<<< HEAD
-    fn add(self, rhs: Duration) -> NaiveDate {
-        self.checked_add(rhs).expect("`NaiveDate + Duration` overflowed")
+    fn add(self, rhs: OldDuration) -> NaiveDate {
+        self.checked_add_signed(rhs).expect("`NaiveDate + Duration` overflowed")
     }
 }
 
-impl AddAssign<Duration> for NaiveDate {
-    fn add_assign(&mut self, rhs: Duration) {
+impl AddAssign<OldDuration> for NaiveDate {
+    fn add_assign(&mut self, rhs: OldDuration) {
         *self = self.add(rhs);
     }
 }
@@ -1382,10 +1381,6 @@
         let cycle1 = internals::yo_to_cycle(year1_mod_400 as u32, self.of().ordinal()) as i64;
         let cycle2 = internals::yo_to_cycle(year2_mod_400 as u32, rhs.of().ordinal()) as i64;
         Duration::days((year1_div_400 as i64 - year2_div_400 as i64) * 146097 + (cycle1 - cycle2))
-=======
-    fn add(self, rhs: OldDuration) -> NaiveDate {
-        self.checked_add_signed(rhs).expect("`NaiveDate + Duration` overflowed")
->>>>>>> 72c17520
     }
 }
 
@@ -1424,8 +1419,8 @@
     }
 }
 
-impl SubAssign<Duration> for NaiveDate {
-    fn sub_assign(&mut self, rhs: Duration) {
+impl SubAssign<OldDuration> for NaiveDate {
+    fn sub_assign(&mut self, rhs: OldDuration) {
         *self = self.sub(rhs);
     }
 }
