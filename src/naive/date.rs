// This is a part of Chrono.
// See README.md and LICENSE.txt for details.

//! ISO 8601 calendar date without timezone.

#[cfg(any(feature = "alloc", feature = "std"))]
use core::borrow::Borrow;
use core::iter::FusedIterator;
use core::ops::{Add, AddAssign, RangeInclusive, Sub, SubAssign};
use core::{fmt, str};

#[cfg(feature = "rkyv")]
use rkyv::{Archive, Deserialize, Serialize};

/// L10n locales.
#[cfg(feature = "unstable-locales")]
use pure_rust_locales::Locale;

use crate::duration::Duration as OldDuration;
#[cfg(any(feature = "alloc", feature = "std"))]
use crate::format::DelayedFormat;
use crate::format::{
    parse, parse_and_remainder, write_hundreds, Item, Numeric, Pad, ParseError, ParseResult,
    Parsed, StrftimeItems,
};
use crate::month::Months;
use crate::naive::{IsoWeek, NaiveDateTime, NaiveTime};
use crate::{expect, try_opt};
use crate::{Datelike, TimeDelta, Weekday};

use super::internals::{self, DateImpl, Mdf, Of, YearFlags};
use super::isoweek;

const MAX_YEAR: i32 = internals::MAX_YEAR;
const MIN_YEAR: i32 = internals::MIN_YEAR;

/// A week represented by a [`NaiveDate`] and a [`Weekday`] which is the first
/// day of the week.
#[derive(Debug)]
pub struct NaiveWeek {
    date: NaiveDate,
    start: Weekday,
}

impl NaiveWeek {
    /// Returns a date representing the first day of the week.
    ///
    /// # Panics
    ///
    /// Panics if the first day of the week happens to fall just out of range of `NaiveDate`
    /// (more than ca. 262,000 years away from common era).
    ///
    /// # Examples
    ///
    /// ```
    /// use chrono::{NaiveDate, Weekday};
    ///
    /// let date = NaiveDate::from_ymd_opt(2022, 4, 18).unwrap();
    /// let week = date.week(Weekday::Mon);
    /// assert!(week.first_day() <= date);
    /// ```
    #[inline]
    #[must_use]
    pub fn first_day(&self) -> NaiveDate {
        let start = self.start.num_days_from_monday() as i32;
        let ref_day = self.date.weekday().num_days_from_monday() as i32;
        // Calculate the number of days to subtract from `self.date`.
        // Do not construct an intermediate date beyond `self.date`, because that may be out of
        // range if `date` is close to `NaiveDate::MAX`.
        let days = start - ref_day - if start > ref_day { 7 } else { 0 };
        self.date.add_days(days).unwrap()
    }

    /// Returns a date representing the last day of the week.
    ///
    /// # Panics
    ///
    /// Panics if the last day of the week happens to fall just out of range of `NaiveDate`
    /// (more than ca. 262,000 years away from common era).
    ///
    /// # Examples
    ///
    /// ```
    /// use chrono::{NaiveDate, Weekday};
    ///
    /// let date = NaiveDate::from_ymd_opt(2022, 4, 18).unwrap();
    /// let week = date.week(Weekday::Mon);
    /// assert!(week.last_day() >= date);
    /// ```
    #[inline]
    #[must_use]
    pub fn last_day(&self) -> NaiveDate {
        let end = self.start.pred().num_days_from_monday() as i32;
        let ref_day = self.date.weekday().num_days_from_monday() as i32;
        // Calculate the number of days to add to `self.date`.
        // Do not construct an intermediate date before `self.date` (like with `first_day()`),
        // because that may be out of range if `date` is close to `NaiveDate::MIN`.
        let days = end - ref_day + if end < ref_day { 7 } else { 0 };
        self.date.add_days(days).unwrap()
    }

    /// Returns a [`RangeInclusive<T>`] representing the whole week bounded by
    /// [first_day](./struct.NaiveWeek.html#method.first_day) and
    /// [last_day](./struct.NaiveWeek.html#method.last_day) functions.
    ///
    /// # Panics
    ///
    /// Panics if the either the first or last day of the week happens to fall just out of range of
    /// `NaiveDate` (more than ca. 262,000 years away from common era).
    ///
    /// # Examples
    ///
    /// ```
    /// use chrono::{NaiveDate, Weekday};
    ///
    /// let date = NaiveDate::from_ymd_opt(2022, 4, 18).unwrap();
    /// let week = date.week(Weekday::Mon);
    /// let days = week.days();
    /// assert!(days.contains(&date));
    /// ```
    #[inline]
    #[must_use]
    pub fn days(&self) -> RangeInclusive<NaiveDate> {
        self.first_day()..=self.last_day()
    }
}

/// A duration in calendar days.
///
/// This is useful because when using `TimeDelta` it is possible
/// that adding `TimeDelta::days(1)` doesn't increment the day value as expected due to it being a
/// fixed number of seconds. This difference applies only when dealing with `DateTime<TimeZone>` data types
/// and in other cases `TimeDelta::days(n)` and `Days::new(n)` are equivalent.
#[derive(Clone, Copy, Debug, Eq, Hash, PartialEq, PartialOrd, Ord)]
pub struct Days(pub(crate) u64);

impl Days {
    /// Construct a new `Days` from a number of days
    pub const fn new(num: u64) -> Self {
        Self(num)
    }
}

/// ISO 8601 calendar date without timezone.
/// Allows for every [proleptic Gregorian date] from Jan 1, 262145 BCE to Dec 31, 262143 CE.
/// Also supports the conversion from ISO 8601 ordinal and week date.
///
/// # Calendar Date
///
/// The ISO 8601 **calendar date** follows the proleptic Gregorian calendar.
/// It is like a normal civil calendar but note some slight differences:
///
/// * Dates before the Gregorian calendar's inception in 1582 are defined via the extrapolation.
///   Be careful, as historical dates are often noted in the Julian calendar and others
///   and the transition to Gregorian may differ across countries (as late as early 20C).
///
///   (Some example: Both Shakespeare from Britain and Cervantes from Spain seemingly died
///   on the same calendar date---April 23, 1616---but in the different calendar.
///   Britain used the Julian calendar at that time, so Shakespeare's death is later.)
///
/// * ISO 8601 calendars has the year 0, which is 1 BCE (a year before 1 CE).
///   If you need a typical BCE/BC and CE/AD notation for year numbers,
///   use the [`Datelike::year_ce`](../trait.Datelike.html#method.year_ce) method.
///
/// # Week Date
///
/// The ISO 8601 **week date** is a triple of year number, week number
/// and [day of the week](../enum.Weekday.html) with the following rules:
///
/// * A week consists of Monday through Sunday, and is always numbered within some year.
///   The week number ranges from 1 to 52 or 53 depending on the year.
///
/// * The week 1 of given year is defined as the first week containing January 4 of that year,
///   or equivalently, the first week containing four or more days in that year.
///
/// * The year number in the week date may *not* correspond to the actual Gregorian year.
///   For example, January 3, 2016 (Sunday) was on the last (53rd) week of 2015.
///
/// Chrono's date types default to the ISO 8601 [calendar date](#calendar-date),
/// but [`Datelike::iso_week`](../trait.Datelike.html#tymethod.iso_week) and
/// [`Datelike::weekday`](../trait.Datelike.html#tymethod.weekday) methods
/// can be used to get the corresponding week date.
///
/// # Ordinal Date
///
/// The ISO 8601 **ordinal date** is a pair of year number and day of the year ("ordinal").
/// The ordinal number ranges from 1 to 365 or 366 depending on the year.
/// The year number is the same as that of the [calendar date](#calendar-date).
///
/// This is currently the internal format of Chrono's date types.
///
/// [proleptic Gregorian date]: crate::NaiveDate#calendar-date
#[derive(PartialEq, Eq, Hash, PartialOrd, Ord, Copy, Clone)]
#[cfg_attr(feature = "rkyv", derive(Archive, Deserialize, Serialize))]
pub struct NaiveDate {
    ymdf: DateImpl, // (year << 13) | of
}

/// The minimum possible `NaiveDate` (January 1, 262145 BCE).
#[deprecated(since = "0.4.20", note = "Use NaiveDate::MIN instead")]
pub const MIN_DATE: NaiveDate = NaiveDate::MIN;
/// The maximum possible `NaiveDate` (December 31, 262143 CE).
#[deprecated(since = "0.4.20", note = "Use NaiveDate::MAX instead")]
pub const MAX_DATE: NaiveDate = NaiveDate::MAX;

#[cfg(feature = "arbitrary")]
impl arbitrary::Arbitrary<'_> for NaiveDate {
    fn arbitrary(u: &mut arbitrary::Unstructured) -> arbitrary::Result<NaiveDate> {
        let year = u.int_in_range(MIN_YEAR..=MAX_YEAR)?;
        let max_days = YearFlags::from_year(year).ndays();
        let ord = u.int_in_range(1..=max_days)?;
        NaiveDate::from_yo_opt(year, ord).ok_or(arbitrary::Error::IncorrectFormat)
    }
}

impl NaiveDate {
    pub(crate) fn weeks_from(&self, day: Weekday) -> i32 {
        (self.ordinal() as i32 - self.weekday().num_days_from(day) as i32 + 6) / 7
    }

    /// Makes a new `NaiveDate` from year, ordinal and flags.
    /// Does not check whether the flags are correct for the provided year.
    const fn from_ordinal_and_flags(
        year: i32,
        ordinal: u32,
        flags: YearFlags,
    ) -> Option<NaiveDate> {
        if year < MIN_YEAR || year > MAX_YEAR {
            return None; // Out-of-range
        }
        debug_assert!(YearFlags::from_year(year).0 == flags.0);
        match Of::new(ordinal, flags) {
            Some(of) => Some(NaiveDate { ymdf: (year << 13) | (of.inner() as DateImpl) }),
            None => None, // Invalid: Ordinal outside of the nr of days in a year with those flags.
        }
    }

    /// Makes a new `NaiveDate` from year and packed month-day-flags.
    /// Does not check whether the flags are correct for the provided year.
    const fn from_mdf(year: i32, mdf: Mdf) -> Option<NaiveDate> {
        if year < MIN_YEAR || year > MAX_YEAR {
            return None; // Out-of-range
        }
        match mdf.to_of() {
            Some(of) => Some(NaiveDate { ymdf: (year << 13) | (of.inner() as DateImpl) }),
            None => None, // Non-existing date
        }
    }

    /// Makes a new `NaiveDate` from the [calendar date](#calendar-date)
    /// (year, month and day).
    ///
    /// # Panics
    ///
    /// Panics if the specified calendar day does not exist, on invalid values for `month` or `day`,
    /// or if `year` is out of range for `NaiveDate`.
    #[deprecated(since = "0.4.23", note = "use `from_ymd_opt()` instead")]
    #[must_use]
    pub const fn from_ymd(year: i32, month: u32, day: u32) -> NaiveDate {
        expect!(NaiveDate::from_ymd_opt(year, month, day), "invalid or out-of-range date")
    }

    /// Makes a new `NaiveDate` from the [calendar date](#calendar-date)
    /// (year, month and day).
    ///
    /// # Errors
    ///
    /// Returns `None` if:
    /// - The specified calendar day does not exist (for example 2023-04-31).
    /// - The value for `month` or `day` is invalid.
    /// - `year` is out of range for `NaiveDate`.
    ///
    /// # Example
    ///
    /// ```
    /// use chrono::NaiveDate;
    ///
    /// let from_ymd_opt = NaiveDate::from_ymd_opt;
    ///
    /// assert!(from_ymd_opt(2015, 3, 14).is_some());
    /// assert!(from_ymd_opt(2015, 0, 14).is_none());
    /// assert!(from_ymd_opt(2015, 2, 29).is_none());
    /// assert!(from_ymd_opt(-4, 2, 29).is_some()); // 5 BCE is a leap year
    /// assert!(from_ymd_opt(400000, 1, 1).is_none());
    /// assert!(from_ymd_opt(-400000, 1, 1).is_none());
    /// ```
    #[must_use]
    pub const fn from_ymd_opt(year: i32, month: u32, day: u32) -> Option<NaiveDate> {
        let flags = YearFlags::from_year(year);

        if let Some(mdf) = Mdf::new(month, day, flags) {
            NaiveDate::from_mdf(year, mdf)
        } else {
            None
        }
    }

    /// Makes a new `NaiveDate` from the [ordinal date](#ordinal-date)
    /// (year and day of the year).
    ///
    /// # Panics
    ///
    /// Panics if the specified ordinal day does not exist, on invalid values for `ordinal`, or if
    /// `year` is out of range for `NaiveDate`.
    #[deprecated(since = "0.4.23", note = "use `from_yo_opt()` instead")]
    #[must_use]
    pub const fn from_yo(year: i32, ordinal: u32) -> NaiveDate {
        expect!(NaiveDate::from_yo_opt(year, ordinal), "invalid or out-of-range date")
    }

    /// Makes a new `NaiveDate` from the [ordinal date](#ordinal-date)
    /// (year and day of the year).
    ///
    /// # Errors
    ///
    /// Returns `None` if:
    /// - The specified ordinal day does not exist (for example 2023-366).
    /// - The value for `ordinal` is invalid (for example: `0`, `400`).
    /// - `year` is out of range for `NaiveDate`.
    ///
    /// # Example
    ///
    /// ```
    /// use chrono::NaiveDate;
    ///
    /// let from_yo_opt = NaiveDate::from_yo_opt;
    ///
    /// assert!(from_yo_opt(2015, 100).is_some());
    /// assert!(from_yo_opt(2015, 0).is_none());
    /// assert!(from_yo_opt(2015, 365).is_some());
    /// assert!(from_yo_opt(2015, 366).is_none());
    /// assert!(from_yo_opt(-4, 366).is_some()); // 5 BCE is a leap year
    /// assert!(from_yo_opt(400000, 1).is_none());
    /// assert!(from_yo_opt(-400000, 1).is_none());
    /// ```
    #[must_use]
    pub const fn from_yo_opt(year: i32, ordinal: u32) -> Option<NaiveDate> {
        let flags = YearFlags::from_year(year);
        NaiveDate::from_ordinal_and_flags(year, ordinal, flags)
    }

    /// Makes a new `NaiveDate` from the [ISO week date](#week-date)
    /// (year, week number and day of the week).
    /// The resulting `NaiveDate` may have a different year from the input year.
    ///
    /// # Panics
    ///
    /// Panics if the specified week does not exist in that year, on invalid values for `week`, or
    /// if the resulting date is out of range for `NaiveDate`.
    #[deprecated(since = "0.4.23", note = "use `from_isoywd_opt()` instead")]
    #[must_use]
    pub const fn from_isoywd(year: i32, week: u32, weekday: Weekday) -> NaiveDate {
        expect!(NaiveDate::from_isoywd_opt(year, week, weekday), "invalid or out-of-range date")
    }

    /// Makes a new `NaiveDate` from the [ISO week date](#week-date)
    /// (year, week number and day of the week).
    /// The resulting `NaiveDate` may have a different year from the input year.
    ///
    /// # Errors
    ///
    /// Returns `None` if:
    /// - The specified week does not exist in that year (for example 2023 week 53).
    /// - The value for `week` is invalid (for example: `0`, `60`).
    /// - If the resulting date is out of range for `NaiveDate`.
    ///
    /// # Example
    ///
    /// ```
    /// use chrono::{NaiveDate, Weekday};
    ///
    /// let from_ymd = |y, m, d| NaiveDate::from_ymd_opt(y, m, d).unwrap();
    /// let from_isoywd_opt = NaiveDate::from_isoywd_opt;
    ///
    /// assert_eq!(from_isoywd_opt(2015, 0, Weekday::Sun), None);
    /// assert_eq!(from_isoywd_opt(2015, 10, Weekday::Sun), Some(from_ymd(2015, 3, 8)));
    /// assert_eq!(from_isoywd_opt(2015, 30, Weekday::Mon), Some(from_ymd(2015, 7, 20)));
    /// assert_eq!(from_isoywd_opt(2015, 60, Weekday::Mon), None);
    ///
    /// assert_eq!(from_isoywd_opt(400000, 10, Weekday::Fri), None);
    /// assert_eq!(from_isoywd_opt(-400000, 10, Weekday::Sat), None);
    /// ```
    ///
    /// The year number of ISO week date may differ from that of the calendar date.
    ///
    /// ```
    /// # use chrono::{NaiveDate, Weekday};
    /// # let from_ymd = |y, m, d| NaiveDate::from_ymd_opt(y, m, d).unwrap();
    /// # let from_isoywd_opt = NaiveDate::from_isoywd_opt;
    /// //           Mo Tu We Th Fr Sa Su
    /// // 2014-W52  22 23 24 25 26 27 28    has 4+ days of new year,
    /// // 2015-W01  29 30 31  1  2  3  4 <- so this is the first week
    /// assert_eq!(from_isoywd_opt(2014, 52, Weekday::Sun), Some(from_ymd(2014, 12, 28)));
    /// assert_eq!(from_isoywd_opt(2014, 53, Weekday::Mon), None);
    /// assert_eq!(from_isoywd_opt(2015, 1, Weekday::Mon), Some(from_ymd(2014, 12, 29)));
    ///
    /// // 2015-W52  21 22 23 24 25 26 27    has 4+ days of old year,
    /// // 2015-W53  28 29 30 31  1  2  3 <- so this is the last week
    /// // 2016-W01   4  5  6  7  8  9 10
    /// assert_eq!(from_isoywd_opt(2015, 52, Weekday::Sun), Some(from_ymd(2015, 12, 27)));
    /// assert_eq!(from_isoywd_opt(2015, 53, Weekday::Sun), Some(from_ymd(2016, 1, 3)));
    /// assert_eq!(from_isoywd_opt(2015, 54, Weekday::Mon), None);
    /// assert_eq!(from_isoywd_opt(2016, 1, Weekday::Mon), Some(from_ymd(2016, 1, 4)));
    /// ```
    #[must_use]
    pub const fn from_isoywd_opt(year: i32, week: u32, weekday: Weekday) -> Option<NaiveDate> {
        let flags = YearFlags::from_year(year);
        let nweeks = flags.nisoweeks();
        if 1 <= week && week <= nweeks {
            // ordinal = week ordinal - delta
            let weekord = week * 7 + weekday as u32;
            let delta = flags.isoweek_delta();
            if weekord <= delta {
                // ordinal < 1, previous year
                let prevflags = YearFlags::from_year(year - 1);
                NaiveDate::from_ordinal_and_flags(
                    year - 1,
                    weekord + prevflags.ndays() - delta,
                    prevflags,
                )
            } else {
                let ordinal = weekord - delta;
                let ndays = flags.ndays();
                if ordinal <= ndays {
                    // this year
                    NaiveDate::from_ordinal_and_flags(year, ordinal, flags)
                } else {
                    // ordinal > ndays, next year
                    let nextflags = YearFlags::from_year(year + 1);
                    NaiveDate::from_ordinal_and_flags(year + 1, ordinal - ndays, nextflags)
                }
            }
        } else {
            None
        }
    }

    /// Makes a new `NaiveDate` from a day's number in the proleptic Gregorian calendar, with
    /// January 1, 1 being day 1.
    ///
    /// # Panics
    ///
    /// Panics if the date is out of range.
    #[deprecated(since = "0.4.23", note = "use `from_num_days_from_ce_opt()` instead")]
    #[inline]
    #[must_use]
    pub const fn from_num_days_from_ce(days: i32) -> NaiveDate {
        expect!(NaiveDate::from_num_days_from_ce_opt(days), "out-of-range date")
    }

    /// Makes a new `NaiveDate` from a day's number in the proleptic Gregorian calendar, with
    /// January 1, 1 being day 1.
    ///
    /// # Errors
    ///
    /// Returns `None` if the date is out of range.
    ///
    /// # Example
    ///
    /// ```
    /// use chrono::NaiveDate;
    ///
    /// let from_ndays_opt = NaiveDate::from_num_days_from_ce_opt;
    /// let from_ymd = |y, m, d| NaiveDate::from_ymd_opt(y, m, d).unwrap();
    ///
    /// assert_eq!(from_ndays_opt(730_000),      Some(from_ymd(1999, 9, 3)));
    /// assert_eq!(from_ndays_opt(1),            Some(from_ymd(1, 1, 1)));
    /// assert_eq!(from_ndays_opt(0),            Some(from_ymd(0, 12, 31)));
    /// assert_eq!(from_ndays_opt(-1),           Some(from_ymd(0, 12, 30)));
    /// assert_eq!(from_ndays_opt(100_000_000),  None);
    /// assert_eq!(from_ndays_opt(-100_000_000), None);
    /// ```
    #[must_use]
    pub const fn from_num_days_from_ce_opt(days: i32) -> Option<NaiveDate> {
        let days = try_opt!(days.checked_add(365)); // make December 31, 1 BCE equal to day 0
        let year_div_400 = days.div_euclid(146_097);
        let cycle = days.rem_euclid(146_097);
        let (year_mod_400, ordinal) = internals::cycle_to_yo(cycle as u32);
        let flags = YearFlags::from_year_mod_400(year_mod_400 as i32);
        NaiveDate::from_ordinal_and_flags(year_div_400 * 400 + year_mod_400 as i32, ordinal, flags)
    }

    /// Makes a new `NaiveDate` by counting the number of occurrences of a particular day-of-week
    /// since the beginning of the given month. For instance, if you want the 2nd Friday of March
    /// 2017, you would use `NaiveDate::from_weekday_of_month(2017, 3, Weekday::Fri, 2)`.
    ///
    /// `n` is 1-indexed.
    ///
    /// # Panics
    ///
    /// Panics if the specified day does not exist in that month, on invalid values for `month` or
    /// `n`, or if `year` is out of range for `NaiveDate`.
    #[deprecated(since = "0.4.23", note = "use `from_weekday_of_month_opt()` instead")]
    #[must_use]
    pub const fn from_weekday_of_month(
        year: i32,
        month: u32,
        weekday: Weekday,
        n: u8,
    ) -> NaiveDate {
        expect!(NaiveDate::from_weekday_of_month_opt(year, month, weekday, n), "out-of-range date")
    }

    /// Makes a new `NaiveDate` by counting the number of occurrences of a particular day-of-week
    /// since the beginning of the given month. For instance, if you want the 2nd Friday of March
    /// 2017, you would use `NaiveDate::from_weekday_of_month(2017, 3, Weekday::Fri, 2)`.
    ///
    /// `n` is 1-indexed.
    ///
    /// # Errors
    ///
    /// Returns `None` if:
    /// - The specified day does not exist in that month (for example the 5th Monday of Apr. 2023).
    /// - The value for `month` or `n` is invalid.
    /// - `year` is out of range for `NaiveDate`.
    ///
    /// # Example
    ///
    /// ```
    /// use chrono::{NaiveDate, Weekday};
    /// assert_eq!(NaiveDate::from_weekday_of_month_opt(2017, 3, Weekday::Fri, 2),
    ///            NaiveDate::from_ymd_opt(2017, 3, 10))
    /// ```
    #[must_use]
    pub const fn from_weekday_of_month_opt(
        year: i32,
        month: u32,
        weekday: Weekday,
        n: u8,
    ) -> Option<NaiveDate> {
        if n == 0 {
            return None;
        }
        let first = try_opt!(NaiveDate::from_ymd_opt(year, month, 1)).weekday();
        let first_to_dow = (7 + weekday.number_from_monday() - first.number_from_monday()) % 7;
        let day = (n - 1) as u32 * 7 + first_to_dow + 1;
        NaiveDate::from_ymd_opt(year, month, day)
    }

    /// Parses a string with the specified format string and returns a new `NaiveDate`.
    /// See the [`format::strftime` module](../format/strftime/index.html)
    /// on the supported escape sequences.
    ///
    /// # Example
    ///
    /// ```
    /// use chrono::NaiveDate;
    ///
    /// let parse_from_str = NaiveDate::parse_from_str;
    ///
    /// assert_eq!(parse_from_str("2015-09-05", "%Y-%m-%d"),
    ///            Ok(NaiveDate::from_ymd_opt(2015, 9, 5).unwrap()));
    /// assert_eq!(parse_from_str("5sep2015", "%d%b%Y"),
    ///            Ok(NaiveDate::from_ymd_opt(2015, 9, 5).unwrap()));
    /// ```
    ///
    /// Time and offset is ignored for the purpose of parsing.
    ///
    /// ```
    /// # use chrono::NaiveDate;
    /// # let parse_from_str = NaiveDate::parse_from_str;
    /// assert_eq!(parse_from_str("2014-5-17T12:34:56+09:30", "%Y-%m-%dT%H:%M:%S%z"),
    ///            Ok(NaiveDate::from_ymd_opt(2014, 5, 17).unwrap()));
    /// ```
    ///
    /// Out-of-bound dates or insufficient fields are errors.
    ///
    /// ```
    /// # use chrono::NaiveDate;
    /// # let parse_from_str = NaiveDate::parse_from_str;
    /// assert!(parse_from_str("2015/9", "%Y/%m").is_err());
    /// assert!(parse_from_str("2015/9/31", "%Y/%m/%d").is_err());
    /// ```
    ///
    /// All parsed fields should be consistent to each other, otherwise it's an error.
    ///
    /// ```
    /// # use chrono::NaiveDate;
    /// # let parse_from_str = NaiveDate::parse_from_str;
    /// assert!(parse_from_str("Sat, 09 Aug 2013", "%a, %d %b %Y").is_err());
    /// ```
    pub fn parse_from_str(s: &str, fmt: &str) -> ParseResult<NaiveDate> {
        let mut parsed = Parsed::new();
        parse(&mut parsed, s, StrftimeItems::new(fmt))?;
        parsed.to_naive_date()
    }

    /// Parses a string from a user-specified format into a new `NaiveDate` value, and a slice with
    /// the remaining portion of the string.
    /// See the [`format::strftime` module](../format/strftime/index.html)
    /// on the supported escape sequences.
    ///
    /// Similar to [`parse_from_str`](#method.parse_from_str).
    ///
    /// # Example
    ///
    /// ```rust
    /// # use chrono::{NaiveDate};
    /// let (date, remainder) = NaiveDate::parse_and_remainder(
    ///     "2015-02-18 trailing text", "%Y-%m-%d").unwrap();
    /// assert_eq!(date, NaiveDate::from_ymd_opt(2015, 2, 18).unwrap());
    /// assert_eq!(remainder, " trailing text");
    /// ```
    pub fn parse_and_remainder<'a>(s: &'a str, fmt: &str) -> ParseResult<(NaiveDate, &'a str)> {
        let mut parsed = Parsed::new();
        let remainder = parse_and_remainder(&mut parsed, s, StrftimeItems::new(fmt))?;
        parsed.to_naive_date().map(|d| (d, remainder))
    }

    /// Add a duration in [`Months`] to the date
    ///
    /// Uses the last day of the month if the day does not exist in the resulting month.
    ///
    /// # Errors
    ///
    /// Returns `None` if the resulting date would be out of range.
    ///
    /// # Example
    ///
    /// ```
    /// # use chrono::{NaiveDate, Months};
    /// assert_eq!(
    ///     NaiveDate::from_ymd_opt(2022, 2, 20).unwrap().checked_add_months(Months::new(6)),
    ///     Some(NaiveDate::from_ymd_opt(2022, 8, 20).unwrap())
    /// );
    /// assert_eq!(
    ///     NaiveDate::from_ymd_opt(2022, 7, 31).unwrap().checked_add_months(Months::new(2)),
    ///     Some(NaiveDate::from_ymd_opt(2022, 9, 30).unwrap())
    /// );
    /// ```
    #[must_use]
    pub const fn checked_add_months(self, months: Months) -> Option<Self> {
        if months.0 == 0 {
            return Some(self);
        }

        match months.0 <= core::i32::MAX as u32 {
            true => self.diff_months(months.0 as i32),
            false => None,
        }
    }

    /// Subtract a duration in [`Months`] from the date
    ///
    /// Uses the last day of the month if the day does not exist in the resulting month.
    ///
    /// # Errors
    ///
    /// Returns `None` if the resulting date would be out of range.
    ///
    /// # Example
    ///
    /// ```
    /// # use chrono::{NaiveDate, Months};
    /// assert_eq!(
    ///     NaiveDate::from_ymd_opt(2022, 2, 20).unwrap().checked_sub_months(Months::new(6)),
    ///     Some(NaiveDate::from_ymd_opt(2021, 8, 20).unwrap())
    /// );
    ///
    /// assert_eq!(
    ///     NaiveDate::from_ymd_opt(2014, 1, 1).unwrap()
    ///         .checked_sub_months(Months::new(core::i32::MAX as u32 + 1)),
    ///     None
    /// );
    /// ```
    #[must_use]
    pub const fn checked_sub_months(self, months: Months) -> Option<Self> {
        if months.0 == 0 {
            return Some(self);
        }

        // Copy `i32::MAX` here so we don't have to do a complicated cast
        match months.0 <= 2_147_483_647 {
            true => self.diff_months(-(months.0 as i32)),
            false => None,
        }
    }

    const fn diff_months(self, months: i32) -> Option<Self> {
        let (years, left) = ((months / 12), (months % 12));

        // Determine new year (without taking months into account for now

        let year = if (years > 0 && years > (MAX_YEAR - self.year()))
            || (years < 0 && years < (MIN_YEAR - self.year()))
        {
            return None;
        } else {
            self.year() + years
        };

        // Determine new month

        let month = self.month() as i32 + left;
        let (year, month) = if month <= 0 {
            if year == MIN_YEAR {
                return None;
            }

            (year - 1, month + 12)
        } else if month > 12 {
            if year == MAX_YEAR {
                return None;
            }

            (year + 1, month - 12)
        } else {
            (year, month)
        };

        // Clamp original day in case new month is shorter

        let flags = YearFlags::from_year(year);
        let feb_days = if flags.ndays() == 366 { 29 } else { 28 };
        let days = [31, feb_days, 31, 30, 31, 30, 31, 31, 30, 31, 30, 31];
        let day_max = days[(month - 1) as usize];
        let mut day = self.day();
        if day > day_max {
            day = day_max;
        };

        NaiveDate::from_mdf(year, try_opt!(Mdf::new(month as u32, day, flags)))
    }

    /// Add a duration in [`Days`] to the date
    ///
    /// # Errors
    ///
    /// Returns `None` if the resulting date would be out of range.
    ///
    /// # Example
    ///
    /// ```
    /// # use chrono::{NaiveDate, Days};
    /// assert_eq!(
    ///     NaiveDate::from_ymd_opt(2022, 2, 20).unwrap().checked_add_days(Days::new(9)),
    ///     Some(NaiveDate::from_ymd_opt(2022, 3, 1).unwrap())
    /// );
    /// assert_eq!(
    ///     NaiveDate::from_ymd_opt(2022, 7, 31).unwrap().checked_add_days(Days::new(2)),
    ///     Some(NaiveDate::from_ymd_opt(2022, 8, 2).unwrap())
    /// );
    /// assert_eq!(
    ///     NaiveDate::from_ymd_opt(2022, 7, 31).unwrap().checked_add_days(Days::new(1000000000000)),
    ///     None
    /// );
    /// ```
    #[must_use]
    pub const fn checked_add_days(self, days: Days) -> Option<Self> {
        match days.0 <= i32::MAX as u64 {
            true => self.add_days(days.0 as i32),
            false => None,
        }
    }

    /// Subtract a duration in [`Days`] from the date
    ///
    /// # Errors
    ///
    /// Returns `None` if the resulting date would be out of range.
    ///
    /// # Example
    ///
    /// ```
    /// # use chrono::{NaiveDate, Days};
    /// assert_eq!(
    ///     NaiveDate::from_ymd_opt(2022, 2, 20).unwrap().checked_sub_days(Days::new(6)),
    ///     Some(NaiveDate::from_ymd_opt(2022, 2, 14).unwrap())
    /// );
    /// assert_eq!(
    ///     NaiveDate::from_ymd_opt(2022, 2, 20).unwrap().checked_sub_days(Days::new(1000000000000)),
    ///     None
    /// );
    /// ```
    #[must_use]
    pub const fn checked_sub_days(self, days: Days) -> Option<Self> {
        match days.0 <= i32::MAX as u64 {
            true => self.add_days(-(days.0 as i32)),
            false => None,
        }
    }

    /// Add a duration of `i32` days to the date.
    pub(crate) const fn add_days(self, days: i32) -> Option<Self> {
        if days == 0 {
            return Some(self);
        }
        let year = self.year();
        let (mut year_div_400, year_mod_400) = div_mod_floor(year, 400);
        let cycle = internals::yo_to_cycle(year_mod_400 as u32, self.of().ordinal());
        let cycle = try_opt!((cycle as i32).checked_add(days));
        let (cycle_div_400y, cycle) = div_mod_floor(cycle, 146_097);
        year_div_400 += cycle_div_400y;

        let (year_mod_400, ordinal) = internals::cycle_to_yo(cycle as u32);
        let flags = YearFlags::from_year_mod_400(year_mod_400 as i32);
        NaiveDate::from_ordinal_and_flags(year_div_400 * 400 + year_mod_400 as i32, ordinal, flags)
    }

    /// Makes a new `NaiveDateTime` from the current date and given `NaiveTime`.
    ///
    /// # Example
    ///
    /// ```
    /// use chrono::{NaiveDate, NaiveTime, NaiveDateTime};
    ///
    /// let d = NaiveDate::from_ymd_opt(2015, 6, 3).unwrap();
    /// let t = NaiveTime::from_hms_milli_opt(12, 34, 56, 789).unwrap();
    ///
    /// let dt: NaiveDateTime = d.and_time(t);
    /// assert_eq!(dt.date(), d);
    /// assert_eq!(dt.time(), t);
    /// ```
    #[inline]
    #[must_use]
    pub const fn and_time(&self, time: NaiveTime) -> NaiveDateTime {
        NaiveDateTime::new(*self, time)
    }

    /// Makes a new `NaiveDateTime` from the current date, hour, minute and second.
    ///
    /// No [leap second](./struct.NaiveTime.html#leap-second-handling) is allowed here;
    /// use `NaiveDate::and_hms_*` methods with a subsecond parameter instead.
    ///
    /// # Panics
    ///
    /// Panics on invalid hour, minute and/or second.
    #[deprecated(since = "0.4.23", note = "use `and_hms_opt()` instead")]
    #[inline]
    #[must_use]
    pub const fn and_hms(&self, hour: u32, min: u32, sec: u32) -> NaiveDateTime {
        expect!(self.and_hms_opt(hour, min, sec), "invalid time")
    }

    /// Makes a new `NaiveDateTime` from the current date, hour, minute and second.
    ///
    /// No [leap second](./struct.NaiveTime.html#leap-second-handling) is allowed here;
    /// use `NaiveDate::and_hms_*_opt` methods with a subsecond parameter instead.
    ///
    /// # Errors
    ///
    /// Returns `None` on invalid hour, minute and/or second.
    ///
    /// # Example
    ///
    /// ```
    /// use chrono::NaiveDate;
    ///
    /// let d = NaiveDate::from_ymd_opt(2015, 6, 3).unwrap();
    /// assert!(d.and_hms_opt(12, 34, 56).is_some());
    /// assert!(d.and_hms_opt(12, 34, 60).is_none()); // use `and_hms_milli_opt` instead
    /// assert!(d.and_hms_opt(12, 60, 56).is_none());
    /// assert!(d.and_hms_opt(24, 34, 56).is_none());
    /// ```
    #[inline]
    #[must_use]
    pub const fn and_hms_opt(&self, hour: u32, min: u32, sec: u32) -> Option<NaiveDateTime> {
        let time = try_opt!(NaiveTime::from_hms_opt(hour, min, sec));
        Some(self.and_time(time))
    }

    /// Makes a new `NaiveDateTime` from the current date, hour, minute, second and millisecond.
    ///
    /// The millisecond part can exceed 1,000
    /// in order to represent the [leap second](./struct.NaiveTime.html#leap-second-handling).
    ///
    /// # Panics
    ///
    /// Panics on invalid hour, minute, second and/or millisecond.
    #[deprecated(since = "0.4.23", note = "use `and_hms_milli_opt()` instead")]
    #[inline]
    #[must_use]
    pub const fn and_hms_milli(&self, hour: u32, min: u32, sec: u32, milli: u32) -> NaiveDateTime {
        expect!(self.and_hms_milli_opt(hour, min, sec, milli), "invalid time")
    }

    /// Makes a new `NaiveDateTime` from the current date, hour, minute, second and millisecond.
    ///
    /// The millisecond part can exceed 1,000
    /// in order to represent the [leap second](./struct.NaiveTime.html#leap-second-handling).
    ///
    /// # Errors
    ///
    /// Returns `None` on invalid hour, minute, second and/or millisecond.
    ///
    /// # Example
    ///
    /// ```
    /// use chrono::NaiveDate;
    ///
    /// let d = NaiveDate::from_ymd_opt(2015, 6, 3).unwrap();
    /// assert!(d.and_hms_milli_opt(12, 34, 56,   789).is_some());
    /// assert!(d.and_hms_milli_opt(12, 34, 59, 1_789).is_some()); // leap second
    /// assert!(d.and_hms_milli_opt(12, 34, 59, 2_789).is_none());
    /// assert!(d.and_hms_milli_opt(12, 34, 60,   789).is_none());
    /// assert!(d.and_hms_milli_opt(12, 60, 56,   789).is_none());
    /// assert!(d.and_hms_milli_opt(24, 34, 56,   789).is_none());
    /// ```
    #[inline]
    #[must_use]
    pub const fn and_hms_milli_opt(
        &self,
        hour: u32,
        min: u32,
        sec: u32,
        milli: u32,
    ) -> Option<NaiveDateTime> {
        let time = try_opt!(NaiveTime::from_hms_milli_opt(hour, min, sec, milli));
        Some(self.and_time(time))
    }

    /// Makes a new `NaiveDateTime` from the current date, hour, minute, second and microsecond.
    ///
    /// The microsecond part can exceed 1,000,000
    /// in order to represent the [leap second](./struct.NaiveTime.html#leap-second-handling).
    ///
    /// # Panics
    ///
    /// Panics on invalid hour, minute, second and/or microsecond.
    ///
    /// # Example
    ///
    /// ```
    /// use chrono::{NaiveDate, NaiveDateTime, Datelike, Timelike, Weekday};
    ///
    /// let d = NaiveDate::from_ymd_opt(2015, 6, 3).unwrap();
    ///
    /// let dt: NaiveDateTime = d.and_hms_micro_opt(12, 34, 56, 789_012).unwrap();
    /// assert_eq!(dt.year(), 2015);
    /// assert_eq!(dt.weekday(), Weekday::Wed);
    /// assert_eq!(dt.second(), 56);
    /// assert_eq!(dt.nanosecond(), 789_012_000);
    /// ```
    #[deprecated(since = "0.4.23", note = "use `and_hms_micro_opt()` instead")]
    #[inline]
    #[must_use]
    pub const fn and_hms_micro(&self, hour: u32, min: u32, sec: u32, micro: u32) -> NaiveDateTime {
        expect!(self.and_hms_micro_opt(hour, min, sec, micro), "invalid time")
    }

    /// Makes a new `NaiveDateTime` from the current date, hour, minute, second and microsecond.
    ///
    /// The microsecond part can exceed 1,000,000
    /// in order to represent the [leap second](./struct.NaiveTime.html#leap-second-handling).
    ///
    /// # Errors
    ///
    /// Returns `None` on invalid hour, minute, second and/or microsecond.
    ///
    /// # Example
    ///
    /// ```
    /// use chrono::NaiveDate;
    ///
    /// let d = NaiveDate::from_ymd_opt(2015, 6, 3).unwrap();
    /// assert!(d.and_hms_micro_opt(12, 34, 56,   789_012).is_some());
    /// assert!(d.and_hms_micro_opt(12, 34, 59, 1_789_012).is_some()); // leap second
    /// assert!(d.and_hms_micro_opt(12, 34, 59, 2_789_012).is_none());
    /// assert!(d.and_hms_micro_opt(12, 34, 60,   789_012).is_none());
    /// assert!(d.and_hms_micro_opt(12, 60, 56,   789_012).is_none());
    /// assert!(d.and_hms_micro_opt(24, 34, 56,   789_012).is_none());
    /// ```
    #[inline]
    #[must_use]
    pub const fn and_hms_micro_opt(
        &self,
        hour: u32,
        min: u32,
        sec: u32,
        micro: u32,
    ) -> Option<NaiveDateTime> {
        let time = try_opt!(NaiveTime::from_hms_micro_opt(hour, min, sec, micro));
        Some(self.and_time(time))
    }

    /// Makes a new `NaiveDateTime` from the current date, hour, minute, second and nanosecond.
    ///
    /// The nanosecond part can exceed 1,000,000,000
    /// in order to represent the [leap second](./struct.NaiveTime.html#leap-second-handling).
    ///
    /// # Panics
    ///
    /// Panics on invalid hour, minute, second and/or nanosecond.
    #[deprecated(since = "0.4.23", note = "use `and_hms_nano_opt()` instead")]
    #[inline]
    #[must_use]
    pub const fn and_hms_nano(&self, hour: u32, min: u32, sec: u32, nano: u32) -> NaiveDateTime {
        expect!(self.and_hms_nano_opt(hour, min, sec, nano), "invalid time")
    }

    /// Makes a new `NaiveDateTime` from the current date, hour, minute, second and nanosecond.
    ///
    /// The nanosecond part can exceed 1,000,000,000
    /// in order to represent the [leap second](./struct.NaiveTime.html#leap-second-handling).
    ///
    /// # Errors
    ///
    /// Returns `None` on invalid hour, minute, second and/or nanosecond.
    ///
    /// # Example
    ///
    /// ```
    /// use chrono::NaiveDate;
    ///
    /// let d = NaiveDate::from_ymd_opt(2015, 6, 3).unwrap();
    /// assert!(d.and_hms_nano_opt(12, 34, 56,   789_012_345).is_some());
    /// assert!(d.and_hms_nano_opt(12, 34, 59, 1_789_012_345).is_some()); // leap second
    /// assert!(d.and_hms_nano_opt(12, 34, 59, 2_789_012_345).is_none());
    /// assert!(d.and_hms_nano_opt(12, 34, 60,   789_012_345).is_none());
    /// assert!(d.and_hms_nano_opt(12, 60, 56,   789_012_345).is_none());
    /// assert!(d.and_hms_nano_opt(24, 34, 56,   789_012_345).is_none());
    /// ```
    #[inline]
    #[must_use]
    pub const fn and_hms_nano_opt(
        &self,
        hour: u32,
        min: u32,
        sec: u32,
        nano: u32,
    ) -> Option<NaiveDateTime> {
        let time = try_opt!(NaiveTime::from_hms_nano_opt(hour, min, sec, nano));
        Some(self.and_time(time))
    }

    /// Returns the packed month-day-flags.
    #[inline]
    const fn mdf(&self) -> Mdf {
        self.of().to_mdf()
    }

    /// Returns the packed ordinal-flags.
    #[inline]
    const fn of(&self) -> Of {
        Of::from_date_impl(self.ymdf)
    }

    /// Makes a new `NaiveDate` with the packed month-day-flags changed.
    ///
    /// Returns `None` when the resulting `NaiveDate` would be invalid.
    #[inline]
    const fn with_mdf(&self, mdf: Mdf) -> Option<NaiveDate> {
        Some(self.with_of(try_opt!(mdf.to_of())))
    }

    /// Makes a new `NaiveDate` with the packed ordinal-flags changed.
    ///
    /// Returns `None` when the resulting `NaiveDate` would be invalid.
    /// Does not check if the year flags match the year.
    #[inline]
    const fn with_of(&self, of: Of) -> NaiveDate {
        NaiveDate { ymdf: (self.ymdf & !0b1_1111_1111_1111) | of.inner() as DateImpl }
    }

    /// Makes a new `NaiveDate` for the next calendar date.
    ///
    /// # Panics
    ///
    /// Panics when `self` is the last representable date.
    #[deprecated(since = "0.4.23", note = "use `succ_opt()` instead")]
    #[inline]
    #[must_use]
    pub const fn succ(&self) -> NaiveDate {
        expect!(self.succ_opt(), "out of bound")
    }

    /// Makes a new `NaiveDate` for the next calendar date.
    ///
    /// # Errors
    ///
    /// Returns `None` when `self` is the last representable date.
    ///
    /// # Example
    ///
    /// ```
    /// use chrono::NaiveDate;
    ///
    /// assert_eq!(NaiveDate::from_ymd_opt(2015, 6, 3).unwrap().succ_opt(),
    ///            Some(NaiveDate::from_ymd_opt(2015, 6, 4).unwrap()));
    /// assert_eq!(NaiveDate::MAX.succ_opt(), None);
    /// ```
    #[inline]
    #[must_use]
    pub const fn succ_opt(&self) -> Option<NaiveDate> {
        match self.of().succ() {
            Some(of) => Some(self.with_of(of)),
            None => NaiveDate::from_ymd_opt(self.year() + 1, 1, 1),
        }
    }

    /// Makes a new `NaiveDate` for the previous calendar date.
    ///
    /// # Panics
    ///
    /// Panics when `self` is the first representable date.
    #[deprecated(since = "0.4.23", note = "use `pred_opt()` instead")]
    #[inline]
    #[must_use]
    pub const fn pred(&self) -> NaiveDate {
        expect!(self.pred_opt(), "out of bound")
    }

    /// Makes a new `NaiveDate` for the previous calendar date.
    ///
    /// # Errors
    ///
    /// Returns `None` when `self` is the first representable date.
    ///
    /// # Example
    ///
    /// ```
    /// use chrono::NaiveDate;
    ///
    /// assert_eq!(NaiveDate::from_ymd_opt(2015, 6, 3).unwrap().pred_opt(),
    ///            Some(NaiveDate::from_ymd_opt(2015, 6, 2).unwrap()));
    /// assert_eq!(NaiveDate::MIN.pred_opt(), None);
    /// ```
    #[inline]
    #[must_use]
    pub const fn pred_opt(&self) -> Option<NaiveDate> {
        match self.of().pred() {
            Some(of) => Some(self.with_of(of)),
            None => NaiveDate::from_ymd_opt(self.year() - 1, 12, 31),
        }
    }

    /// Adds the number of whole days in the given `Duration` to the current date.
    ///
    /// # Errors
    ///
    /// Returns `None` if the resulting date would be out of range.
    ///
    /// # Example
    ///
    /// ```
    /// use chrono::{TimeDelta, NaiveDate};
    ///
    /// let d = NaiveDate::from_ymd_opt(2015, 9, 5).unwrap();
    /// assert_eq!(d.checked_add_signed(TimeDelta::days(40)),
    ///            Some(NaiveDate::from_ymd_opt(2015, 10, 15).unwrap()));
    /// assert_eq!(d.checked_add_signed(TimeDelta::days(-40)),
    ///            Some(NaiveDate::from_ymd_opt(2015, 7, 27).unwrap()));
    /// assert_eq!(d.checked_add_signed(TimeDelta::days(1_000_000_000)), None);
    /// assert_eq!(d.checked_add_signed(TimeDelta::days(-1_000_000_000)), None);
    /// assert_eq!(NaiveDate::MAX.checked_add_signed(TimeDelta::days(1)), None);
    /// ```
    #[must_use]
    pub fn checked_add_signed(self, rhs: TimeDelta) -> Option<NaiveDate> {
        let days = i32::try_from(rhs.num_days()).ok()?;
        self.add_days(days)
    }

    /// Subtracts the number of whole days in the given `TimeDelta` from the current date.
    ///
    /// # Errors
    ///
    /// Returns `None` if the resulting date would be out of range.
    ///
    /// # Example
    ///
    /// ```
    /// use chrono::{TimeDelta, NaiveDate};
    ///
    /// let d = NaiveDate::from_ymd_opt(2015, 9, 5).unwrap();
    /// assert_eq!(d.checked_sub_signed(TimeDelta::days(40)),
    ///            Some(NaiveDate::from_ymd_opt(2015, 7, 27).unwrap()));
    /// assert_eq!(d.checked_sub_signed(TimeDelta::days(-40)),
    ///            Some(NaiveDate::from_ymd_opt(2015, 10, 15).unwrap()));
    /// assert_eq!(d.checked_sub_signed(TimeDelta::days(1_000_000_000)), None);
    /// assert_eq!(d.checked_sub_signed(TimeDelta::days(-1_000_000_000)), None);
    /// assert_eq!(NaiveDate::MIN.checked_sub_signed(TimeDelta::days(1)), None);
    /// ```
    #[must_use]
    pub fn checked_sub_signed(self, rhs: TimeDelta) -> Option<NaiveDate> {
        let days = i32::try_from(-rhs.num_days()).ok()?;
        self.add_days(days)
    }

    /// Subtracts another `NaiveDate` from the current date.
    /// Returns a `TimeDelta` of integral numbers.
    ///
    /// This does not overflow or underflow at all,
    /// as all possible output fits in the range of `TimeDelta`.
    ///
    /// # Example
    ///
    /// ```
    /// use chrono::{TimeDelta, NaiveDate};
    ///
    /// let from_ymd = |y, m, d| NaiveDate::from_ymd_opt(y, m, d).unwrap();
    /// let since = NaiveDate::signed_duration_since;
    ///
    /// assert_eq!(since(from_ymd(2014, 1, 1), from_ymd(2014, 1, 1)), TimeDelta::zero());
    /// assert_eq!(since(from_ymd(2014, 1, 1), from_ymd(2013, 12, 31)), TimeDelta::days(1));
    /// assert_eq!(since(from_ymd(2014, 1, 1), from_ymd(2014, 1, 2)), TimeDelta::days(-1));
    /// assert_eq!(since(from_ymd(2014, 1, 1), from_ymd(2013, 9, 23)), TimeDelta::days(100));
    /// assert_eq!(since(from_ymd(2014, 1, 1), from_ymd(2013, 1, 1)), TimeDelta::days(365));
    /// assert_eq!(since(from_ymd(2014, 1, 1), from_ymd(2010, 1, 1)), TimeDelta::days(365*4 + 1));
    /// assert_eq!(since(from_ymd(2014, 1, 1), from_ymd(1614, 1, 1)), TimeDelta::days(365*400 + 97));
    /// ```
    #[must_use]
    pub fn signed_duration_since(self, rhs: NaiveDate) -> TimeDelta {
        let year1 = self.year();
        let year2 = rhs.year();
        let (year1_div_400, year1_mod_400) = div_mod_floor(year1, 400);
        let (year2_div_400, year2_mod_400) = div_mod_floor(year2, 400);
        let cycle1 = internals::yo_to_cycle(year1_mod_400 as u32, self.of().ordinal()) as i64;
        let cycle2 = internals::yo_to_cycle(year2_mod_400 as u32, rhs.of().ordinal()) as i64;
        TimeDelta::days((year1_div_400 as i64 - year2_div_400 as i64) * 146_097 + (cycle1 - cycle2))
    }

    /// Returns the number of whole years from the given `base` until `self`.
    ///
    /// # Errors
    ///
    /// Returns `None` if `base < self`.
    #[must_use]
    pub const fn years_since(&self, base: Self) -> Option<u32> {
        let mut years = self.year() - base.year();
        // Comparing tuples is not (yet) possible in const context. Instead we combine month and
        // day into one `u32` for easy comparison.
        if (self.month() << 5 | self.day()) < (base.month() << 5 | base.day()) {
            years -= 1;
        }

        match years >= 0 {
            true => Some(years as u32),
            false => None,
        }
    }

    /// Formats the date with the specified formatting items.
    /// Otherwise it is the same as the ordinary `format` method.
    ///
    /// The `Iterator` of items should be `Clone`able,
    /// since the resulting `DelayedFormat` value may be formatted multiple times.
    ///
    /// # Example
    ///
    /// ```
    /// use chrono::NaiveDate;
    /// use chrono::format::strftime::StrftimeItems;
    ///
    /// let fmt = StrftimeItems::new("%Y-%m-%d");
    /// let d = NaiveDate::from_ymd_opt(2015, 9, 5).unwrap();
    /// assert_eq!(d.format_with_items(fmt.clone()).to_string(), "2015-09-05");
    /// assert_eq!(d.format("%Y-%m-%d").to_string(),             "2015-09-05");
    /// ```
    ///
    /// The resulting `DelayedFormat` can be formatted directly via the `Display` trait.
    ///
    /// ```
    /// # use chrono::NaiveDate;
    /// # use chrono::format::strftime::StrftimeItems;
    /// # let fmt = StrftimeItems::new("%Y-%m-%d").clone();
    /// # let d = NaiveDate::from_ymd_opt(2015, 9, 5).unwrap();
    /// assert_eq!(format!("{}", d.format_with_items(fmt)), "2015-09-05");
    /// ```
    #[cfg(any(feature = "alloc", feature = "std"))]
    #[cfg_attr(docsrs, doc(cfg(any(feature = "alloc", feature = "std"))))]
    #[inline]
    #[must_use]
    pub fn format_with_items<'a, I, B>(&self, items: I) -> DelayedFormat<I>
    where
        I: Iterator<Item = B> + Clone,
        B: Borrow<Item<'a>>,
    {
        DelayedFormat::new(Some(*self), None, items)
    }

    /// Formats the date with the specified format string.
    /// See the [`format::strftime` module](../format/strftime/index.html)
    /// on the supported escape sequences.
    ///
    /// This returns a `DelayedFormat`,
    /// which gets converted to a string only when actual formatting happens.
    /// You may use the `to_string` method to get a `String`,
    /// or just feed it into `print!` and other formatting macros.
    /// (In this way it avoids the redundant memory allocation.)
    ///
    /// A wrong format string does *not* issue an error immediately.
    /// Rather, converting or formatting the `DelayedFormat` fails.
    /// You are recommended to immediately use `DelayedFormat` for this reason.
    ///
    /// # Example
    ///
    /// ```
    /// use chrono::NaiveDate;
    ///
    /// let d = NaiveDate::from_ymd_opt(2015, 9, 5).unwrap();
    /// assert_eq!(d.format("%Y-%m-%d").to_string(), "2015-09-05");
    /// assert_eq!(d.format("%A, %-d %B, %C%y").to_string(), "Saturday, 5 September, 2015");
    /// ```
    ///
    /// The resulting `DelayedFormat` can be formatted directly via the `Display` trait.
    ///
    /// ```
    /// # use chrono::NaiveDate;
    /// # let d = NaiveDate::from_ymd_opt(2015, 9, 5).unwrap();
    /// assert_eq!(format!("{}", d.format("%Y-%m-%d")), "2015-09-05");
    /// assert_eq!(format!("{}", d.format("%A, %-d %B, %C%y")), "Saturday, 5 September, 2015");
    /// ```
    #[cfg(any(feature = "alloc", feature = "std"))]
    #[cfg_attr(docsrs, doc(cfg(any(feature = "alloc", feature = "std"))))]
    #[inline]
    #[must_use]
    pub fn format<'a>(&self, fmt: &'a str) -> DelayedFormat<StrftimeItems<'a>> {
        self.format_with_items(StrftimeItems::new(fmt))
    }

    /// Formats the date with the specified formatting items and locale.
    #[cfg(feature = "unstable-locales")]
    #[cfg_attr(docsrs, doc(cfg(feature = "unstable-locales")))]
    #[inline]
    #[must_use]
    pub fn format_localized_with_items<'a, I, B>(
        &self,
        items: I,
        locale: Locale,
    ) -> DelayedFormat<I>
    where
        I: Iterator<Item = B> + Clone,
        B: Borrow<Item<'a>>,
    {
        DelayedFormat::new_with_locale(Some(*self), None, items, locale)
    }

    /// Formats the date with the specified format string and locale.
    ///
    /// See the [`crate::format::strftime`] module on the supported escape
    /// sequences.
    #[cfg(feature = "unstable-locales")]
    #[cfg_attr(docsrs, doc(cfg(feature = "unstable-locales")))]
    #[inline]
    #[must_use]
    pub fn format_localized<'a>(
        &self,
        fmt: &'a str,
        locale: Locale,
    ) -> DelayedFormat<StrftimeItems<'a>> {
        self.format_localized_with_items(StrftimeItems::new_with_locale(fmt, locale), locale)
    }

    /// Returns an iterator that steps by days across all representable dates.
    ///
    /// # Example
    ///
    /// ```
    /// # use chrono::NaiveDate;
    ///
    /// let expected = [
    ///     NaiveDate::from_ymd_opt(2016, 2, 27).unwrap(),
    ///     NaiveDate::from_ymd_opt(2016, 2, 28).unwrap(),
    ///     NaiveDate::from_ymd_opt(2016, 2, 29).unwrap(),
    ///     NaiveDate::from_ymd_opt(2016, 3, 1).unwrap(),
    /// ];
    ///
    /// let mut count = 0;
    /// for (idx, d) in NaiveDate::from_ymd_opt(2016, 2, 27).unwrap().iter_days().take(4).enumerate() {
    ///    assert_eq!(d, expected[idx]);
    ///    count += 1;
    /// }
    /// assert_eq!(count, 4);
    ///
    /// for d in NaiveDate::from_ymd_opt(2016, 3, 1).unwrap().iter_days().rev().take(4) {
    ///     count -= 1;
    ///     assert_eq!(d, expected[count]);
    /// }
    /// ```
    #[inline]
    pub const fn iter_days(&self) -> NaiveDateDaysIterator {
        NaiveDateDaysIterator { value: *self }
    }

    /// Returns an iterator that steps by weeks across all representable dates.
    ///
    /// # Example
    ///
    /// ```
    /// # use chrono::NaiveDate;
    ///
    /// let expected = [
    ///     NaiveDate::from_ymd_opt(2016, 2, 27).unwrap(),
    ///     NaiveDate::from_ymd_opt(2016, 3, 5).unwrap(),
    ///     NaiveDate::from_ymd_opt(2016, 3, 12).unwrap(),
    ///     NaiveDate::from_ymd_opt(2016, 3, 19).unwrap(),
    /// ];
    ///
    /// let mut count = 0;
    /// for (idx, d) in NaiveDate::from_ymd_opt(2016, 2, 27).unwrap().iter_weeks().take(4).enumerate() {
    ///    assert_eq!(d, expected[idx]);
    ///    count += 1;
    /// }
    /// assert_eq!(count, 4);
    ///
    /// for d in NaiveDate::from_ymd_opt(2016, 3, 19).unwrap().iter_weeks().rev().take(4) {
    ///     count -= 1;
    ///     assert_eq!(d, expected[count]);
    /// }
    /// ```
    #[inline]
    pub const fn iter_weeks(&self) -> NaiveDateWeeksIterator {
        NaiveDateWeeksIterator { value: *self }
    }

    /// Returns the [`NaiveWeek`] that the date belongs to, starting with the [`Weekday`]
    /// specified.
    #[inline]
    pub const fn week(&self, start: Weekday) -> NaiveWeek {
        NaiveWeek { date: *self, start }
    }

    /// Returns `true` if this is a leap year.
    ///
    /// ```
    /// # use chrono::NaiveDate;
    /// assert_eq!(NaiveDate::from_ymd_opt(2000, 1, 1).unwrap().leap_year(), true);
    /// assert_eq!(NaiveDate::from_ymd_opt(2001, 1, 1).unwrap().leap_year(), false);
    /// assert_eq!(NaiveDate::from_ymd_opt(2002, 1, 1).unwrap().leap_year(), false);
    /// assert_eq!(NaiveDate::from_ymd_opt(2003, 1, 1).unwrap().leap_year(), false);
    /// assert_eq!(NaiveDate::from_ymd_opt(2004, 1, 1).unwrap().leap_year(), true);
    /// assert_eq!(NaiveDate::from_ymd_opt(2100, 1, 1).unwrap().leap_year(), false);
    /// ```
    pub const fn leap_year(&self) -> bool {
        self.ymdf & (0b1000) == 0
    }

    // This duplicates `Datelike::year()`, because trait methods can't be const yet.
    #[inline]
    const fn year(&self) -> i32 {
        self.ymdf >> 13
    }

    // This duplicates `Datelike::month()`, because trait methods can't be const yet.
    #[inline]
    const fn month(&self) -> u32 {
        self.mdf().month()
    }

    // This duplicates `Datelike::day()`, because trait methods can't be const yet.
    #[inline]
    const fn day(&self) -> u32 {
        self.mdf().day()
    }

    // This duplicates `Datelike::weekday()`, because trait methods can't be const yet.
    #[inline]
    const fn weekday(&self) -> Weekday {
        self.of().weekday()
    }

    /// The minimum possible `NaiveDate` (January 1, 262145 BCE).
    pub const MIN: NaiveDate = NaiveDate { ymdf: (MIN_YEAR << 13) | (1 << 4) | 0o07 /*FE*/ };
    /// The maximum possible `NaiveDate` (December 31, 262143 CE).
    pub const MAX: NaiveDate = NaiveDate { ymdf: (MAX_YEAR << 13) | (365 << 4) | 0o17 /*F*/ };
}

impl Datelike for NaiveDate {
    /// Returns the year number in the [calendar date](#calendar-date).
    ///
    /// # Example
    ///
    /// ```
    /// use chrono::{NaiveDate, Datelike};
    ///
    /// assert_eq!(NaiveDate::from_ymd_opt(2015, 9, 8).unwrap().year(), 2015);
    /// assert_eq!(NaiveDate::from_ymd_opt(-308, 3, 14).unwrap().year(), -308); // 309 BCE
    /// ```
    #[inline]
    fn year(&self) -> i32 {
        self.year()
    }

    /// Returns the month number starting from 1.
    ///
    /// The return value ranges from 1 to 12.
    ///
    /// # Example
    ///
    /// ```
    /// use chrono::{NaiveDate, Datelike};
    ///
    /// assert_eq!(NaiveDate::from_ymd_opt(2015, 9, 8).unwrap().month(), 9);
    /// assert_eq!(NaiveDate::from_ymd_opt(-308, 3, 14).unwrap().month(), 3);
    /// ```
    #[inline]
    fn month(&self) -> u32 {
        self.month()
    }

    /// Returns the month number starting from 0.
    ///
    /// The return value ranges from 0 to 11.
    ///
    /// # Example
    ///
    /// ```
    /// use chrono::{NaiveDate, Datelike};
    ///
    /// assert_eq!(NaiveDate::from_ymd_opt(2015, 9, 8).unwrap().month0(), 8);
    /// assert_eq!(NaiveDate::from_ymd_opt(-308, 3, 14).unwrap().month0(), 2);
    /// ```
    #[inline]
    fn month0(&self) -> u32 {
        self.month() - 1
    }

    /// Returns the day of month starting from 1.
    ///
    /// The return value ranges from 1 to 31. (The last day of month differs by months.)
    ///
    /// # Example
    ///
    /// ```
    /// use chrono::{NaiveDate, Datelike};
    ///
    /// assert_eq!(NaiveDate::from_ymd_opt(2015, 9, 8).unwrap().day(), 8);
    /// assert_eq!(NaiveDate::from_ymd_opt(-308, 3, 14).unwrap().day(), 14);
    /// ```
    ///
    /// Combined with [`NaiveDate::pred`](#method.pred),
    /// one can determine the number of days in a particular month.
    /// (Note that this panics when `year` is out of range.)
    ///
    /// ```
    /// use chrono::{NaiveDate, Datelike};
    ///
    /// fn ndays_in_month(year: i32, month: u32) -> u32 {
    ///     // the first day of the next month...
    ///     let (y, m) = if month == 12 { (year + 1, 1) } else { (year, month + 1) };
    ///     let d = NaiveDate::from_ymd_opt(y, m, 1).unwrap();
    ///
    ///     // ...is preceded by the last day of the original month
    ///     d.pred_opt().unwrap().day()
    /// }
    ///
    /// assert_eq!(ndays_in_month(2015, 8), 31);
    /// assert_eq!(ndays_in_month(2015, 9), 30);
    /// assert_eq!(ndays_in_month(2015, 12), 31);
    /// assert_eq!(ndays_in_month(2016, 2), 29);
    /// assert_eq!(ndays_in_month(2017, 2), 28);
    /// ```
    #[inline]
    fn day(&self) -> u32 {
        self.day()
    }

    /// Returns the day of month starting from 0.
    ///
    /// The return value ranges from 0 to 30. (The last day of month differs by months.)
    ///
    /// # Example
    ///
    /// ```
    /// use chrono::{NaiveDate, Datelike};
    ///
    /// assert_eq!(NaiveDate::from_ymd_opt(2015, 9, 8).unwrap().day0(), 7);
    /// assert_eq!(NaiveDate::from_ymd_opt(-308, 3, 14).unwrap().day0(), 13);
    /// ```
    #[inline]
    fn day0(&self) -> u32 {
        self.mdf().day() - 1
    }

    /// Returns the day of year starting from 1.
    ///
    /// The return value ranges from 1 to 366. (The last day of year differs by years.)
    ///
    /// # Example
    ///
    /// ```
    /// use chrono::{NaiveDate, Datelike};
    ///
    /// assert_eq!(NaiveDate::from_ymd_opt(2015, 9, 8).unwrap().ordinal(), 251);
    /// assert_eq!(NaiveDate::from_ymd_opt(-308, 3, 14).unwrap().ordinal(), 74);
    /// ```
    ///
    /// Combined with [`NaiveDate::pred`](#method.pred),
    /// one can determine the number of days in a particular year.
    /// (Note that this panics when `year` is out of range.)
    ///
    /// ```
    /// use chrono::{NaiveDate, Datelike};
    ///
    /// fn ndays_in_year(year: i32) -> u32 {
    ///     // the first day of the next year...
    ///     let d = NaiveDate::from_ymd_opt(year + 1, 1, 1).unwrap();
    ///
    ///     // ...is preceded by the last day of the original year
    ///     d.pred_opt().unwrap().ordinal()
    /// }
    ///
    /// assert_eq!(ndays_in_year(2015), 365);
    /// assert_eq!(ndays_in_year(2016), 366);
    /// assert_eq!(ndays_in_year(2017), 365);
    /// assert_eq!(ndays_in_year(2000), 366);
    /// assert_eq!(ndays_in_year(2100), 365);
    /// ```
    #[inline]
    fn ordinal(&self) -> u32 {
        self.of().ordinal()
    }

    /// Returns the day of year starting from 0.
    ///
    /// The return value ranges from 0 to 365. (The last day of year differs by years.)
    ///
    /// # Example
    ///
    /// ```
    /// use chrono::{NaiveDate, Datelike};
    ///
    /// assert_eq!(NaiveDate::from_ymd_opt(2015, 9, 8).unwrap().ordinal0(), 250);
    /// assert_eq!(NaiveDate::from_ymd_opt(-308, 3, 14).unwrap().ordinal0(), 73);
    /// ```
    #[inline]
    fn ordinal0(&self) -> u32 {
        self.of().ordinal() - 1
    }

    /// Returns the day of week.
    ///
    /// # Example
    ///
    /// ```
    /// use chrono::{NaiveDate, Datelike, Weekday};
    ///
    /// assert_eq!(NaiveDate::from_ymd_opt(2015, 9, 8).unwrap().weekday(), Weekday::Tue);
    /// assert_eq!(NaiveDate::from_ymd_opt(-308, 3, 14).unwrap().weekday(), Weekday::Fri);
    /// ```
    #[inline]
    fn weekday(&self) -> Weekday {
        self.weekday()
    }

    #[inline]
    fn iso_week(&self) -> IsoWeek {
        isoweek::iso_week_from_yof(self.year(), self.of())
    }

    /// Makes a new `NaiveDate` with the year number changed, while keeping the same month and day.
    ///
    /// # Errors
    ///
    /// Returns `None` if the resulting date does not exist, or when the `NaiveDate` would be
    /// out of range.
    ///
    /// # Example
    ///
    /// ```
    /// use chrono::{NaiveDate, Datelike};
    ///
    /// assert_eq!(NaiveDate::from_ymd_opt(2015, 9, 8).unwrap().with_year(2016),
    ///            Some(NaiveDate::from_ymd_opt(2016, 9, 8).unwrap()));
    /// assert_eq!(NaiveDate::from_ymd_opt(2015, 9, 8).unwrap().with_year(-308),
    ///            Some(NaiveDate::from_ymd_opt(-308, 9, 8).unwrap()));
    /// ```
    ///
    /// A leap day (February 29) is a good example that this method can return `None`.
    ///
    /// ```
    /// # use chrono::{NaiveDate, Datelike};
    /// assert!(NaiveDate::from_ymd_opt(2016, 2, 29).unwrap().with_year(2015).is_none());
    /// assert!(NaiveDate::from_ymd_opt(2016, 2, 29).unwrap().with_year(2020).is_some());
    /// ```
    #[inline]
    fn with_year(&self, year: i32) -> Option<NaiveDate> {
        // we need to operate with `mdf` since we should keep the month and day number as is
        let mdf = self.mdf();

        // adjust the flags as needed
        let flags = YearFlags::from_year(year);
        let mdf = mdf.with_flags(flags);

        NaiveDate::from_mdf(year, mdf)
    }

    /// Makes a new `NaiveDate` with the month number (starting from 1) changed.
    ///
    /// # Errors
    ///
    /// Returns `None` if the resulting date does not exist, or if the value for `month` is invalid.
    ///
    /// # Example
    ///
    /// ```
    /// use chrono::{NaiveDate, Datelike};
    ///
    /// assert_eq!(NaiveDate::from_ymd_opt(2015, 9, 8).unwrap().with_month(10),
    ///            Some(NaiveDate::from_ymd_opt(2015, 10, 8).unwrap()));
    /// assert_eq!(NaiveDate::from_ymd_opt(2015, 9, 8).unwrap().with_month(13), None); // no month 13
    /// assert_eq!(NaiveDate::from_ymd_opt(2015, 9, 30).unwrap().with_month(2), None); // no February 30
    /// ```
    #[inline]
    fn with_month(&self, month: u32) -> Option<NaiveDate> {
        self.with_mdf(self.mdf().with_month(month)?)
    }

    /// Makes a new `NaiveDate` with the month number (starting from 0) changed.
    ///
    /// # Errors
    ///
    /// Returns `None` if the resulting date does not exist, or if the value for `month0` is
    /// invalid.
    ///
    /// # Example
    ///
    /// ```
    /// use chrono::{NaiveDate, Datelike};
    ///
    /// assert_eq!(NaiveDate::from_ymd_opt(2015, 9, 8).unwrap().with_month0(9),
    ///            Some(NaiveDate::from_ymd_opt(2015, 10, 8).unwrap()));
    /// assert_eq!(NaiveDate::from_ymd_opt(2015, 9, 8).unwrap().with_month0(12), None); // no month 13
    /// assert_eq!(NaiveDate::from_ymd_opt(2015, 9, 30).unwrap().with_month0(1), None); // no February 30
    /// ```
    #[inline]
    fn with_month0(&self, month0: u32) -> Option<NaiveDate> {
        let month = month0.checked_add(1)?;
        self.with_mdf(self.mdf().with_month(month)?)
    }

    /// Makes a new `NaiveDate` with the day of month (starting from 1) changed.
    ///
    /// # Errors
    ///
    /// Returns `None` if the resulting date does not exist, or if the value for `day` is invalid.
    ///
    /// # Example
    ///
    /// ```
    /// use chrono::{NaiveDate, Datelike};
    ///
    /// assert_eq!(NaiveDate::from_ymd_opt(2015, 9, 8).unwrap().with_day(30),
    ///            Some(NaiveDate::from_ymd_opt(2015, 9, 30).unwrap()));
    /// assert_eq!(NaiveDate::from_ymd_opt(2015, 9, 8).unwrap().with_day(31),
    ///            None); // no September 31
    /// ```
    #[inline]
    fn with_day(&self, day: u32) -> Option<NaiveDate> {
        self.with_mdf(self.mdf().with_day(day)?)
    }

    /// Makes a new `NaiveDate` with the day of month (starting from 0) changed.
    ///
    /// # Errors
    ///
    /// Returns `None` if the resulting date does not exist, or if the value for `day0` is invalid.
    ///
    /// # Example
    ///
    /// ```
    /// use chrono::{NaiveDate, Datelike};
    ///
    /// assert_eq!(NaiveDate::from_ymd_opt(2015, 9, 8).unwrap().with_day0(29),
    ///            Some(NaiveDate::from_ymd_opt(2015, 9, 30).unwrap()));
    /// assert_eq!(NaiveDate::from_ymd_opt(2015, 9, 8).unwrap().with_day0(30),
    ///            None); // no September 31
    /// ```
    #[inline]
    fn with_day0(&self, day0: u32) -> Option<NaiveDate> {
        let day = day0.checked_add(1)?;
        self.with_mdf(self.mdf().with_day(day)?)
    }

    /// Makes a new `NaiveDate` with the day of year (starting from 1) changed.
    ///
    /// # Errors
    ///
    /// Returns `None` if the resulting date does not exist, or if the value for `ordinal` is
    /// invalid.
    ///
    /// # Example
    ///
    /// ```
    /// use chrono::{NaiveDate, Datelike};
    ///
    /// assert_eq!(NaiveDate::from_ymd_opt(2015, 1, 1).unwrap().with_ordinal(60),
    ///            Some(NaiveDate::from_ymd_opt(2015, 3, 1).unwrap()));
    /// assert_eq!(NaiveDate::from_ymd_opt(2015, 1, 1).unwrap().with_ordinal(366),
    ///            None); // 2015 had only 365 days
    ///
    /// assert_eq!(NaiveDate::from_ymd_opt(2016, 1, 1).unwrap().with_ordinal(60),
    ///            Some(NaiveDate::from_ymd_opt(2016, 2, 29).unwrap()));
    /// assert_eq!(NaiveDate::from_ymd_opt(2016, 1, 1).unwrap().with_ordinal(366),
    ///            Some(NaiveDate::from_ymd_opt(2016, 12, 31).unwrap()));
    /// ```
    #[inline]
    fn with_ordinal(&self, ordinal: u32) -> Option<NaiveDate> {
        self.of().with_ordinal(ordinal).map(|of| self.with_of(of))
    }

    /// Makes a new `NaiveDate` with the day of year (starting from 0) changed.
    ///
    /// # Errors
    ///
    /// Returns `None` if the resulting date does not exist, or if the value for `ordinal0` is
    /// invalid.
    ///
    /// # Example
    ///
    /// ```
    /// use chrono::{NaiveDate, Datelike};
    ///
    /// assert_eq!(NaiveDate::from_ymd_opt(2015, 1, 1).unwrap().with_ordinal0(59),
    ///            Some(NaiveDate::from_ymd_opt(2015, 3, 1).unwrap()));
    /// assert_eq!(NaiveDate::from_ymd_opt(2015, 1, 1).unwrap().with_ordinal0(365),
    ///            None); // 2015 had only 365 days
    ///
    /// assert_eq!(NaiveDate::from_ymd_opt(2016, 1, 1).unwrap().with_ordinal0(59),
    ///            Some(NaiveDate::from_ymd_opt(2016, 2, 29).unwrap()));
    /// assert_eq!(NaiveDate::from_ymd_opt(2016, 1, 1).unwrap().with_ordinal0(365),
    ///            Some(NaiveDate::from_ymd_opt(2016, 12, 31).unwrap()));
    /// ```
    #[inline]
    fn with_ordinal0(&self, ordinal0: u32) -> Option<NaiveDate> {
        let ordinal = ordinal0.checked_add(1)?;
        self.with_ordinal(ordinal)
    }
}

/// An addition of `Duration` to `NaiveDate` discards the fractional days,
/// rounding to the closest integral number of days towards `Duration::zero()`.
///
/// Panics on underflow or overflow. Use [`NaiveDate::checked_add_signed`] to detect that.
///
/// # Example
///
/// ```
/// use chrono::{TimeDelta, NaiveDate};
///
/// let from_ymd = |y, m, d| NaiveDate::from_ymd_opt(y, m, d).unwrap();
///
/// assert_eq!(from_ymd(2014, 1, 1) + TimeDelta::zero(),             from_ymd(2014, 1, 1));
/// assert_eq!(from_ymd(2014, 1, 1) + TimeDelta::seconds(86399),     from_ymd(2014, 1, 1));
/// assert_eq!(from_ymd(2014, 1, 1) + TimeDelta::seconds(-86399),    from_ymd(2014, 1, 1));
/// assert_eq!(from_ymd(2014, 1, 1) + TimeDelta::days(1),            from_ymd(2014, 1, 2));
/// assert_eq!(from_ymd(2014, 1, 1) + TimeDelta::days(-1),           from_ymd(2013, 12, 31));
/// assert_eq!(from_ymd(2014, 1, 1) + TimeDelta::days(364),          from_ymd(2014, 12, 31));
/// assert_eq!(from_ymd(2014, 1, 1) + TimeDelta::days(365*4 + 1),    from_ymd(2018, 1, 1));
/// assert_eq!(from_ymd(2014, 1, 1) + TimeDelta::days(365*400 + 97), from_ymd(2414, 1, 1));
/// ```
///
/// [`NaiveDate::checked_add_signed`]: crate::NaiveDate::checked_add_signed
impl Add<TimeDelta> for NaiveDate {
    type Output = NaiveDate;

    #[inline]
    fn add(self, rhs: TimeDelta) -> NaiveDate {
        self.checked_add_signed(rhs).expect("`NaiveDate + TimeDelta` overflowed")
    }
}

impl AddAssign<TimeDelta> for NaiveDate {
    #[inline]
    fn add_assign(&mut self, rhs: TimeDelta) {
        *self = self.add(rhs);
    }
}

impl Add<Months> for NaiveDate {
    type Output = NaiveDate;

    /// An addition of months to `NaiveDate` clamped to valid days in resulting month.
    ///
    /// # Panics
    ///
    /// Panics if the resulting date would be out of range.
    ///
    /// # Example
    ///
    /// ```
    /// use chrono::{NaiveDate, Months};
    ///
    /// let from_ymd = |y, m, d| NaiveDate::from_ymd_opt(y, m, d).unwrap();
    ///
    /// assert_eq!(from_ymd(2014, 1, 1) + Months::new(1), from_ymd(2014, 2, 1));
    /// assert_eq!(from_ymd(2014, 1, 1) + Months::new(11), from_ymd(2014, 12, 1));
    /// assert_eq!(from_ymd(2014, 1, 1) + Months::new(12), from_ymd(2015, 1, 1));
    /// assert_eq!(from_ymd(2014, 1, 1) + Months::new(13), from_ymd(2015, 2, 1));
    /// assert_eq!(from_ymd(2014, 1, 31) + Months::new(1), from_ymd(2014, 2, 28));
    /// assert_eq!(from_ymd(2020, 1, 31) + Months::new(1), from_ymd(2020, 2, 29));
    /// ```
    fn add(self, months: Months) -> Self::Output {
        self.checked_add_months(months).unwrap()
    }
}

impl Sub<Months> for NaiveDate {
    type Output = NaiveDate;

    /// A subtraction of Months from `NaiveDate` clamped to valid days in resulting month.
    ///
    /// # Panics
    ///
    /// Panics if the resulting date would be out of range.
    ///
    /// # Example
    ///
    /// ```
    /// use chrono::{NaiveDate, Months};
    ///
    /// let from_ymd = |y, m, d| NaiveDate::from_ymd_opt(y, m, d).unwrap();
    ///
    /// assert_eq!(from_ymd(2014, 1, 1) - Months::new(11), from_ymd(2013, 2, 1));
    /// assert_eq!(from_ymd(2014, 1, 1) - Months::new(12), from_ymd(2013, 1, 1));
    /// assert_eq!(from_ymd(2014, 1, 1) - Months::new(13), from_ymd(2012, 12, 1));
    /// ```
    fn sub(self, months: Months) -> Self::Output {
        self.checked_sub_months(months).unwrap()
    }
}

impl Add<Days> for NaiveDate {
    type Output = NaiveDate;

    fn add(self, days: Days) -> Self::Output {
        self.checked_add_days(days).unwrap()
    }
}

impl Sub<Days> for NaiveDate {
    type Output = NaiveDate;

    fn sub(self, days: Days) -> Self::Output {
        self.checked_sub_days(days).unwrap()
    }
}

/// A subtraction of `TimeDelta` from `NaiveDate` discards the fractional days,
/// rounding to the closest integral number of days towards `TimeDelta::zero()`.
/// It is the same as the addition with a negated `TimeDelta`.
///
/// Panics on underflow or overflow. Use [`NaiveDate::checked_sub_signed`] to detect that.
///
/// # Example
///
/// ```
/// use chrono::{TimeDelta, NaiveDate};
///
/// let from_ymd = |y, m, d| NaiveDate::from_ymd_opt(y, m, d).unwrap();
///
/// assert_eq!(from_ymd(2014, 1, 1) - TimeDelta::zero(),             from_ymd(2014, 1, 1));
/// assert_eq!(from_ymd(2014, 1, 1) - TimeDelta::seconds(86399),     from_ymd(2014, 1, 1));
/// assert_eq!(from_ymd(2014, 1, 1) - TimeDelta::seconds(-86399),    from_ymd(2014, 1, 1));
/// assert_eq!(from_ymd(2014, 1, 1) - TimeDelta::days(1),            from_ymd(2013, 12, 31));
/// assert_eq!(from_ymd(2014, 1, 1) - TimeDelta::days(-1),           from_ymd(2014, 1, 2));
/// assert_eq!(from_ymd(2014, 1, 1) - TimeDelta::days(364),          from_ymd(2013, 1, 2));
/// assert_eq!(from_ymd(2014, 1, 1) - TimeDelta::days(365*4 + 1),    from_ymd(2010, 1, 1));
/// assert_eq!(from_ymd(2014, 1, 1) - TimeDelta::days(365*400 + 97), from_ymd(1614, 1, 1));
/// ```
///
/// [`NaiveDate::checked_sub_signed`]: crate::NaiveDate::checked_sub_signed
impl Sub<TimeDelta> for NaiveDate {
    type Output = NaiveDate;

    #[inline]
    fn sub(self, rhs: TimeDelta) -> NaiveDate {
        self.checked_sub_signed(rhs).expect("`NaiveDate - TimeDelta` overflowed")
    }
}

impl SubAssign<TimeDelta> for NaiveDate {
    #[inline]
    fn sub_assign(&mut self, rhs: TimeDelta) {
        *self = self.sub(rhs);
    }
}

/// Subtracts another `NaiveDate` from the current date.
/// Returns a `TimeDelta` of integral numbers.
///
/// This does not overflow or underflow at all,
/// as all possible output fits in the range of `TimeDelta`.
///
/// The implementation is a wrapper around
/// [`NaiveDate::signed_duration_since`](#method.signed_duration_since).
///
/// # Example
///
/// ```
/// use chrono::{TimeDelta, NaiveDate};
///
/// let from_ymd = |y, m, d| NaiveDate::from_ymd_opt(y, m, d).unwrap();
///
/// assert_eq!(from_ymd(2014, 1, 1) - from_ymd(2014, 1, 1), TimeDelta::zero());
/// assert_eq!(from_ymd(2014, 1, 1) - from_ymd(2013, 12, 31), TimeDelta::days(1));
/// assert_eq!(from_ymd(2014, 1, 1) - from_ymd(2014, 1, 2), TimeDelta::days(-1));
/// assert_eq!(from_ymd(2014, 1, 1) - from_ymd(2013, 9, 23), TimeDelta::days(100));
/// assert_eq!(from_ymd(2014, 1, 1) - from_ymd(2013, 1, 1), TimeDelta::days(365));
/// assert_eq!(from_ymd(2014, 1, 1) - from_ymd(2010, 1, 1), TimeDelta::days(365*4 + 1));
/// assert_eq!(from_ymd(2014, 1, 1) - from_ymd(1614, 1, 1), TimeDelta::days(365*400 + 97));
/// ```
impl Sub<NaiveDate> for NaiveDate {
    type Output = TimeDelta;

    #[inline]
    fn sub(self, rhs: NaiveDate) -> TimeDelta {
        self.signed_duration_since(rhs)
    }
}

impl From<NaiveDateTime> for NaiveDate {
    fn from(naive_datetime: NaiveDateTime) -> Self {
        naive_datetime.date()
    }
}

/// Iterator over `NaiveDate` with a step size of one day.
#[derive(Debug, Copy, Clone, Hash, PartialEq, PartialOrd, Eq, Ord)]
pub struct NaiveDateDaysIterator {
    value: NaiveDate,
}

impl Iterator for NaiveDateDaysIterator {
    type Item = NaiveDate;

    fn next(&mut self) -> Option<Self::Item> {
        // We return the current value, and have no way to return `NaiveDate::MAX`.
        let current = self.value;
        // This can't panic because current is < NaiveDate::MAX:
        self.value = current.succ_opt()?;
        Some(current)
    }

    fn size_hint(&self) -> (usize, Option<usize>) {
        let exact_size = NaiveDate::MAX.signed_duration_since(self.value).num_days();
        (exact_size as usize, Some(exact_size as usize))
    }
}

impl ExactSizeIterator for NaiveDateDaysIterator {}

impl DoubleEndedIterator for NaiveDateDaysIterator {
    fn next_back(&mut self) -> Option<Self::Item> {
        // We return the current value, and have no way to return `NaiveDate::MIN`.
        let current = self.value;
        self.value = current.pred_opt()?;
        Some(current)
    }
}

impl FusedIterator for NaiveDateDaysIterator {}

/// Iterator over `NaiveDate` with a step size of one week.
#[derive(Debug, Copy, Clone, Hash, PartialEq, PartialOrd, Eq, Ord)]
pub struct NaiveDateWeeksIterator {
    value: NaiveDate,
}

impl Iterator for NaiveDateWeeksIterator {
    type Item = NaiveDate;

    fn next(&mut self) -> Option<Self::Item> {
        let current = self.value;
        self.value = current.checked_add_signed(TimeDelta::weeks(1))?;
        Some(current)
    }

    fn size_hint(&self) -> (usize, Option<usize>) {
        let exact_size = NaiveDate::MAX.signed_duration_since(self.value).num_weeks();
        (exact_size as usize, Some(exact_size as usize))
    }
}

impl ExactSizeIterator for NaiveDateWeeksIterator {}

impl DoubleEndedIterator for NaiveDateWeeksIterator {
    fn next_back(&mut self) -> Option<Self::Item> {
        let current = self.value;
        self.value = current.checked_sub_signed(TimeDelta::weeks(1))?;
        Some(current)
    }
}

impl FusedIterator for NaiveDateWeeksIterator {}

/// The `Debug` output of the naive date `d` is the same as
/// [`d.format("%Y-%m-%d")`](../format/strftime/index.html).
///
/// The string printed can be readily parsed via the `parse` method on `str`.
///
/// # Example
///
/// ```
/// use chrono::NaiveDate;
///
/// assert_eq!(format!("{:?}", NaiveDate::from_ymd_opt(2015,  9,  5).unwrap()), "2015-09-05");
/// assert_eq!(format!("{:?}", NaiveDate::from_ymd_opt(   0,  1,  1).unwrap()), "0000-01-01");
/// assert_eq!(format!("{:?}", NaiveDate::from_ymd_opt(9999, 12, 31).unwrap()), "9999-12-31");
/// ```
///
/// ISO 8601 requires an explicit sign for years before 1 BCE or after 9999 CE.
///
/// ```
/// # use chrono::NaiveDate;
/// assert_eq!(format!("{:?}", NaiveDate::from_ymd_opt(   -1,  1,  1).unwrap()),  "-0001-01-01");
/// assert_eq!(format!("{:?}", NaiveDate::from_ymd_opt(10000, 12, 31).unwrap()), "+10000-12-31");
/// ```
impl fmt::Debug for NaiveDate {
    fn fmt(&self, f: &mut fmt::Formatter) -> fmt::Result {
        use core::fmt::Write;

        let year = self.year();
        let mdf = self.mdf();
        if (0..=9999).contains(&year) {
            write_hundreds(f, (year / 100) as u8)?;
            write_hundreds(f, (year % 100) as u8)?;
        } else {
            // ISO 8601 requires the explicit sign for out-of-range years
            write!(f, "{:+05}", year)?;
        }

        f.write_char('-')?;
        write_hundreds(f, mdf.month() as u8)?;
        f.write_char('-')?;
        write_hundreds(f, mdf.day() as u8)
    }
}

/// The `Display` output of the naive date `d` is the same as
/// [`d.format("%Y-%m-%d")`](../format/strftime/index.html).
///
/// The string printed can be readily parsed via the `parse` method on `str`.
///
/// # Example
///
/// ```
/// use chrono::NaiveDate;
///
/// assert_eq!(format!("{}", NaiveDate::from_ymd_opt(2015,  9,  5).unwrap()), "2015-09-05");
/// assert_eq!(format!("{}", NaiveDate::from_ymd_opt(   0,  1,  1).unwrap()), "0000-01-01");
/// assert_eq!(format!("{}", NaiveDate::from_ymd_opt(9999, 12, 31).unwrap()), "9999-12-31");
/// ```
///
/// ISO 8601 requires an explicit sign for years before 1 BCE or after 9999 CE.
///
/// ```
/// # use chrono::NaiveDate;
/// assert_eq!(format!("{}", NaiveDate::from_ymd_opt(   -1,  1,  1).unwrap()),  "-0001-01-01");
/// assert_eq!(format!("{}", NaiveDate::from_ymd_opt(10000, 12, 31).unwrap()), "+10000-12-31");
/// ```
impl fmt::Display for NaiveDate {
    fn fmt(&self, f: &mut fmt::Formatter) -> fmt::Result {
        fmt::Debug::fmt(self, f)
    }
}

/// Parsing a `str` into a `NaiveDate` uses the same format,
/// [`%Y-%m-%d`](../format/strftime/index.html), as in `Debug` and `Display`.
///
/// # Example
///
/// ```
/// use chrono::NaiveDate;
///
/// let d = NaiveDate::from_ymd_opt(2015, 9, 18).unwrap();
/// assert_eq!("2015-09-18".parse::<NaiveDate>(), Ok(d));
///
/// let d = NaiveDate::from_ymd_opt(12345, 6, 7).unwrap();
/// assert_eq!("+12345-6-7".parse::<NaiveDate>(), Ok(d));
///
/// assert!("foo".parse::<NaiveDate>().is_err());
/// ```
impl str::FromStr for NaiveDate {
    type Err = ParseError;

    fn from_str(s: &str) -> ParseResult<NaiveDate> {
        const ITEMS: &[Item<'static>] = &[
            Item::Numeric(Numeric::Year, Pad::Zero),
            Item::Literal("-"),
            Item::Numeric(Numeric::Month, Pad::Zero),
            Item::Literal("-"),
            Item::Numeric(Numeric::Day, Pad::Zero),
        ];

        let mut parsed = Parsed::new();
        parse(&mut parsed, s, ITEMS.iter())?;
        parsed.to_naive_date()
    }
}

/// The default value for a NaiveDate is 1st of January 1970.
///
/// # Example
///
/// ```rust
/// use chrono::NaiveDate;
///
/// let default_date = NaiveDate::default();
/// assert_eq!(default_date, NaiveDate::from_ymd_opt(1970, 1, 1).unwrap());
/// ```
impl Default for NaiveDate {
    fn default() -> Self {
        NaiveDate::from_ymd_opt(1970, 1, 1).unwrap()
    }
}

const fn div_mod_floor(val: i32, div: i32) -> (i32, i32) {
    (val.div_euclid(div), val.rem_euclid(div))
}

#[cfg(all(test, feature = "serde"))]
fn test_encodable_json<F, E>(to_string: F)
where
    F: Fn(&NaiveDate) -> Result<String, E>,
    E: ::std::fmt::Debug,
{
    assert_eq!(
        to_string(&NaiveDate::from_ymd_opt(2014, 7, 24).unwrap()).ok(),
        Some(r#""2014-07-24""#.into())
    );
    assert_eq!(
        to_string(&NaiveDate::from_ymd_opt(0, 1, 1).unwrap()).ok(),
        Some(r#""0000-01-01""#.into())
    );
    assert_eq!(
        to_string(&NaiveDate::from_ymd_opt(-1, 12, 31).unwrap()).ok(),
        Some(r#""-0001-12-31""#.into())
    );
    assert_eq!(to_string(&NaiveDate::MIN).ok(), Some(r#""-262144-01-01""#.into()));
    assert_eq!(to_string(&NaiveDate::MAX).ok(), Some(r#""+262143-12-31""#.into()));
}

#[cfg(all(test, feature = "serde"))]
fn test_decodable_json<F, E>(from_str: F)
where
    F: Fn(&str) -> Result<NaiveDate, E>,
    E: ::std::fmt::Debug,
{
    use std::{i32, i64};

    assert_eq!(
        from_str(r#""2016-07-08""#).ok(),
        Some(NaiveDate::from_ymd_opt(2016, 7, 8).unwrap())
    );
    assert_eq!(from_str(r#""2016-7-8""#).ok(), Some(NaiveDate::from_ymd_opt(2016, 7, 8).unwrap()));
    assert_eq!(from_str(r#""+002016-07-08""#).ok(), NaiveDate::from_ymd_opt(2016, 7, 8));
    assert_eq!(from_str(r#""0000-01-01""#).ok(), Some(NaiveDate::from_ymd_opt(0, 1, 1).unwrap()));
    assert_eq!(from_str(r#""0-1-1""#).ok(), Some(NaiveDate::from_ymd_opt(0, 1, 1).unwrap()));
    assert_eq!(
        from_str(r#""-0001-12-31""#).ok(),
        Some(NaiveDate::from_ymd_opt(-1, 12, 31).unwrap())
    );
    assert_eq!(from_str(r#""-262144-01-01""#).ok(), Some(NaiveDate::MIN));
    assert_eq!(from_str(r#""+262143-12-31""#).ok(), Some(NaiveDate::MAX));

    // bad formats
    assert!(from_str(r#""""#).is_err());
    assert!(from_str(r#""20001231""#).is_err());
    assert!(from_str(r#""2000-00-00""#).is_err());
    assert!(from_str(r#""2000-02-30""#).is_err());
    assert!(from_str(r#""2001-02-29""#).is_err());
    assert!(from_str(r#""2002-002-28""#).is_err());
    assert!(from_str(r#""yyyy-mm-dd""#).is_err());
    assert!(from_str(r#"0"#).is_err());
    assert!(from_str(r#"20.01"#).is_err());
    assert!(from_str(&i32::MIN.to_string()).is_err());
    assert!(from_str(&i32::MAX.to_string()).is_err());
    assert!(from_str(&i64::MIN.to_string()).is_err());
    assert!(from_str(&i64::MAX.to_string()).is_err());
    assert!(from_str(r#"{}"#).is_err());
    assert!(from_str(r#"{"ymdf":20}"#).is_err());
    assert!(from_str(r#"null"#).is_err());
}

#[cfg(feature = "serde")]
#[cfg_attr(docsrs, doc(cfg(feature = "serde")))]
mod serde {
    use super::NaiveDate;
    use core::fmt;
    use serde::{de, ser};

    // TODO not very optimized for space (binary formats would want something better)

    impl ser::Serialize for NaiveDate {
        fn serialize<S>(&self, serializer: S) -> Result<S::Ok, S::Error>
        where
            S: ser::Serializer,
        {
            struct FormatWrapped<'a, D: 'a> {
                inner: &'a D,
            }

            impl<'a, D: fmt::Debug> fmt::Display for FormatWrapped<'a, D> {
                fn fmt(&self, f: &mut fmt::Formatter) -> fmt::Result {
                    self.inner.fmt(f)
                }
            }

            serializer.collect_str(&FormatWrapped { inner: &self })
        }
    }

    struct NaiveDateVisitor;

    impl<'de> de::Visitor<'de> for NaiveDateVisitor {
        type Value = NaiveDate;

        fn expecting(&self, formatter: &mut fmt::Formatter) -> fmt::Result {
            formatter.write_str("a formatted date string")
        }

        fn visit_str<E>(self, value: &str) -> Result<Self::Value, E>
        where
            E: de::Error,
        {
            value.parse().map_err(E::custom)
        }
    }

    impl<'de> de::Deserialize<'de> for NaiveDate {
        fn deserialize<D>(deserializer: D) -> Result<Self, D::Error>
        where
            D: de::Deserializer<'de>,
        {
            deserializer.deserialize_str(NaiveDateVisitor)
        }
    }

    #[cfg(test)]
    mod tests {
        use crate::naive::date::{test_decodable_json, test_encodable_json};
        use crate::NaiveDate;

        #[test]
        fn test_serde_serialize() {
            test_encodable_json(serde_json::to_string);
        }

        #[test]
        fn test_serde_deserialize() {
            test_decodable_json(|input| serde_json::from_str(input));
        }

        #[test]
        fn test_serde_bincode() {
            // Bincode is relevant to test separately from JSON because
            // it is not self-describing.
            use bincode::{deserialize, serialize};

            let d = NaiveDate::from_ymd_opt(2014, 7, 24).unwrap();
            let encoded = serialize(&d).unwrap();
            let decoded: NaiveDate = deserialize(&encoded).unwrap();
            assert_eq!(d, decoded);
        }
    }
}

#[cfg(test)]
mod tests {
    use super::{Days, Months, NaiveDate, MAX_YEAR, MIN_YEAR};
<<<<<<< HEAD
    use crate::time_delta::TimeDelta;
=======
    use crate::duration::Duration;
>>>>>>> 2960f2c4
    use crate::{Datelike, Weekday};

    // as it is hard to verify year flags in `NaiveDate::MIN` and `NaiveDate::MAX`,
    // we use a separate run-time test.
    #[test]
    fn test_date_bounds() {
        let calculated_min = NaiveDate::from_ymd_opt(MIN_YEAR, 1, 1).unwrap();
        let calculated_max = NaiveDate::from_ymd_opt(MAX_YEAR, 12, 31).unwrap();
        assert!(
            NaiveDate::MIN == calculated_min,
            "`NaiveDate::MIN` should have a year flag {:?}",
            calculated_min.of().flags()
        );
        assert!(
            NaiveDate::MAX == calculated_max,
            "`NaiveDate::MAX` should have a year flag {:?}",
            calculated_max.of().flags()
        );

        // let's also check that the entire range do not exceed 2^44 seconds
        // (sometimes used for bounding `Duration` against overflow)
        let maxsecs = NaiveDate::MAX.signed_duration_since(NaiveDate::MIN).num_seconds();
        let maxsecs = maxsecs + 86401; // also take care of DateTime
        assert!(
            maxsecs < (1 << MAX_BITS),
            "The entire `NaiveDate` range somehow exceeds 2^{} seconds",
            MAX_BITS
        );
    }

    #[test]
    fn diff_months() {
        // identity
        assert_eq!(
            NaiveDate::from_ymd_opt(2022, 8, 3).unwrap().checked_add_months(Months::new(0)),
            Some(NaiveDate::from_ymd_opt(2022, 8, 3).unwrap())
        );

        // add with months exceeding `i32::MAX`
        assert_eq!(
            NaiveDate::from_ymd_opt(2022, 8, 3)
                .unwrap()
                .checked_add_months(Months::new(i32::MAX as u32 + 1)),
            None
        );

        // sub with months exceeding `i32::MIN`
        assert_eq!(
            NaiveDate::from_ymd_opt(2022, 8, 3)
                .unwrap()
                .checked_sub_months(Months::new(i32::MIN.unsigned_abs() + 1)),
            None
        );

        // add overflowing year
        assert_eq!(NaiveDate::MAX.checked_add_months(Months::new(1)), None);

        // add underflowing year
        assert_eq!(NaiveDate::MIN.checked_sub_months(Months::new(1)), None);

        // sub crossing year 0 boundary
        assert_eq!(
            NaiveDate::from_ymd_opt(2022, 8, 3).unwrap().checked_sub_months(Months::new(2050 * 12)),
            Some(NaiveDate::from_ymd_opt(-28, 8, 3).unwrap())
        );

        // add crossing year boundary
        assert_eq!(
            NaiveDate::from_ymd_opt(2022, 8, 3).unwrap().checked_add_months(Months::new(6)),
            Some(NaiveDate::from_ymd_opt(2023, 2, 3).unwrap())
        );

        // sub crossing year boundary
        assert_eq!(
            NaiveDate::from_ymd_opt(2022, 8, 3).unwrap().checked_sub_months(Months::new(10)),
            Some(NaiveDate::from_ymd_opt(2021, 10, 3).unwrap())
        );

        // add clamping day, non-leap year
        assert_eq!(
            NaiveDate::from_ymd_opt(2022, 1, 29).unwrap().checked_add_months(Months::new(1)),
            Some(NaiveDate::from_ymd_opt(2022, 2, 28).unwrap())
        );

        // add to leap day
        assert_eq!(
            NaiveDate::from_ymd_opt(2022, 10, 29).unwrap().checked_add_months(Months::new(16)),
            Some(NaiveDate::from_ymd_opt(2024, 2, 29).unwrap())
        );

        // add into december
        assert_eq!(
            NaiveDate::from_ymd_opt(2022, 10, 31).unwrap().checked_add_months(Months::new(2)),
            Some(NaiveDate::from_ymd_opt(2022, 12, 31).unwrap())
        );

        // sub into december
        assert_eq!(
            NaiveDate::from_ymd_opt(2022, 10, 31).unwrap().checked_sub_months(Months::new(10)),
            Some(NaiveDate::from_ymd_opt(2021, 12, 31).unwrap())
        );

        // add into january
        assert_eq!(
            NaiveDate::from_ymd_opt(2022, 8, 3).unwrap().checked_add_months(Months::new(5)),
            Some(NaiveDate::from_ymd_opt(2023, 1, 3).unwrap())
        );

        // sub into january
        assert_eq!(
            NaiveDate::from_ymd_opt(2022, 8, 3).unwrap().checked_sub_months(Months::new(7)),
            Some(NaiveDate::from_ymd_opt(2022, 1, 3).unwrap())
        );
    }

    #[test]
    fn test_readme_doomsday() {
        for y in NaiveDate::MIN.year()..=NaiveDate::MAX.year() {
            // even months
            let d4 = NaiveDate::from_ymd_opt(y, 4, 4).unwrap();
            let d6 = NaiveDate::from_ymd_opt(y, 6, 6).unwrap();
            let d8 = NaiveDate::from_ymd_opt(y, 8, 8).unwrap();
            let d10 = NaiveDate::from_ymd_opt(y, 10, 10).unwrap();
            let d12 = NaiveDate::from_ymd_opt(y, 12, 12).unwrap();

            // nine to five, seven-eleven
            let d59 = NaiveDate::from_ymd_opt(y, 5, 9).unwrap();
            let d95 = NaiveDate::from_ymd_opt(y, 9, 5).unwrap();
            let d711 = NaiveDate::from_ymd_opt(y, 7, 11).unwrap();
            let d117 = NaiveDate::from_ymd_opt(y, 11, 7).unwrap();

            // "March 0"
            let d30 = NaiveDate::from_ymd_opt(y, 3, 1).unwrap().pred_opt().unwrap();

            let weekday = d30.weekday();
            let other_dates = [d4, d6, d8, d10, d12, d59, d95, d711, d117];
            assert!(other_dates.iter().all(|d| d.weekday() == weekday));
        }
    }

    #[test]
    fn test_date_from_ymd() {
        let ymd_opt = NaiveDate::from_ymd_opt;

        assert!(ymd_opt(2012, 0, 1).is_none());
        assert!(ymd_opt(2012, 1, 1).is_some());
        assert!(ymd_opt(2012, 2, 29).is_some());
        assert!(ymd_opt(2014, 2, 29).is_none());
        assert!(ymd_opt(2014, 3, 0).is_none());
        assert!(ymd_opt(2014, 3, 1).is_some());
        assert!(ymd_opt(2014, 3, 31).is_some());
        assert!(ymd_opt(2014, 3, 32).is_none());
        assert!(ymd_opt(2014, 12, 31).is_some());
        assert!(ymd_opt(2014, 13, 1).is_none());
    }

    #[test]
    fn test_date_from_yo() {
        let yo_opt = NaiveDate::from_yo_opt;
        let ymd = |y, m, d| NaiveDate::from_ymd_opt(y, m, d).unwrap();

        assert_eq!(yo_opt(2012, 0), None);
        assert_eq!(yo_opt(2012, 1), Some(ymd(2012, 1, 1)));
        assert_eq!(yo_opt(2012, 2), Some(ymd(2012, 1, 2)));
        assert_eq!(yo_opt(2012, 32), Some(ymd(2012, 2, 1)));
        assert_eq!(yo_opt(2012, 60), Some(ymd(2012, 2, 29)));
        assert_eq!(yo_opt(2012, 61), Some(ymd(2012, 3, 1)));
        assert_eq!(yo_opt(2012, 100), Some(ymd(2012, 4, 9)));
        assert_eq!(yo_opt(2012, 200), Some(ymd(2012, 7, 18)));
        assert_eq!(yo_opt(2012, 300), Some(ymd(2012, 10, 26)));
        assert_eq!(yo_opt(2012, 366), Some(ymd(2012, 12, 31)));
        assert_eq!(yo_opt(2012, 367), None);

        assert_eq!(yo_opt(2014, 0), None);
        assert_eq!(yo_opt(2014, 1), Some(ymd(2014, 1, 1)));
        assert_eq!(yo_opt(2014, 2), Some(ymd(2014, 1, 2)));
        assert_eq!(yo_opt(2014, 32), Some(ymd(2014, 2, 1)));
        assert_eq!(yo_opt(2014, 59), Some(ymd(2014, 2, 28)));
        assert_eq!(yo_opt(2014, 60), Some(ymd(2014, 3, 1)));
        assert_eq!(yo_opt(2014, 100), Some(ymd(2014, 4, 10)));
        assert_eq!(yo_opt(2014, 200), Some(ymd(2014, 7, 19)));
        assert_eq!(yo_opt(2014, 300), Some(ymd(2014, 10, 27)));
        assert_eq!(yo_opt(2014, 365), Some(ymd(2014, 12, 31)));
        assert_eq!(yo_opt(2014, 366), None);
    }

    #[test]
    fn test_date_from_isoywd() {
        let isoywd_opt = NaiveDate::from_isoywd_opt;
        let ymd = |y, m, d| NaiveDate::from_ymd_opt(y, m, d).unwrap();

        assert_eq!(isoywd_opt(2004, 0, Weekday::Sun), None);
        assert_eq!(isoywd_opt(2004, 1, Weekday::Mon), Some(ymd(2003, 12, 29)));
        assert_eq!(isoywd_opt(2004, 1, Weekday::Sun), Some(ymd(2004, 1, 4)));
        assert_eq!(isoywd_opt(2004, 2, Weekday::Mon), Some(ymd(2004, 1, 5)));
        assert_eq!(isoywd_opt(2004, 2, Weekday::Sun), Some(ymd(2004, 1, 11)));
        assert_eq!(isoywd_opt(2004, 52, Weekday::Mon), Some(ymd(2004, 12, 20)));
        assert_eq!(isoywd_opt(2004, 52, Weekday::Sun), Some(ymd(2004, 12, 26)));
        assert_eq!(isoywd_opt(2004, 53, Weekday::Mon), Some(ymd(2004, 12, 27)));
        assert_eq!(isoywd_opt(2004, 53, Weekday::Sun), Some(ymd(2005, 1, 2)));
        assert_eq!(isoywd_opt(2004, 54, Weekday::Mon), None);

        assert_eq!(isoywd_opt(2011, 0, Weekday::Sun), None);
        assert_eq!(isoywd_opt(2011, 1, Weekday::Mon), Some(ymd(2011, 1, 3)));
        assert_eq!(isoywd_opt(2011, 1, Weekday::Sun), Some(ymd(2011, 1, 9)));
        assert_eq!(isoywd_opt(2011, 2, Weekday::Mon), Some(ymd(2011, 1, 10)));
        assert_eq!(isoywd_opt(2011, 2, Weekday::Sun), Some(ymd(2011, 1, 16)));

        assert_eq!(isoywd_opt(2018, 51, Weekday::Mon), Some(ymd(2018, 12, 17)));
        assert_eq!(isoywd_opt(2018, 51, Weekday::Sun), Some(ymd(2018, 12, 23)));
        assert_eq!(isoywd_opt(2018, 52, Weekday::Mon), Some(ymd(2018, 12, 24)));
        assert_eq!(isoywd_opt(2018, 52, Weekday::Sun), Some(ymd(2018, 12, 30)));
        assert_eq!(isoywd_opt(2018, 53, Weekday::Mon), None);
    }

    #[test]
    fn test_date_from_isoywd_and_iso_week() {
        for year in 2000..2401 {
            for week in 1..54 {
                for &weekday in [
                    Weekday::Mon,
                    Weekday::Tue,
                    Weekday::Wed,
                    Weekday::Thu,
                    Weekday::Fri,
                    Weekday::Sat,
                    Weekday::Sun,
                ]
                .iter()
                {
                    let d = NaiveDate::from_isoywd_opt(year, week, weekday);
                    if let Some(d) = d {
                        assert_eq!(d.weekday(), weekday);
                        let w = d.iso_week();
                        assert_eq!(w.year(), year);
                        assert_eq!(w.week(), week);
                    }
                }
            }
        }

        for year in 2000..2401 {
            for month in 1..13 {
                for day in 1..32 {
                    let d = NaiveDate::from_ymd_opt(year, month, day);
                    if let Some(d) = d {
                        let w = d.iso_week();
                        let d_ = NaiveDate::from_isoywd_opt(w.year(), w.week(), d.weekday());
                        assert_eq!(d, d_.unwrap());
                    }
                }
            }
        }
    }

    #[test]
    fn test_date_from_num_days_from_ce() {
        let from_ndays_from_ce = NaiveDate::from_num_days_from_ce_opt;
        assert_eq!(from_ndays_from_ce(1), Some(NaiveDate::from_ymd_opt(1, 1, 1).unwrap()));
        assert_eq!(from_ndays_from_ce(2), Some(NaiveDate::from_ymd_opt(1, 1, 2).unwrap()));
        assert_eq!(from_ndays_from_ce(31), Some(NaiveDate::from_ymd_opt(1, 1, 31).unwrap()));
        assert_eq!(from_ndays_from_ce(32), Some(NaiveDate::from_ymd_opt(1, 2, 1).unwrap()));
        assert_eq!(from_ndays_from_ce(59), Some(NaiveDate::from_ymd_opt(1, 2, 28).unwrap()));
        assert_eq!(from_ndays_from_ce(60), Some(NaiveDate::from_ymd_opt(1, 3, 1).unwrap()));
        assert_eq!(from_ndays_from_ce(365), Some(NaiveDate::from_ymd_opt(1, 12, 31).unwrap()));
        assert_eq!(from_ndays_from_ce(365 + 1), Some(NaiveDate::from_ymd_opt(2, 1, 1).unwrap()));
        assert_eq!(
            from_ndays_from_ce(365 * 2 + 1),
            Some(NaiveDate::from_ymd_opt(3, 1, 1).unwrap())
        );
        assert_eq!(
            from_ndays_from_ce(365 * 3 + 1),
            Some(NaiveDate::from_ymd_opt(4, 1, 1).unwrap())
        );
        assert_eq!(
            from_ndays_from_ce(365 * 4 + 2),
            Some(NaiveDate::from_ymd_opt(5, 1, 1).unwrap())
        );
        assert_eq!(
            from_ndays_from_ce(146097 + 1),
            Some(NaiveDate::from_ymd_opt(401, 1, 1).unwrap())
        );
        assert_eq!(
            from_ndays_from_ce(146097 * 5 + 1),
            Some(NaiveDate::from_ymd_opt(2001, 1, 1).unwrap())
        );
        assert_eq!(from_ndays_from_ce(719163), Some(NaiveDate::from_ymd_opt(1970, 1, 1).unwrap()));
        assert_eq!(from_ndays_from_ce(0), Some(NaiveDate::from_ymd_opt(0, 12, 31).unwrap())); // 1 BCE
        assert_eq!(from_ndays_from_ce(-365), Some(NaiveDate::from_ymd_opt(0, 1, 1).unwrap()));
        assert_eq!(from_ndays_from_ce(-366), Some(NaiveDate::from_ymd_opt(-1, 12, 31).unwrap())); // 2 BCE

        for days in (-9999..10001).map(|x| x * 100) {
            assert_eq!(from_ndays_from_ce(days).map(|d| d.num_days_from_ce()), Some(days));
        }

        assert_eq!(from_ndays_from_ce(NaiveDate::MIN.num_days_from_ce()), Some(NaiveDate::MIN));
        assert_eq!(from_ndays_from_ce(NaiveDate::MIN.num_days_from_ce() - 1), None);
        assert_eq!(from_ndays_from_ce(NaiveDate::MAX.num_days_from_ce()), Some(NaiveDate::MAX));
        assert_eq!(from_ndays_from_ce(NaiveDate::MAX.num_days_from_ce() + 1), None);

        assert_eq!(from_ndays_from_ce(i32::MIN), None);
        assert_eq!(from_ndays_from_ce(i32::MAX), None);
    }

    #[test]
    fn test_date_from_weekday_of_month_opt() {
        let ymwd = NaiveDate::from_weekday_of_month_opt;
        assert_eq!(ymwd(2018, 8, Weekday::Tue, 0), None);
        assert_eq!(
            ymwd(2018, 8, Weekday::Wed, 1),
            Some(NaiveDate::from_ymd_opt(2018, 8, 1).unwrap())
        );
        assert_eq!(
            ymwd(2018, 8, Weekday::Thu, 1),
            Some(NaiveDate::from_ymd_opt(2018, 8, 2).unwrap())
        );
        assert_eq!(
            ymwd(2018, 8, Weekday::Sun, 1),
            Some(NaiveDate::from_ymd_opt(2018, 8, 5).unwrap())
        );
        assert_eq!(
            ymwd(2018, 8, Weekday::Mon, 1),
            Some(NaiveDate::from_ymd_opt(2018, 8, 6).unwrap())
        );
        assert_eq!(
            ymwd(2018, 8, Weekday::Tue, 1),
            Some(NaiveDate::from_ymd_opt(2018, 8, 7).unwrap())
        );
        assert_eq!(
            ymwd(2018, 8, Weekday::Wed, 2),
            Some(NaiveDate::from_ymd_opt(2018, 8, 8).unwrap())
        );
        assert_eq!(
            ymwd(2018, 8, Weekday::Sun, 2),
            Some(NaiveDate::from_ymd_opt(2018, 8, 12).unwrap())
        );
        assert_eq!(
            ymwd(2018, 8, Weekday::Thu, 3),
            Some(NaiveDate::from_ymd_opt(2018, 8, 16).unwrap())
        );
        assert_eq!(
            ymwd(2018, 8, Weekday::Thu, 4),
            Some(NaiveDate::from_ymd_opt(2018, 8, 23).unwrap())
        );
        assert_eq!(
            ymwd(2018, 8, Weekday::Thu, 5),
            Some(NaiveDate::from_ymd_opt(2018, 8, 30).unwrap())
        );
        assert_eq!(
            ymwd(2018, 8, Weekday::Fri, 5),
            Some(NaiveDate::from_ymd_opt(2018, 8, 31).unwrap())
        );
        assert_eq!(ymwd(2018, 8, Weekday::Sat, 5), None);
    }

    #[test]
    fn test_date_fields() {
        fn check(year: i32, month: u32, day: u32, ordinal: u32) {
            let d1 = NaiveDate::from_ymd_opt(year, month, day).unwrap();
            assert_eq!(d1.year(), year);
            assert_eq!(d1.month(), month);
            assert_eq!(d1.day(), day);
            assert_eq!(d1.ordinal(), ordinal);

            let d2 = NaiveDate::from_yo_opt(year, ordinal).unwrap();
            assert_eq!(d2.year(), year);
            assert_eq!(d2.month(), month);
            assert_eq!(d2.day(), day);
            assert_eq!(d2.ordinal(), ordinal);

            assert_eq!(d1, d2);
        }

        check(2012, 1, 1, 1);
        check(2012, 1, 2, 2);
        check(2012, 2, 1, 32);
        check(2012, 2, 29, 60);
        check(2012, 3, 1, 61);
        check(2012, 4, 9, 100);
        check(2012, 7, 18, 200);
        check(2012, 10, 26, 300);
        check(2012, 12, 31, 366);

        check(2014, 1, 1, 1);
        check(2014, 1, 2, 2);
        check(2014, 2, 1, 32);
        check(2014, 2, 28, 59);
        check(2014, 3, 1, 60);
        check(2014, 4, 10, 100);
        check(2014, 7, 19, 200);
        check(2014, 10, 27, 300);
        check(2014, 12, 31, 365);
    }

    #[test]
    fn test_date_weekday() {
        assert_eq!(NaiveDate::from_ymd_opt(1582, 10, 15).unwrap().weekday(), Weekday::Fri);
        // May 20, 1875 = ISO 8601 reference date
        assert_eq!(NaiveDate::from_ymd_opt(1875, 5, 20).unwrap().weekday(), Weekday::Thu);
        assert_eq!(NaiveDate::from_ymd_opt(2000, 1, 1).unwrap().weekday(), Weekday::Sat);
    }

    #[test]
    fn test_date_with_fields() {
        let d = NaiveDate::from_ymd_opt(2000, 2, 29).unwrap();
        assert_eq!(d.with_year(-400), Some(NaiveDate::from_ymd_opt(-400, 2, 29).unwrap()));
        assert_eq!(d.with_year(-100), None);
        assert_eq!(d.with_year(1600), Some(NaiveDate::from_ymd_opt(1600, 2, 29).unwrap()));
        assert_eq!(d.with_year(1900), None);
        assert_eq!(d.with_year(2000), Some(NaiveDate::from_ymd_opt(2000, 2, 29).unwrap()));
        assert_eq!(d.with_year(2001), None);
        assert_eq!(d.with_year(2004), Some(NaiveDate::from_ymd_opt(2004, 2, 29).unwrap()));
        assert_eq!(d.with_year(i32::MAX), None);

        let d = NaiveDate::from_ymd_opt(2000, 4, 30).unwrap();
        assert_eq!(d.with_month(0), None);
        assert_eq!(d.with_month(1), Some(NaiveDate::from_ymd_opt(2000, 1, 30).unwrap()));
        assert_eq!(d.with_month(2), None);
        assert_eq!(d.with_month(3), Some(NaiveDate::from_ymd_opt(2000, 3, 30).unwrap()));
        assert_eq!(d.with_month(4), Some(NaiveDate::from_ymd_opt(2000, 4, 30).unwrap()));
        assert_eq!(d.with_month(12), Some(NaiveDate::from_ymd_opt(2000, 12, 30).unwrap()));
        assert_eq!(d.with_month(13), None);
        assert_eq!(d.with_month(u32::MAX), None);

        let d = NaiveDate::from_ymd_opt(2000, 2, 8).unwrap();
        assert_eq!(d.with_day(0), None);
        assert_eq!(d.with_day(1), Some(NaiveDate::from_ymd_opt(2000, 2, 1).unwrap()));
        assert_eq!(d.with_day(29), Some(NaiveDate::from_ymd_opt(2000, 2, 29).unwrap()));
        assert_eq!(d.with_day(30), None);
        assert_eq!(d.with_day(u32::MAX), None);

        let d = NaiveDate::from_ymd_opt(2000, 5, 5).unwrap();
        assert_eq!(d.with_ordinal(0), None);
        assert_eq!(d.with_ordinal(1), Some(NaiveDate::from_ymd_opt(2000, 1, 1).unwrap()));
        assert_eq!(d.with_ordinal(60), Some(NaiveDate::from_ymd_opt(2000, 2, 29).unwrap()));
        assert_eq!(d.with_ordinal(61), Some(NaiveDate::from_ymd_opt(2000, 3, 1).unwrap()));
        assert_eq!(d.with_ordinal(366), Some(NaiveDate::from_ymd_opt(2000, 12, 31).unwrap()));
        assert_eq!(d.with_ordinal(367), None);
        assert_eq!(d.with_ordinal(u32::MAX), None);
    }

    #[test]
    fn test_date_num_days_from_ce() {
        assert_eq!(NaiveDate::from_ymd_opt(1, 1, 1).unwrap().num_days_from_ce(), 1);

        for year in -9999..10001 {
            assert_eq!(
                NaiveDate::from_ymd_opt(year, 1, 1).unwrap().num_days_from_ce(),
                NaiveDate::from_ymd_opt(year - 1, 12, 31).unwrap().num_days_from_ce() + 1
            );
        }
    }

    #[test]
    fn test_date_succ() {
        let ymd = |y, m, d| NaiveDate::from_ymd_opt(y, m, d).unwrap();
        assert_eq!(ymd(2014, 5, 6).succ_opt(), Some(ymd(2014, 5, 7)));
        assert_eq!(ymd(2014, 5, 31).succ_opt(), Some(ymd(2014, 6, 1)));
        assert_eq!(ymd(2014, 12, 31).succ_opt(), Some(ymd(2015, 1, 1)));
        assert_eq!(ymd(2016, 2, 28).succ_opt(), Some(ymd(2016, 2, 29)));
        assert_eq!(ymd(NaiveDate::MAX.year(), 12, 31).succ_opt(), None);
    }

    #[test]
    fn test_date_pred() {
        let ymd = |y, m, d| NaiveDate::from_ymd_opt(y, m, d).unwrap();
        assert_eq!(ymd(2016, 3, 1).pred_opt(), Some(ymd(2016, 2, 29)));
        assert_eq!(ymd(2015, 1, 1).pred_opt(), Some(ymd(2014, 12, 31)));
        assert_eq!(ymd(2014, 6, 1).pred_opt(), Some(ymd(2014, 5, 31)));
        assert_eq!(ymd(2014, 5, 7).pred_opt(), Some(ymd(2014, 5, 6)));
        assert_eq!(ymd(NaiveDate::MIN.year(), 1, 1).pred_opt(), None);
    }

    #[test]
    fn test_date_add() {
        fn check((y1, m1, d1): (i32, u32, u32), rhs: TimeDelta, ymd: Option<(i32, u32, u32)>) {
            let lhs = NaiveDate::from_ymd_opt(y1, m1, d1).unwrap();
            let sum = ymd.map(|(y, m, d)| NaiveDate::from_ymd_opt(y, m, d).unwrap());
            assert_eq!(lhs.checked_add_signed(rhs), sum);
            assert_eq!(lhs.checked_sub_signed(-rhs), sum);
        }

        check((2014, 1, 1), TimeDelta::zero(), Some((2014, 1, 1)));
        check((2014, 1, 1), TimeDelta::seconds(86399), Some((2014, 1, 1)));
        // always round towards zero
        check((2014, 1, 1), TimeDelta::seconds(-86399), Some((2014, 1, 1)));
        check((2014, 1, 1), TimeDelta::days(1), Some((2014, 1, 2)));
        check((2014, 1, 1), TimeDelta::days(-1), Some((2013, 12, 31)));
        check((2014, 1, 1), TimeDelta::days(364), Some((2014, 12, 31)));
        check((2014, 1, 1), TimeDelta::days(365 * 4 + 1), Some((2018, 1, 1)));
        check((2014, 1, 1), TimeDelta::days(365 * 400 + 97), Some((2414, 1, 1)));

        check((-7, 1, 1), TimeDelta::days(365 * 12 + 3), Some((5, 1, 1)));

        // overflow check
        check((0, 1, 1), TimeDelta::days(MAX_DAYS_FROM_YEAR_0 as i64), Some((MAX_YEAR, 12, 31)));
        check((0, 1, 1), TimeDelta::days(MAX_DAYS_FROM_YEAR_0 as i64 + 1), None);
        check((0, 1, 1), TimeDelta::max_value(), None);
        check((0, 1, 1), TimeDelta::days(MIN_DAYS_FROM_YEAR_0 as i64), Some((MIN_YEAR, 1, 1)));
        check((0, 1, 1), TimeDelta::days(MIN_DAYS_FROM_YEAR_0 as i64 - 1), None);
        check((0, 1, 1), TimeDelta::min_value(), None);
    }

    #[test]
    fn test_date_sub() {
        fn check((y1, m1, d1): (i32, u32, u32), (y2, m2, d2): (i32, u32, u32), diff: TimeDelta) {
            let lhs = NaiveDate::from_ymd_opt(y1, m1, d1).unwrap();
            let rhs = NaiveDate::from_ymd_opt(y2, m2, d2).unwrap();
            assert_eq!(lhs.signed_duration_since(rhs), diff);
            assert_eq!(rhs.signed_duration_since(lhs), -diff);
        }

        check((2014, 1, 1), (2014, 1, 1), TimeDelta::zero());
        check((2014, 1, 2), (2014, 1, 1), TimeDelta::days(1));
        check((2014, 12, 31), (2014, 1, 1), TimeDelta::days(364));
        check((2015, 1, 3), (2014, 1, 1), TimeDelta::days(365 + 2));
        check((2018, 1, 1), (2014, 1, 1), TimeDelta::days(365 * 4 + 1));
        check((2414, 1, 1), (2014, 1, 1), TimeDelta::days(365 * 400 + 97));

        check((MAX_YEAR, 12, 31), (0, 1, 1), TimeDelta::days(MAX_DAYS_FROM_YEAR_0 as i64));
        check((MIN_YEAR, 1, 1), (0, 1, 1), TimeDelta::days(MIN_DAYS_FROM_YEAR_0 as i64));
    }

    #[test]
    fn test_date_add_days() {
        fn check((y1, m1, d1): (i32, u32, u32), rhs: Days, ymd: Option<(i32, u32, u32)>) {
            let lhs = NaiveDate::from_ymd_opt(y1, m1, d1).unwrap();
            let sum = ymd.map(|(y, m, d)| NaiveDate::from_ymd_opt(y, m, d).unwrap());
            assert_eq!(lhs.checked_add_days(rhs), sum);
        }

        check((2014, 1, 1), Days::new(0), Some((2014, 1, 1)));
        // always round towards zero
        check((2014, 1, 1), Days::new(1), Some((2014, 1, 2)));
        check((2014, 1, 1), Days::new(364), Some((2014, 12, 31)));
        check((2014, 1, 1), Days::new(365 * 4 + 1), Some((2018, 1, 1)));
        check((2014, 1, 1), Days::new(365 * 400 + 97), Some((2414, 1, 1)));

        check((-7, 1, 1), Days::new(365 * 12 + 3), Some((5, 1, 1)));

        // overflow check
        check(
            (0, 1, 1),
            Days::new(MAX_DAYS_FROM_YEAR_0.try_into().unwrap()),
            Some((MAX_YEAR, 12, 31)),
        );
        check((0, 1, 1), Days::new(u64::try_from(MAX_DAYS_FROM_YEAR_0).unwrap() + 1), None);
    }

    #[test]
    fn test_date_sub_days() {
        fn check((y1, m1, d1): (i32, u32, u32), (y2, m2, d2): (i32, u32, u32), diff: Days) {
            let lhs = NaiveDate::from_ymd_opt(y1, m1, d1).unwrap();
            let rhs = NaiveDate::from_ymd_opt(y2, m2, d2).unwrap();
            assert_eq!(lhs - diff, rhs);
        }

        check((2014, 1, 1), (2014, 1, 1), Days::new(0));
        check((2014, 1, 2), (2014, 1, 1), Days::new(1));
        check((2014, 12, 31), (2014, 1, 1), Days::new(364));
        check((2015, 1, 3), (2014, 1, 1), Days::new(365 + 2));
        check((2018, 1, 1), (2014, 1, 1), Days::new(365 * 4 + 1));
        check((2414, 1, 1), (2014, 1, 1), Days::new(365 * 400 + 97));

        check((MAX_YEAR, 12, 31), (0, 1, 1), Days::new(MAX_DAYS_FROM_YEAR_0.try_into().unwrap()));
        check((0, 1, 1), (MIN_YEAR, 1, 1), Days::new((-MIN_DAYS_FROM_YEAR_0).try_into().unwrap()));
    }

    #[test]
    fn test_date_addassignment() {
        let ymd = |y, m, d| NaiveDate::from_ymd_opt(y, m, d).unwrap();
        let mut date = ymd(2016, 10, 1);
        date += TimeDelta::days(10);
        assert_eq!(date, ymd(2016, 10, 11));
        date += TimeDelta::days(30);
        assert_eq!(date, ymd(2016, 11, 10));
    }

    #[test]
    fn test_date_subassignment() {
        let ymd = |y, m, d| NaiveDate::from_ymd_opt(y, m, d).unwrap();
        let mut date = ymd(2016, 10, 11);
        date -= TimeDelta::days(10);
        assert_eq!(date, ymd(2016, 10, 1));
        date -= TimeDelta::days(2);
        assert_eq!(date, ymd(2016, 9, 29));
    }

    #[test]
    fn test_date_fmt() {
        assert_eq!(format!("{:?}", NaiveDate::from_ymd_opt(2012, 3, 4).unwrap()), "2012-03-04");
        assert_eq!(format!("{:?}", NaiveDate::from_ymd_opt(0, 3, 4).unwrap()), "0000-03-04");
        assert_eq!(format!("{:?}", NaiveDate::from_ymd_opt(-307, 3, 4).unwrap()), "-0307-03-04");
        assert_eq!(format!("{:?}", NaiveDate::from_ymd_opt(12345, 3, 4).unwrap()), "+12345-03-04");

        assert_eq!(NaiveDate::from_ymd_opt(2012, 3, 4).unwrap().to_string(), "2012-03-04");
        assert_eq!(NaiveDate::from_ymd_opt(0, 3, 4).unwrap().to_string(), "0000-03-04");
        assert_eq!(NaiveDate::from_ymd_opt(-307, 3, 4).unwrap().to_string(), "-0307-03-04");
        assert_eq!(NaiveDate::from_ymd_opt(12345, 3, 4).unwrap().to_string(), "+12345-03-04");

        // the format specifier should have no effect on `NaiveTime`
        assert_eq!(format!("{:+30?}", NaiveDate::from_ymd_opt(1234, 5, 6).unwrap()), "1234-05-06");
        assert_eq!(
            format!("{:30?}", NaiveDate::from_ymd_opt(12345, 6, 7).unwrap()),
            "+12345-06-07"
        );
    }

    #[test]
    fn test_date_from_str() {
        // valid cases
        let valid = [
            "-0000000123456-1-2",
            "-123456-1-2",
            "-12345-1-2",
            "-1234-12-31",
            "-7-6-5",
            "350-2-28",
            "360-02-29",
            "0360-02-29",
            "2015-2-18",
            "2015-02-18",
            "+70-2-18",
            "+70000-2-18",
            "+00007-2-18",
        ];
        for &s in &valid {
            eprintln!("test_date_from_str valid {:?}", s);
            let d = match s.parse::<NaiveDate>() {
                Ok(d) => d,
                Err(e) => panic!("parsing `{}` has failed: {}", s, e),
            };
            eprintln!("d {:?} (NaiveDate)", d);
            let s_ = format!("{:?}", d);
            eprintln!("s_ {:?}", s_);
            // `s` and `s_` may differ, but `s.parse()` and `s_.parse()` must be same
            let d_ = match s_.parse::<NaiveDate>() {
                Ok(d) => d,
                Err(e) => {
                    panic!("`{}` is parsed into `{:?}`, but reparsing that has failed: {}", s, d, e)
                }
            };
            eprintln!("d_ {:?} (NaiveDate)", d_);
            assert!(
                d == d_,
                "`{}` is parsed into `{:?}`, but reparsed result \
                              `{:?}` does not match",
                s,
                d,
                d_
            );
        }

        // some invalid cases
        // since `ParseErrorKind` is private, all we can do is to check if there was an error
        let invalid = [
            "",                        // empty
            "x",                       // invalid
            "Fri, 09 Aug 2013 GMT",    // valid date, wrong format
            "Sat Jun 30 2012",         // valid date, wrong format
            "1441497364.649",          // valid datetime, wrong format
            "+1441497364.649",         // valid datetime, wrong format
            "+1441497364",             // valid datetime, wrong format
            "2014/02/03",              // valid date, wrong format
            "2014",                    // datetime missing data
            "2014-01",                 // datetime missing data
            "2014-01-00",              // invalid day
            "2014-11-32",              // invalid day
            "2014-13-01",              // invalid month
            "2014-13-57",              // invalid month, day
            "2001 -02-03",             // space after year
            "2001- 02-03",             // space before month
            "2001 - 02-03",            // space around year-month divider
            "2001-02 -03",             // space after month
            "2001-02- 03",             // space before day
            "2001-02 - 03",            // space around month-day divider
            "2001-02-03 ",             // trailing space
            " 2001-02-03",             // leading space
            "    -123456 - 1 - 2    ", // many spaces
            "9999999-9-9",             // invalid year (out of bounds)
        ];
        for &s in &invalid {
            eprintln!("test_date_from_str invalid {:?}", s);
            assert!(s.parse::<NaiveDate>().is_err());
        }
    }

    #[test]
    fn test_date_parse_from_str() {
        let ymd = |y, m, d| NaiveDate::from_ymd_opt(y, m, d).unwrap();
        assert_eq!(
            NaiveDate::parse_from_str("2014-5-7T12:34:56+09:30", "%Y-%m-%dT%H:%M:%S%z"),
            Ok(ymd(2014, 5, 7))
        ); // ignore time and offset
        assert_eq!(
            NaiveDate::parse_from_str("2015-W06-1=2015-033", "%G-W%V-%u=%Y-%j"),
            Ok(ymd(2015, 2, 2))
        );
        assert_eq!(
            NaiveDate::parse_from_str("Fri, 09 Aug 13", "%a, %d %b %y"),
            Ok(ymd(2013, 8, 9))
        );
        assert!(NaiveDate::parse_from_str("Sat, 09 Aug 2013", "%a, %d %b %Y").is_err());
        assert!(NaiveDate::parse_from_str("2014-57", "%Y-%m-%d").is_err());
        assert!(NaiveDate::parse_from_str("2014", "%Y").is_err()); // insufficient

        assert_eq!(
            NaiveDate::parse_from_str("2020-01-0", "%Y-%W-%w").ok(),
            NaiveDate::from_ymd_opt(2020, 1, 12),
        );

        assert_eq!(
            NaiveDate::parse_from_str("2019-01-0", "%Y-%W-%w").ok(),
            NaiveDate::from_ymd_opt(2019, 1, 13),
        );
    }

    #[test]
    fn test_day_iterator_limit() {
        assert_eq!(NaiveDate::from_ymd_opt(262143, 12, 29).unwrap().iter_days().take(4).count(), 2);
        assert_eq!(
            NaiveDate::from_ymd_opt(-262144, 1, 3).unwrap().iter_days().rev().take(4).count(),
            2
        );
    }

    #[test]
    fn test_week_iterator_limit() {
        assert_eq!(
            NaiveDate::from_ymd_opt(262143, 12, 12).unwrap().iter_weeks().take(4).count(),
            2
        );
        assert_eq!(
            NaiveDate::from_ymd_opt(-262144, 1, 15).unwrap().iter_weeks().rev().take(4).count(),
            2
        );
    }

    #[test]
    fn test_naiveweek() {
        let date = NaiveDate::from_ymd_opt(2022, 5, 18).unwrap();
        let asserts = [
            (Weekday::Mon, "Mon 2022-05-16", "Sun 2022-05-22"),
            (Weekday::Tue, "Tue 2022-05-17", "Mon 2022-05-23"),
            (Weekday::Wed, "Wed 2022-05-18", "Tue 2022-05-24"),
            (Weekday::Thu, "Thu 2022-05-12", "Wed 2022-05-18"),
            (Weekday::Fri, "Fri 2022-05-13", "Thu 2022-05-19"),
            (Weekday::Sat, "Sat 2022-05-14", "Fri 2022-05-20"),
            (Weekday::Sun, "Sun 2022-05-15", "Sat 2022-05-21"),
        ];
        for (start, first_day, last_day) in asserts {
            let week = date.week(start);
            let days = week.days();
            assert_eq!(Ok(week.first_day()), NaiveDate::parse_from_str(first_day, "%a %Y-%m-%d"));
            assert_eq!(Ok(week.last_day()), NaiveDate::parse_from_str(last_day, "%a %Y-%m-%d"));
            assert!(days.contains(&date));
        }
    }

    #[test]
    fn test_naiveweek_min_max() {
        let date_max = NaiveDate::MAX;
        assert!(date_max.week(Weekday::Mon).first_day() <= date_max);
        let date_min = NaiveDate::MIN;
        assert!(date_min.week(Weekday::Mon).last_day() >= date_min);
    }

    #[test]
    fn test_weeks_from() {
        // tests per: https://github.com/chronotope/chrono/issues/961
        // these internally use `weeks_from` via the parsing infrastructure
        assert_eq!(
            NaiveDate::parse_from_str("2020-01-0", "%Y-%W-%w").ok(),
            NaiveDate::from_ymd_opt(2020, 1, 12),
        );
        assert_eq!(
            NaiveDate::parse_from_str("2019-01-0", "%Y-%W-%w").ok(),
            NaiveDate::from_ymd_opt(2019, 1, 13),
        );

        // direct tests
        for (y, starts_on) in &[
            (2019, Weekday::Tue),
            (2020, Weekday::Wed),
            (2021, Weekday::Fri),
            (2022, Weekday::Sat),
            (2023, Weekday::Sun),
            (2024, Weekday::Mon),
            (2025, Weekday::Wed),
            (2026, Weekday::Thu),
        ] {
            for day in &[
                Weekday::Mon,
                Weekday::Tue,
                Weekday::Wed,
                Weekday::Thu,
                Weekday::Fri,
                Weekday::Sat,
                Weekday::Sun,
            ] {
                assert_eq!(
                    NaiveDate::from_ymd_opt(*y, 1, 1).map(|d| d.weeks_from(*day)),
                    Some(if day == starts_on { 1 } else { 0 })
                );

                // last day must always be in week 52 or 53
                assert!([52, 53]
                    .contains(&NaiveDate::from_ymd_opt(*y, 12, 31).unwrap().weeks_from(*day)),);
            }
        }

        let base = NaiveDate::from_ymd_opt(2019, 1, 1).unwrap();

        // 400 years covers all year types
        for day in &[
            Weekday::Mon,
            Weekday::Tue,
            Weekday::Wed,
            Weekday::Thu,
            Weekday::Fri,
            Weekday::Sat,
            Weekday::Sun,
        ] {
            // must always be below 54
            for dplus in 1..(400 * 366) {
                assert!((base + Days::new(dplus)).weeks_from(*day) < 54)
            }
        }
    }

    #[test]
    fn test_with_0_overflow() {
        let dt = NaiveDate::from_ymd_opt(2023, 4, 18).unwrap();
        assert!(dt.with_month0(4294967295).is_none());
        assert!(dt.with_day0(4294967295).is_none());
        assert!(dt.with_ordinal0(4294967295).is_none());
    }

    #[test]
    fn test_leap_year() {
        for year in 0..=MAX_YEAR {
            let date = NaiveDate::from_ymd_opt(year, 1, 1).unwrap();
            let is_leap = year % 4 == 0 && (year % 100 != 0 || year % 400 == 0);
            assert_eq!(date.leap_year(), is_leap);
            assert_eq!(date.leap_year(), date.with_ordinal(366).is_some());
        }
    }

    //   MAX_YEAR-12-31 minus 0000-01-01
    // = ((MAX_YEAR+1)-01-01 minus 0001-01-01) + (0001-01-01 minus 0000-01-01) - 1 day
    // = ((MAX_YEAR+1)-01-01 minus 0001-01-01) + 365 days
    // = MAX_YEAR * 365 + (# of leap years from 0001 to MAX_YEAR) + 365 days
    const MAX_DAYS_FROM_YEAR_0: i32 =
        MAX_YEAR * 365 + MAX_YEAR / 4 - MAX_YEAR / 100 + MAX_YEAR / 400 + 365;

    //   MIN_YEAR-01-01 minus 0000-01-01
    // = (MIN_YEAR+400n+1)-01-01 minus (400n+1)-01-01
    // = ((MIN_YEAR+400n+1)-01-01 minus 0001-01-01) - ((400n+1)-01-01 minus 0001-01-01)
    // = ((MIN_YEAR+400n+1)-01-01 minus 0001-01-01) - 146097n days
    //
    // n is set to 1000 for convenience.
    const MIN_DAYS_FROM_YEAR_0: i32 = (MIN_YEAR + 400_000) * 365 + (MIN_YEAR + 400_000) / 4
        - (MIN_YEAR + 400_000) / 100
        + (MIN_YEAR + 400_000) / 400
        - 146_097_000;

    // only used for testing, but duplicated in naive::datetime
    const MAX_BITS: usize = 44;
}<|MERGE_RESOLUTION|>--- conflicted
+++ resolved
@@ -16,7 +16,6 @@
 #[cfg(feature = "unstable-locales")]
 use pure_rust_locales::Locale;
 
-use crate::duration::Duration as OldDuration;
 #[cfg(any(feature = "alloc", feature = "std"))]
 use crate::format::DelayedFormat;
 use crate::format::{
@@ -2349,11 +2348,7 @@
 #[cfg(test)]
 mod tests {
     use super::{Days, Months, NaiveDate, MAX_YEAR, MIN_YEAR};
-<<<<<<< HEAD
     use crate::time_delta::TimeDelta;
-=======
-    use crate::duration::Duration;
->>>>>>> 2960f2c4
     use crate::{Datelike, Weekday};
 
     // as it is hard to verify year flags in `NaiveDate::MIN` and `NaiveDate::MAX`,
