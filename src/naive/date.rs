// This is a part of Chrono.
// See README.md and LICENSE.txt for details.

//! ISO 8601 calendar date without timezone.

#[cfg(any(feature = "alloc", feature = "std", test))]
use core::borrow::Borrow;
use core::convert::TryFrom;
use core::ops::{Add, AddAssign, RangeInclusive, Sub, SubAssign};
use core::{fmt, str};

#[cfg(feature = "rkyv")]
use rkyv::{Archive, Deserialize, Serialize};

/// L10n locales.
#[cfg(feature = "unstable-locales")]
use pure_rust_locales::Locale;

#[cfg(any(feature = "alloc", feature = "std", test))]
use crate::format::DelayedFormat;
use crate::format::{
    parse, parse_and_remainder, write_hundreds, Item, Numeric, Pad, ParseError, ParseResult,
    Parsed, StrftimeItems,
};
use crate::month::Months;
use crate::naive::{IsoWeek, NaiveDateTime, NaiveTime};
use crate::{Datelike, TimeDelta, Weekday};

use super::internals::{self, DateImpl, Mdf, Of, YearFlags};
use super::isoweek;

const MAX_YEAR: i32 = internals::MAX_YEAR;
const MIN_YEAR: i32 = internals::MIN_YEAR;

//   MAX_YEAR-12-31 minus 0000-01-01
// = ((MAX_YEAR+1)-01-01 minus 0001-01-01) + (0001-01-01 minus 0000-01-01) - 1 day
// = ((MAX_YEAR+1)-01-01 minus 0001-01-01) + 365 days
// = MAX_YEAR * 365 + (# of leap years from 0001 to MAX_YEAR) + 365 days
#[cfg(test)] // only used for testing
const MAX_DAYS_FROM_YEAR_0: i32 =
    MAX_YEAR * 365 + MAX_YEAR / 4 - MAX_YEAR / 100 + MAX_YEAR / 400 + 365;

//   MIN_YEAR-01-01 minus 0000-01-01
// = (MIN_YEAR+400n+1)-01-01 minus (400n+1)-01-01
// = ((MIN_YEAR+400n+1)-01-01 minus 0001-01-01) - ((400n+1)-01-01 minus 0001-01-01)
// = ((MIN_YEAR+400n+1)-01-01 minus 0001-01-01) - 146097n days
//
// n is set to 1000 for convenience.
#[cfg(test)] // only used for testing
const MIN_DAYS_FROM_YEAR_0: i32 = (MIN_YEAR + 400_000) * 365 + (MIN_YEAR + 400_000) / 4
    - (MIN_YEAR + 400_000) / 100
    + (MIN_YEAR + 400_000) / 400
    - 146_097_000;

#[cfg(test)] // only used for testing, but duplicated in naive::datetime
const MAX_BITS: usize = 44;

/// A week represented by a [`NaiveDate`] and a [`Weekday`] which is the first
/// day of the week.
#[derive(Debug)]
pub struct NaiveWeek {
    date: NaiveDate,
    start: Weekday,
}

impl NaiveWeek {
    /// Returns a date representing the first day of the week.
    ///
    /// # Examples
    ///
    /// ```
    /// use chrono::{NaiveDate, Weekday};
    ///
    /// let date = NaiveDate::from_ymd_opt(2022, 4, 18).unwrap();
    /// let week = date.week(Weekday::Mon);
    /// assert!(week.first_day() <= date);
    /// ```
    #[inline]
    #[must_use]
    pub fn first_day(&self) -> NaiveDate {
<<<<<<< HEAD
        let start = self.start.num_days_from_monday();
        let end = self.date.weekday().num_days_from_monday();
        let days = if start > end { 7 - start + end } else { end - start };
        self.date - TimeDelta::days(days.into())
=======
        let start = self.start.num_days_from_monday() as i32;
        let ref_day = self.date.weekday().num_days_from_monday() as i32;
        // Calculate the number of days to subtract from `self.date`.
        // Do not construct an intermediate date beyond `self.date`, because that may be out of
        // range if `date` is close to `NaiveDate::MAX`.
        let days = start - ref_day - if start > ref_day { 7 } else { 0 };
        self.date.diff_days(days as i64).unwrap()
>>>>>>> a8f177e6
    }

    /// Returns a date representing the last day of the week.
    ///
    /// # Examples
    ///
    /// ```
    /// use chrono::{NaiveDate, Weekday};
    ///
    /// let date = NaiveDate::from_ymd_opt(2022, 4, 18).unwrap();
    /// let week = date.week(Weekday::Mon);
    /// assert!(week.last_day() >= date);
    /// ```
    #[inline]
    #[must_use]
    pub fn last_day(&self) -> NaiveDate {
<<<<<<< HEAD
        self.first_day() + TimeDelta::days(6)
=======
        let end = self.start.pred().num_days_from_monday() as i32;
        let ref_day = self.date.weekday().num_days_from_monday() as i32;
        // Calculate the number of days to add to `self.date`.
        // Do not construct an intermediate date before `self.date` (like with `first_day()`),
        // because that may be out of range if `date` is close to `NaiveDate::MIN`.
        let days = end - ref_day + if end < ref_day { 7 } else { 0 };
        self.date.diff_days(days as i64).unwrap()
>>>>>>> a8f177e6
    }

    /// Returns a [`RangeInclusive<T>`] representing the whole week bounded by
    /// [first_day](./struct.NaiveWeek.html#method.first_day) and
    /// [last_day](./struct.NaiveWeek.html#method.last_day) functions.
    ///
    /// # Examples
    ///
    /// ```
    /// use chrono::{NaiveDate, Weekday};
    ///
    /// let date = NaiveDate::from_ymd_opt(2022, 4, 18).unwrap();
    /// let week = date.week(Weekday::Mon);
    /// let days = week.days();
    /// assert!(days.contains(&date));
    /// ```
    #[inline]
    #[must_use]
    pub fn days(&self) -> RangeInclusive<NaiveDate> {
        self.first_day()..=self.last_day()
    }
}

/// A duration in calendar days.
///
/// This is useful because when using `TimeDelta` it is possible
/// that adding `TimeDelta::days(1)` doesn't increment the day value as expected due to it being a
/// fixed number of seconds. This difference applies only when dealing with `DateTime<TimeZone>` data types
/// and in other cases `TimeDelta::days(n)` and `Days::new(n)` are equivalent.
#[derive(Clone, Copy, Debug, Eq, Hash, PartialEq, PartialOrd)]
pub struct Days(pub(crate) u64);

impl Days {
    /// Construct a new `Days` from a number of days
    pub const fn new(num: u64) -> Self {
        Self(num)
    }
}

/// ISO 8601 calendar date without timezone.
/// Allows for every [proleptic Gregorian date] from Jan 1, 262145 BCE to Dec 31, 262143 CE.
/// Also supports the conversion from ISO 8601 ordinal and week date.
///
/// # Calendar Date
///
/// The ISO 8601 **calendar date** follows the proleptic Gregorian calendar.
/// It is like a normal civil calendar but note some slight differences:
///
/// * Dates before the Gregorian calendar's inception in 1582 are defined via the extrapolation.
///   Be careful, as historical dates are often noted in the Julian calendar and others
///   and the transition to Gregorian may differ across countries (as late as early 20C).
///
///   (Some example: Both Shakespeare from Britain and Cervantes from Spain seemingly died
///   on the same calendar date---April 23, 1616---but in the different calendar.
///   Britain used the Julian calendar at that time, so Shakespeare's death is later.)
///
/// * ISO 8601 calendars has the year 0, which is 1 BCE (a year before 1 CE).
///   If you need a typical BCE/BC and CE/AD notation for year numbers,
///   use the [`Datelike::year_ce`](../trait.Datelike.html#method.year_ce) method.
///
/// # Week Date
///
/// The ISO 8601 **week date** is a triple of year number, week number
/// and [day of the week](../enum.Weekday.html) with the following rules:
///
/// * A week consists of Monday through Sunday, and is always numbered within some year.
///   The week number ranges from 1 to 52 or 53 depending on the year.
///
/// * The week 1 of given year is defined as the first week containing January 4 of that year,
///   or equivalently, the first week containing four or more days in that year.
///
/// * The year number in the week date may *not* correspond to the actual Gregorian year.
///   For example, January 3, 2016 (Sunday) was on the last (53rd) week of 2015.
///
/// Chrono's date types default to the ISO 8601 [calendar date](#calendar-date),
/// but [`Datelike::iso_week`](../trait.Datelike.html#tymethod.iso_week) and
/// [`Datelike::weekday`](../trait.Datelike.html#tymethod.weekday) methods
/// can be used to get the corresponding week date.
///
/// # Ordinal Date
///
/// The ISO 8601 **ordinal date** is a pair of year number and day of the year ("ordinal").
/// The ordinal number ranges from 1 to 365 or 366 depending on the year.
/// The year number is the same as that of the [calendar date](#calendar-date).
///
/// This is currently the internal format of Chrono's date types.
///
/// [proleptic Gregorian date]: crate::NaiveDate#calendar-date
#[derive(PartialEq, Eq, Hash, PartialOrd, Ord, Copy, Clone)]
#[cfg_attr(feature = "rkyv", derive(Archive, Deserialize, Serialize))]
pub struct NaiveDate {
    ymdf: DateImpl, // (year << 13) | of
}

/// The minimum possible `NaiveDate` (January 1, 262145 BCE).
#[deprecated(since = "0.4.20", note = "Use NaiveDate::MIN instead")]
pub const MIN_DATE: NaiveDate = NaiveDate::MIN;
/// The maximum possible `NaiveDate` (December 31, 262143 CE).
#[deprecated(since = "0.4.20", note = "Use NaiveDate::MAX instead")]
pub const MAX_DATE: NaiveDate = NaiveDate::MAX;

#[cfg(feature = "arbitrary")]
impl arbitrary::Arbitrary<'_> for NaiveDate {
    fn arbitrary(u: &mut arbitrary::Unstructured) -> arbitrary::Result<NaiveDate> {
        let year = u.int_in_range(MIN_YEAR..=MAX_YEAR)?;
        let max_days = YearFlags::from_year(year).ndays();
        let ord = u.int_in_range(1..=max_days)?;
        NaiveDate::from_yo_opt(year, ord).ok_or(arbitrary::Error::IncorrectFormat)
    }
}

// as it is hard to verify year flags in `NaiveDate::MIN` and `NaiveDate::MAX`,
// we use a separate run-time test.
#[test]
fn test_date_bounds() {
    let calculated_min = NaiveDate::from_ymd_opt(MIN_YEAR, 1, 1).unwrap();
    let calculated_max = NaiveDate::from_ymd_opt(MAX_YEAR, 12, 31).unwrap();
    assert!(
        NaiveDate::MIN == calculated_min,
        "`NaiveDate::MIN` should have a year flag {:?}",
        calculated_min.of().flags()
    );
    assert!(
        NaiveDate::MAX == calculated_max,
        "`NaiveDate::MAX` should have a year flag {:?}",
        calculated_max.of().flags()
    );

    // let's also check that the entire range do not exceed 2^44 seconds
    // (sometimes used for bounding `TimeDelta` against overflow)
    let maxsecs = NaiveDate::MAX.signed_duration_since(NaiveDate::MIN).num_seconds();
    let maxsecs = maxsecs + 86401; // also take care of DateTime
    assert!(
        maxsecs < (1 << MAX_BITS),
        "The entire `NaiveDate` range somehow exceeds 2^{} seconds",
        MAX_BITS
    );
}

impl NaiveDate {
    pub(crate) fn weeks_from(&self, day: Weekday) -> i32 {
        (self.ordinal() as i32 - self.weekday().num_days_from(day) as i32 + 6) / 7
    }

    /// Makes a new `NaiveDate` from year, ordinal and flags.
    /// Does not check whether the flags are correct for the provided year.
    const fn from_ordinal_and_flags(
        year: i32,
        ordinal: u32,
        flags: YearFlags,
    ) -> Option<NaiveDate> {
        if year < MIN_YEAR || year > MAX_YEAR {
            return None; // Out-of-range
        }
        // Enable debug check once the MSRV >= 1.57 (panicking in const feature)
        // debug_assert!(YearFlags::from_year(year).0 == flags.0);
        match Of::new(ordinal, flags) {
            Some(of) => Some(NaiveDate { ymdf: (year << 13) | (of.inner() as DateImpl) }),
            None => None, // Invalid: Ordinal outside of the nr of days in a year with those flags.
        }
    }

    /// Makes a new `NaiveDate` from year and packed month-day-flags.
    /// Does not check whether the flags are correct for the provided year.
    const fn from_mdf(year: i32, mdf: Mdf) -> Option<NaiveDate> {
        if year < MIN_YEAR || year > MAX_YEAR {
            return None; // Out-of-range
        }
        match mdf.to_of() {
            Some(of) => Some(NaiveDate { ymdf: (year << 13) | (of.inner() as DateImpl) }),
            None => None, // Non-existing date
        }
    }

    /// Makes a new `NaiveDate` from the [calendar date](#calendar-date)
    /// (year, month and day).
    ///
    /// Panics on the out-of-range date, invalid month and/or day.
    #[deprecated(since = "0.4.23", note = "use `from_ymd_opt()` instead")]
    #[must_use]
    pub fn from_ymd(year: i32, month: u32, day: u32) -> NaiveDate {
        NaiveDate::from_ymd_opt(year, month, day).expect("invalid or out-of-range date")
    }

    /// Makes a new `NaiveDate` from the [calendar date](#calendar-date)
    /// (year, month and day).
    ///
    /// Returns `None` on the out-of-range date, invalid month and/or day.
    ///
    /// # Example
    ///
    /// ```
    /// use chrono::NaiveDate;
    ///
    /// let from_ymd_opt = NaiveDate::from_ymd_opt;
    ///
    /// assert!(from_ymd_opt(2015, 3, 14).is_some());
    /// assert!(from_ymd_opt(2015, 0, 14).is_none());
    /// assert!(from_ymd_opt(2015, 2, 29).is_none());
    /// assert!(from_ymd_opt(-4, 2, 29).is_some()); // 5 BCE is a leap year
    /// assert!(from_ymd_opt(400000, 1, 1).is_none());
    /// assert!(from_ymd_opt(-400000, 1, 1).is_none());
    /// ```
    #[must_use]
    pub fn from_ymd_opt(year: i32, month: u32, day: u32) -> Option<NaiveDate> {
        let flags = YearFlags::from_year(year);
        NaiveDate::from_mdf(year, Mdf::new(month, day, flags)?)
    }

    /// Makes a new `NaiveDate` from the [ordinal date](#ordinal-date)
    /// (year and day of the year).
    ///
    /// Panics on the out-of-range date and/or invalid day of year.
    #[deprecated(since = "0.4.23", note = "use `from_yo_opt()` instead")]
    #[must_use]
    pub fn from_yo(year: i32, ordinal: u32) -> NaiveDate {
        NaiveDate::from_yo_opt(year, ordinal).expect("invalid or out-of-range date")
    }

    /// Makes a new `NaiveDate` from the [ordinal date](#ordinal-date)
    /// (year and day of the year).
    ///
    /// Returns `None` on the out-of-range date and/or invalid day of year.
    ///
    /// # Example
    ///
    /// ```
    /// use chrono::NaiveDate;
    ///
    /// let from_yo_opt = NaiveDate::from_yo_opt;
    ///
    /// assert!(from_yo_opt(2015, 100).is_some());
    /// assert!(from_yo_opt(2015, 0).is_none());
    /// assert!(from_yo_opt(2015, 365).is_some());
    /// assert!(from_yo_opt(2015, 366).is_none());
    /// assert!(from_yo_opt(-4, 366).is_some()); // 5 BCE is a leap year
    /// assert!(from_yo_opt(400000, 1).is_none());
    /// assert!(from_yo_opt(-400000, 1).is_none());
    /// ```
    #[must_use]
    pub fn from_yo_opt(year: i32, ordinal: u32) -> Option<NaiveDate> {
        let flags = YearFlags::from_year(year);
        NaiveDate::from_ordinal_and_flags(year, ordinal, flags)
    }

    /// Makes a new `NaiveDate` from the [ISO week date](#week-date)
    /// (year, week number and day of the week).
    /// The resulting `NaiveDate` may have a different year from the input year.
    ///
    /// Panics on the out-of-range date and/or invalid week number.
    #[deprecated(since = "0.4.23", note = "use `from_isoywd_opt()` instead")]
    #[must_use]
    pub fn from_isoywd(year: i32, week: u32, weekday: Weekday) -> NaiveDate {
        NaiveDate::from_isoywd_opt(year, week, weekday).expect("invalid or out-of-range date")
    }

    /// Makes a new `NaiveDate` from the [ISO week date](#week-date)
    /// (year, week number and day of the week).
    /// The resulting `NaiveDate` may have a different year from the input year.
    ///
    /// Returns `None` on the out-of-range date and/or invalid week number.
    ///
    /// # Example
    ///
    /// ```
    /// use chrono::{NaiveDate, Weekday};
    ///
    /// let from_ymd = |y, m, d| NaiveDate::from_ymd_opt(y, m, d).unwrap();
    /// let from_isoywd_opt = NaiveDate::from_isoywd_opt;
    ///
    /// assert_eq!(from_isoywd_opt(2015, 0, Weekday::Sun), None);
    /// assert_eq!(from_isoywd_opt(2015, 10, Weekday::Sun), Some(from_ymd(2015, 3, 8)));
    /// assert_eq!(from_isoywd_opt(2015, 30, Weekday::Mon), Some(from_ymd(2015, 7, 20)));
    /// assert_eq!(from_isoywd_opt(2015, 60, Weekday::Mon), None);
    ///
    /// assert_eq!(from_isoywd_opt(400000, 10, Weekday::Fri), None);
    /// assert_eq!(from_isoywd_opt(-400000, 10, Weekday::Sat), None);
    /// ```
    ///
    /// The year number of ISO week date may differ from that of the calendar date.
    ///
    /// ```
    /// # use chrono::{NaiveDate, Weekday};
    /// # let from_ymd = |y, m, d| NaiveDate::from_ymd_opt(y, m, d).unwrap();
    /// # let from_isoywd_opt = NaiveDate::from_isoywd_opt;
    /// //           Mo Tu We Th Fr Sa Su
    /// // 2014-W52  22 23 24 25 26 27 28    has 4+ days of new year,
    /// // 2015-W01  29 30 31  1  2  3  4 <- so this is the first week
    /// assert_eq!(from_isoywd_opt(2014, 52, Weekday::Sun), Some(from_ymd(2014, 12, 28)));
    /// assert_eq!(from_isoywd_opt(2014, 53, Weekday::Mon), None);
    /// assert_eq!(from_isoywd_opt(2015, 1, Weekday::Mon), Some(from_ymd(2014, 12, 29)));
    ///
    /// // 2015-W52  21 22 23 24 25 26 27    has 4+ days of old year,
    /// // 2015-W53  28 29 30 31  1  2  3 <- so this is the last week
    /// // 2016-W01   4  5  6  7  8  9 10
    /// assert_eq!(from_isoywd_opt(2015, 52, Weekday::Sun), Some(from_ymd(2015, 12, 27)));
    /// assert_eq!(from_isoywd_opt(2015, 53, Weekday::Sun), Some(from_ymd(2016, 1, 3)));
    /// assert_eq!(from_isoywd_opt(2015, 54, Weekday::Mon), None);
    /// assert_eq!(from_isoywd_opt(2016, 1, Weekday::Mon), Some(from_ymd(2016, 1, 4)));
    /// ```
    #[must_use]
    pub fn from_isoywd_opt(year: i32, week: u32, weekday: Weekday) -> Option<NaiveDate> {
        let flags = YearFlags::from_year(year);
        let nweeks = flags.nisoweeks();
        if 1 <= week && week <= nweeks {
            // ordinal = week ordinal - delta
            let weekord = week * 7 + weekday as u32;
            let delta = flags.isoweek_delta();
            if weekord <= delta {
                // ordinal < 1, previous year
                let prevflags = YearFlags::from_year(year - 1);
                NaiveDate::from_ordinal_and_flags(
                    year - 1,
                    weekord + prevflags.ndays() - delta,
                    prevflags,
                )
            } else {
                let ordinal = weekord - delta;
                let ndays = flags.ndays();
                if ordinal <= ndays {
                    // this year
                    NaiveDate::from_ordinal_and_flags(year, ordinal, flags)
                } else {
                    // ordinal > ndays, next year
                    let nextflags = YearFlags::from_year(year + 1);
                    NaiveDate::from_ordinal_and_flags(year + 1, ordinal - ndays, nextflags)
                }
            }
        } else {
            None
        }
    }

    /// Makes a new `NaiveDate` from a day's number in the proleptic Gregorian calendar, with
    /// January 1, 1 being day 1.
    ///
    /// Panics if the date is out of range.
    #[deprecated(since = "0.4.23", note = "use `from_num_days_from_ce_opt()` instead")]
    #[inline]
    #[must_use]
    pub fn from_num_days_from_ce(days: i32) -> NaiveDate {
        NaiveDate::from_num_days_from_ce_opt(days).expect("out-of-range date")
    }

    /// Makes a new `NaiveDate` from a day's number in the proleptic Gregorian calendar, with
    /// January 1, 1 being day 1.
    ///
    /// Returns `None` if the date is out of range.
    ///
    /// # Example
    ///
    /// ```
    /// use chrono::NaiveDate;
    ///
    /// let from_ndays_opt = NaiveDate::from_num_days_from_ce_opt;
    /// let from_ymd = |y, m, d| NaiveDate::from_ymd_opt(y, m, d).unwrap();
    ///
    /// assert_eq!(from_ndays_opt(730_000),      Some(from_ymd(1999, 9, 3)));
    /// assert_eq!(from_ndays_opt(1),            Some(from_ymd(1, 1, 1)));
    /// assert_eq!(from_ndays_opt(0),            Some(from_ymd(0, 12, 31)));
    /// assert_eq!(from_ndays_opt(-1),           Some(from_ymd(0, 12, 30)));
    /// assert_eq!(from_ndays_opt(100_000_000),  None);
    /// assert_eq!(from_ndays_opt(-100_000_000), None);
    /// ```
    #[must_use]
    pub fn from_num_days_from_ce_opt(days: i32) -> Option<NaiveDate> {
        let days = days.checked_add(365)?; // make December 31, 1 BCE equal to day 0
        let (year_div_400, cycle) = div_mod_floor(days, 146_097);
        let (year_mod_400, ordinal) = internals::cycle_to_yo(cycle as u32);
        let flags = YearFlags::from_year_mod_400(year_mod_400 as i32);
        NaiveDate::from_ordinal_and_flags(year_div_400 * 400 + year_mod_400 as i32, ordinal, flags)
    }

    /// Makes a new `NaiveDate` by counting the number of occurrences of a particular day-of-week
    /// since the beginning of the given month.  For instance, if you want the 2nd Friday of March
    /// 2017, you would use `NaiveDate::from_weekday_of_month(2017, 3, Weekday::Fri, 2)`.
    ///
    /// # Panics
    ///
    /// The resulting `NaiveDate` is guaranteed to be in `month`.  If `n` is larger than the number
    /// of `weekday` in `month` (eg. the 6th Friday of March 2017) then this function will panic.
    ///
    /// `n` is 1-indexed.  Passing `n=0` will cause a panic.
    #[deprecated(since = "0.4.23", note = "use `from_weekday_of_month_opt()` instead")]
    #[must_use]
    pub fn from_weekday_of_month(year: i32, month: u32, weekday: Weekday, n: u8) -> NaiveDate {
        NaiveDate::from_weekday_of_month_opt(year, month, weekday, n).expect("out-of-range date")
    }

    /// Makes a new `NaiveDate` by counting the number of occurrences of a particular day-of-week
    /// since the beginning of the given month.  For instance, if you want the 2nd Friday of March
    /// 2017, you would use `NaiveDate::from_weekday_of_month(2017, 3, Weekday::Fri, 2)`.  `n` is 1-indexed.
    ///
    /// ```
    /// use chrono::{NaiveDate, Weekday};
    /// assert_eq!(NaiveDate::from_weekday_of_month_opt(2017, 3, Weekday::Fri, 2),
    ///            NaiveDate::from_ymd_opt(2017, 3, 10))
    /// ```
    ///
    /// Returns `None` if `n` out-of-range; ie. if `n` is larger than the number of `weekday` in
    /// `month` (eg. the 6th Friday of March 2017), or if `n == 0`.
    #[must_use]
    pub fn from_weekday_of_month_opt(
        year: i32,
        month: u32,
        weekday: Weekday,
        n: u8,
    ) -> Option<NaiveDate> {
        if n == 0 {
            return None;
        }
        let first = NaiveDate::from_ymd_opt(year, month, 1)?.weekday();
        let first_to_dow = (7 + weekday.number_from_monday() - first.number_from_monday()) % 7;
        let day = (u32::from(n) - 1) * 7 + first_to_dow + 1;
        NaiveDate::from_ymd_opt(year, month, day)
    }

    /// Parses a string with the specified format string and returns a new `NaiveDate`.
    /// See the [`format::strftime` module](../format/strftime/index.html)
    /// on the supported escape sequences.
    ///
    /// # Example
    ///
    /// ```
    /// use chrono::NaiveDate;
    ///
    /// let parse_from_str = NaiveDate::parse_from_str;
    ///
    /// assert_eq!(parse_from_str("2015-09-05", "%Y-%m-%d"),
    ///            Ok(NaiveDate::from_ymd_opt(2015, 9, 5).unwrap()));
    /// assert_eq!(parse_from_str("5sep2015", "%d%b%Y"),
    ///            Ok(NaiveDate::from_ymd_opt(2015, 9, 5).unwrap()));
    /// ```
    ///
    /// Time and offset is ignored for the purpose of parsing.
    ///
    /// ```
    /// # use chrono::NaiveDate;
    /// # let parse_from_str = NaiveDate::parse_from_str;
    /// assert_eq!(parse_from_str("2014-5-17T12:34:56+09:30", "%Y-%m-%dT%H:%M:%S%z"),
    ///            Ok(NaiveDate::from_ymd_opt(2014, 5, 17).unwrap()));
    /// ```
    ///
    /// Out-of-bound dates or insufficient fields are errors.
    ///
    /// ```
    /// # use chrono::NaiveDate;
    /// # let parse_from_str = NaiveDate::parse_from_str;
    /// assert!(parse_from_str("2015/9", "%Y/%m").is_err());
    /// assert!(parse_from_str("2015/9/31", "%Y/%m/%d").is_err());
    /// ```
    ///
    /// All parsed fields should be consistent to each other, otherwise it's an error.
    ///
    /// ```
    /// # use chrono::NaiveDate;
    /// # let parse_from_str = NaiveDate::parse_from_str;
    /// assert!(parse_from_str("Sat, 09 Aug 2013", "%a, %d %b %Y").is_err());
    /// ```
    pub fn parse_from_str(s: &str, fmt: &str) -> ParseResult<NaiveDate> {
        let mut parsed = Parsed::new();
        parse(&mut parsed, s, StrftimeItems::new(fmt))?;
        parsed.to_naive_date()
    }

    /// Parses a string from a user-specified format into a new `NaiveDate` value, and a slice with
    /// the remaining portion of the string.
    /// See the [`format::strftime` module](../format/strftime/index.html)
    /// on the supported escape sequences.
    ///
    /// Similar to [`parse_from_str`](#method.parse_from_str).
    ///
    /// # Example
    ///
    /// ```rust
    /// # use chrono::{NaiveDate};
    /// let (date, remainder) = NaiveDate::parse_and_remainder(
    ///     "2015-02-18 trailing text", "%Y-%m-%d").unwrap();
    /// assert_eq!(date, NaiveDate::from_ymd_opt(2015, 2, 18).unwrap());
    /// assert_eq!(remainder, " trailing text");
    /// ```
    pub fn parse_and_remainder<'a>(s: &'a str, fmt: &str) -> ParseResult<(NaiveDate, &'a str)> {
        let mut parsed = Parsed::new();
        let remainder = parse_and_remainder(&mut parsed, s, StrftimeItems::new(fmt))?;
        parsed.to_naive_date().map(|d| (d, remainder))
    }

    /// Add a duration in [`Months`] to the date
    ///
    /// If the day would be out of range for the resulting month, use the last day for that month.
    ///
    /// Returns `None` if the resulting date would be out of range.
    ///
    /// ```
    /// # use chrono::{NaiveDate, Months};
    /// assert_eq!(
    ///     NaiveDate::from_ymd_opt(2022, 2, 20).unwrap().checked_add_months(Months::new(6)),
    ///     Some(NaiveDate::from_ymd_opt(2022, 8, 20).unwrap())
    /// );
    /// assert_eq!(
    ///     NaiveDate::from_ymd_opt(2022, 7, 31).unwrap().checked_add_months(Months::new(2)),
    ///     Some(NaiveDate::from_ymd_opt(2022, 9, 30).unwrap())
    /// );
    /// ```
    #[must_use]
    pub fn checked_add_months(self, months: Months) -> Option<Self> {
        if months.0 == 0 {
            return Some(self);
        }

        match months.0 <= core::i32::MAX as u32 {
            true => self.diff_months(months.0 as i32),
            false => None,
        }
    }

    /// Subtract a duration in [`Months`] from the date
    ///
    /// If the day would be out of range for the resulting month, use the last day for that month.
    ///
    /// Returns `None` if the resulting date would be out of range.
    ///
    /// ```
    /// # use chrono::{NaiveDate, Months};
    /// assert_eq!(
    ///     NaiveDate::from_ymd_opt(2022, 2, 20).unwrap().checked_sub_months(Months::new(6)),
    ///     Some(NaiveDate::from_ymd_opt(2021, 8, 20).unwrap())
    /// );
    ///
    /// assert_eq!(
    ///     NaiveDate::from_ymd_opt(2014, 1, 1).unwrap()
    ///         .checked_sub_months(Months::new(core::i32::MAX as u32 + 1)),
    ///     None
    /// );
    /// ```
    #[must_use]
    pub fn checked_sub_months(self, months: Months) -> Option<Self> {
        if months.0 == 0 {
            return Some(self);
        }

        // Copy `i32::MAX` here so we don't have to do a complicated cast
        match months.0 <= 2_147_483_647 {
            true => self.diff_months(-(months.0 as i32)),
            false => None,
        }
    }

    fn diff_months(self, months: i32) -> Option<Self> {
        let (years, left) = ((months / 12), (months % 12));

        // Determine new year (without taking months into account for now

        let year = if (years > 0 && years > (MAX_YEAR - self.year()))
            || (years < 0 && years < (MIN_YEAR - self.year()))
        {
            return None;
        } else {
            self.year() + years
        };

        // Determine new month

        let month = self.month() as i32 + left;
        let (year, month) = if month <= 0 {
            if year == MIN_YEAR {
                return None;
            }

            (year - 1, month + 12)
        } else if month > 12 {
            if year == MAX_YEAR {
                return None;
            }

            (year + 1, month - 12)
        } else {
            (year, month)
        };

        // Clamp original day in case new month is shorter

        let flags = YearFlags::from_year(year);
        let feb_days = if flags.ndays() == 366 { 29 } else { 28 };
        let days = [31, feb_days, 31, 30, 31, 30, 31, 31, 30, 31, 30, 31];
        let day = Ord::min(self.day(), days[(month - 1) as usize]);

        NaiveDate::from_mdf(year, Mdf::new(month as u32, day, flags)?)
    }

    /// Add a duration in [`Days`] to the date
    ///
    /// Returns `None` if the resulting date would be out of range.
    ///
    /// ```
    /// # use chrono::{NaiveDate, Days};
    /// assert_eq!(
    ///     NaiveDate::from_ymd_opt(2022, 2, 20).unwrap().checked_add_days(Days::new(9)),
    ///     Some(NaiveDate::from_ymd_opt(2022, 3, 1).unwrap())
    /// );
    /// assert_eq!(
    ///     NaiveDate::from_ymd_opt(2022, 7, 31).unwrap().checked_add_days(Days::new(2)),
    ///     Some(NaiveDate::from_ymd_opt(2022, 8, 2).unwrap())
    /// );
    /// assert_eq!(
    ///     NaiveDate::from_ymd_opt(2022, 7, 31).unwrap().checked_add_days(Days::new(1000000000000)),
    ///     None
    /// );
    /// ```
    #[must_use]
    pub fn checked_add_days(self, days: Days) -> Option<Self> {
        if days.0 == 0 {
            return Some(self);
        }

        i64::try_from(days.0).ok().and_then(|d| self.diff_days(d))
    }

    /// Subtract a duration in [`Days`] from the date
    ///
    /// Returns `None` if the resulting date would be out of range.
    ///
    /// ```
    /// # use chrono::{NaiveDate, Days};
    /// assert_eq!(
    ///     NaiveDate::from_ymd_opt(2022, 2, 20).unwrap().checked_sub_days(Days::new(6)),
    ///     Some(NaiveDate::from_ymd_opt(2022, 2, 14).unwrap())
    /// );
    /// assert_eq!(
    ///     NaiveDate::from_ymd_opt(2022, 2, 20).unwrap().checked_sub_days(Days::new(1000000000000)),
    ///     None
    /// );
    /// ```
    #[must_use]
    pub fn checked_sub_days(self, days: Days) -> Option<Self> {
        if days.0 == 0 {
            return Some(self);
        }

        i64::try_from(days.0).ok().and_then(|d| self.diff_days(-d))
    }

    fn diff_days(self, days: i64) -> Option<Self> {
        let secs = days.checked_mul(86400)?; // 86400 seconds in one day
        if secs >= core::i64::MAX / 1000 || secs <= core::i64::MIN / 1000 {
            return None; // See the `time` 0.1 crate. Outside these bounds, `TimeDelta::seconds` will panic
        }
        self.checked_add_signed(TimeDelta::seconds(secs))
    }

    /// Makes a new `NaiveDateTime` from the current date and given `NaiveTime`.
    ///
    /// # Example
    ///
    /// ```
    /// use chrono::{NaiveDate, NaiveTime, NaiveDateTime};
    ///
    /// let d = NaiveDate::from_ymd_opt(2015, 6, 3).unwrap();
    /// let t = NaiveTime::from_hms_milli_opt(12, 34, 56, 789).unwrap();
    ///
    /// let dt: NaiveDateTime = d.and_time(t);
    /// assert_eq!(dt.date(), d);
    /// assert_eq!(dt.time(), t);
    /// ```
    #[inline]
    #[must_use]
    pub const fn and_time(&self, time: NaiveTime) -> NaiveDateTime {
        NaiveDateTime::new(*self, time)
    }

    /// Makes a new `NaiveDateTime` from the current date, hour, minute and second.
    ///
    /// No [leap second](./struct.NaiveTime.html#leap-second-handling) is allowed here;
    /// use `NaiveDate::and_hms_*` methods with a subsecond parameter instead.
    ///
    /// Panics on invalid hour, minute and/or second.
    #[deprecated(since = "0.4.23", note = "use `and_hms_opt()` instead")]
    #[inline]
    #[must_use]
    pub fn and_hms(&self, hour: u32, min: u32, sec: u32) -> NaiveDateTime {
        self.and_hms_opt(hour, min, sec).expect("invalid time")
    }

    /// Makes a new `NaiveDateTime` from the current date, hour, minute and second.
    ///
    /// No [leap second](./struct.NaiveTime.html#leap-second-handling) is allowed here;
    /// use `NaiveDate::and_hms_*_opt` methods with a subsecond parameter instead.
    ///
    /// Returns `None` on invalid hour, minute and/or second.
    ///
    /// # Example
    ///
    /// ```
    /// use chrono::NaiveDate;
    ///
    /// let d = NaiveDate::from_ymd_opt(2015, 6, 3).unwrap();
    /// assert!(d.and_hms_opt(12, 34, 56).is_some());
    /// assert!(d.and_hms_opt(12, 34, 60).is_none()); // use `and_hms_milli_opt` instead
    /// assert!(d.and_hms_opt(12, 60, 56).is_none());
    /// assert!(d.and_hms_opt(24, 34, 56).is_none());
    /// ```
    #[inline]
    #[must_use]
    pub fn and_hms_opt(&self, hour: u32, min: u32, sec: u32) -> Option<NaiveDateTime> {
        NaiveTime::from_hms_opt(hour, min, sec).map(|time| self.and_time(time))
    }

    /// Makes a new `NaiveDateTime` from the current date, hour, minute, second and millisecond.
    ///
    /// The millisecond part can exceed 1,000
    /// in order to represent the [leap second](./struct.NaiveTime.html#leap-second-handling).
    ///
    /// Panics on invalid hour, minute, second and/or millisecond.
    #[deprecated(since = "0.4.23", note = "use `and_hms_milli_opt()` instead")]
    #[inline]
    #[must_use]
    pub fn and_hms_milli(&self, hour: u32, min: u32, sec: u32, milli: u32) -> NaiveDateTime {
        self.and_hms_milli_opt(hour, min, sec, milli).expect("invalid time")
    }

    /// Makes a new `NaiveDateTime` from the current date, hour, minute, second and millisecond.
    ///
    /// The millisecond part can exceed 1,000
    /// in order to represent the [leap second](./struct.NaiveTime.html#leap-second-handling).
    ///
    /// Returns `None` on invalid hour, minute, second and/or millisecond.
    ///
    /// # Example
    ///
    /// ```
    /// use chrono::NaiveDate;
    ///
    /// let d = NaiveDate::from_ymd_opt(2015, 6, 3).unwrap();
    /// assert!(d.and_hms_milli_opt(12, 34, 56,   789).is_some());
    /// assert!(d.and_hms_milli_opt(12, 34, 59, 1_789).is_some()); // leap second
    /// assert!(d.and_hms_milli_opt(12, 34, 59, 2_789).is_none());
    /// assert!(d.and_hms_milli_opt(12, 34, 60,   789).is_none());
    /// assert!(d.and_hms_milli_opt(12, 60, 56,   789).is_none());
    /// assert!(d.and_hms_milli_opt(24, 34, 56,   789).is_none());
    /// ```
    #[inline]
    #[must_use]
    pub fn and_hms_milli_opt(
        &self,
        hour: u32,
        min: u32,
        sec: u32,
        milli: u32,
    ) -> Option<NaiveDateTime> {
        NaiveTime::from_hms_milli_opt(hour, min, sec, milli).map(|time| self.and_time(time))
    }

    /// Makes a new `NaiveDateTime` from the current date, hour, minute, second and microsecond.
    ///
    /// The microsecond part can exceed 1,000,000
    /// in order to represent the [leap second](./struct.NaiveTime.html#leap-second-handling).
    ///
    /// Panics on invalid hour, minute, second and/or microsecond.
    ///
    /// # Example
    ///
    /// ```
    /// use chrono::{NaiveDate, NaiveDateTime, Datelike, Timelike, Weekday};
    ///
    /// let d = NaiveDate::from_ymd_opt(2015, 6, 3).unwrap();
    ///
    /// let dt: NaiveDateTime = d.and_hms_micro_opt(12, 34, 56, 789_012).unwrap();
    /// assert_eq!(dt.year(), 2015);
    /// assert_eq!(dt.weekday(), Weekday::Wed);
    /// assert_eq!(dt.second(), 56);
    /// assert_eq!(dt.nanosecond(), 789_012_000);
    /// ```
    #[deprecated(since = "0.4.23", note = "use `and_hms_micro_opt()` instead")]
    #[inline]
    #[must_use]
    pub fn and_hms_micro(&self, hour: u32, min: u32, sec: u32, micro: u32) -> NaiveDateTime {
        self.and_hms_micro_opt(hour, min, sec, micro).expect("invalid time")
    }

    /// Makes a new `NaiveDateTime` from the current date, hour, minute, second and microsecond.
    ///
    /// The microsecond part can exceed 1,000,000
    /// in order to represent the [leap second](./struct.NaiveTime.html#leap-second-handling).
    ///
    /// Returns `None` on invalid hour, minute, second and/or microsecond.
    ///
    /// # Example
    ///
    /// ```
    /// use chrono::NaiveDate;
    ///
    /// let d = NaiveDate::from_ymd_opt(2015, 6, 3).unwrap();
    /// assert!(d.and_hms_micro_opt(12, 34, 56,   789_012).is_some());
    /// assert!(d.and_hms_micro_opt(12, 34, 59, 1_789_012).is_some()); // leap second
    /// assert!(d.and_hms_micro_opt(12, 34, 59, 2_789_012).is_none());
    /// assert!(d.and_hms_micro_opt(12, 34, 60,   789_012).is_none());
    /// assert!(d.and_hms_micro_opt(12, 60, 56,   789_012).is_none());
    /// assert!(d.and_hms_micro_opt(24, 34, 56,   789_012).is_none());
    /// ```
    #[inline]
    #[must_use]
    pub fn and_hms_micro_opt(
        &self,
        hour: u32,
        min: u32,
        sec: u32,
        micro: u32,
    ) -> Option<NaiveDateTime> {
        NaiveTime::from_hms_micro_opt(hour, min, sec, micro).map(|time| self.and_time(time))
    }

    /// Makes a new `NaiveDateTime` from the current date, hour, minute, second and nanosecond.
    ///
    /// The nanosecond part can exceed 1,000,000,000
    /// in order to represent the [leap second](./struct.NaiveTime.html#leap-second-handling).
    ///
    /// Panics on invalid hour, minute, second and/or nanosecond.
    #[deprecated(since = "0.4.23", note = "use `and_hms_nano_opt()` instead")]
    #[inline]
    #[must_use]
    pub fn and_hms_nano(&self, hour: u32, min: u32, sec: u32, nano: u32) -> NaiveDateTime {
        self.and_hms_nano_opt(hour, min, sec, nano).expect("invalid time")
    }

    /// Makes a new `NaiveDateTime` from the current date, hour, minute, second and nanosecond.
    ///
    /// The nanosecond part can exceed 1,000,000,000
    /// in order to represent the [leap second](./struct.NaiveTime.html#leap-second-handling).
    ///
    /// Returns `None` on invalid hour, minute, second and/or nanosecond.
    ///
    /// # Example
    ///
    /// ```
    /// use chrono::NaiveDate;
    ///
    /// let d = NaiveDate::from_ymd_opt(2015, 6, 3).unwrap();
    /// assert!(d.and_hms_nano_opt(12, 34, 56,   789_012_345).is_some());
    /// assert!(d.and_hms_nano_opt(12, 34, 59, 1_789_012_345).is_some()); // leap second
    /// assert!(d.and_hms_nano_opt(12, 34, 59, 2_789_012_345).is_none());
    /// assert!(d.and_hms_nano_opt(12, 34, 60,   789_012_345).is_none());
    /// assert!(d.and_hms_nano_opt(12, 60, 56,   789_012_345).is_none());
    /// assert!(d.and_hms_nano_opt(24, 34, 56,   789_012_345).is_none());
    /// ```
    #[inline]
    #[must_use]
    pub fn and_hms_nano_opt(
        &self,
        hour: u32,
        min: u32,
        sec: u32,
        nano: u32,
    ) -> Option<NaiveDateTime> {
        NaiveTime::from_hms_nano_opt(hour, min, sec, nano).map(|time| self.and_time(time))
    }

    /// Returns the packed month-day-flags.
    #[inline]
    fn mdf(&self) -> Mdf {
        self.of().to_mdf()
    }

    /// Returns the packed ordinal-flags.
    #[inline]
    const fn of(&self) -> Of {
        Of::from_date_impl(self.ymdf)
    }

    /// Makes a new `NaiveDate` with the packed month-day-flags changed.
    ///
    /// Returns `None` when the resulting `NaiveDate` would be invalid.
    #[inline]
    fn with_mdf(&self, mdf: Mdf) -> Option<NaiveDate> {
        Some(self.with_of(mdf.to_of()?))
    }

    /// Makes a new `NaiveDate` with the packed ordinal-flags changed.
    ///
    /// Returns `None` when the resulting `NaiveDate` would be invalid.
    /// Does not check if the year flags match the year.
    #[inline]
    const fn with_of(&self, of: Of) -> NaiveDate {
        NaiveDate { ymdf: (self.ymdf & !0b1_1111_1111_1111) | of.inner() as DateImpl }
    }

    /// Makes a new `NaiveDate` for the next calendar date.
    ///
    /// Panics when `self` is the last representable date.
    #[deprecated(since = "0.4.23", note = "use `succ_opt()` instead")]
    #[inline]
    #[must_use]
    pub fn succ(&self) -> NaiveDate {
        self.succ_opt().expect("out of bound")
    }

    /// Makes a new `NaiveDate` for the next calendar date.
    ///
    /// Returns `None` when `self` is the last representable date.
    ///
    /// # Example
    ///
    /// ```
    /// use chrono::NaiveDate;
    ///
    /// assert_eq!(NaiveDate::from_ymd_opt(2015, 6, 3).unwrap().succ_opt(),
    ///            Some(NaiveDate::from_ymd_opt(2015, 6, 4).unwrap()));
    /// assert_eq!(NaiveDate::MAX.succ_opt(), None);
    /// ```
    #[inline]
    #[must_use]
    pub fn succ_opt(&self) -> Option<NaiveDate> {
        match self.of().succ() {
            Some(of) => Some(self.with_of(of)),
            None => NaiveDate::from_ymd_opt(self.year() + 1, 1, 1),
        }
    }

    /// Makes a new `NaiveDate` for the previous calendar date.
    ///
    /// Panics when `self` is the first representable date.
    #[deprecated(since = "0.4.23", note = "use `pred_opt()` instead")]
    #[inline]
    #[must_use]
    pub fn pred(&self) -> NaiveDate {
        self.pred_opt().expect("out of bound")
    }

    /// Makes a new `NaiveDate` for the previous calendar date.
    ///
    /// Returns `None` when `self` is the first representable date.
    ///
    /// # Example
    ///
    /// ```
    /// use chrono::NaiveDate;
    ///
    /// assert_eq!(NaiveDate::from_ymd_opt(2015, 6, 3).unwrap().pred_opt(),
    ///            Some(NaiveDate::from_ymd_opt(2015, 6, 2).unwrap()));
    /// assert_eq!(NaiveDate::MIN.pred_opt(), None);
    /// ```
    #[inline]
    #[must_use]
    pub fn pred_opt(&self) -> Option<NaiveDate> {
        match self.of().pred() {
            Some(of) => Some(self.with_of(of)),
            None => NaiveDate::from_ymd_opt(self.year() - 1, 12, 31),
        }
    }

    /// Adds the `days` part of given `Duration` to the current date.
    ///
    /// Returns `None` when it will result in overflow.
    ///
    /// # Example
    ///
    /// ```
    /// use chrono::{TimeDelta, NaiveDate};
    ///
    /// let d = NaiveDate::from_ymd_opt(2015, 9, 5).unwrap();
    /// assert_eq!(d.checked_add_signed(TimeDelta::days(40)),
    ///            Some(NaiveDate::from_ymd_opt(2015, 10, 15).unwrap()));
    /// assert_eq!(d.checked_add_signed(TimeDelta::days(-40)),
    ///            Some(NaiveDate::from_ymd_opt(2015, 7, 27).unwrap()));
    /// assert_eq!(d.checked_add_signed(TimeDelta::days(1_000_000_000)), None);
    /// assert_eq!(d.checked_add_signed(TimeDelta::days(-1_000_000_000)), None);
    /// assert_eq!(NaiveDate::MAX.checked_add_signed(TimeDelta::days(1)), None);
    /// ```
    #[must_use]
    pub fn checked_add_signed(self, rhs: TimeDelta) -> Option<NaiveDate> {
        let year = self.year();
        let (mut year_div_400, year_mod_400) = div_mod_floor(year, 400);
        let cycle = internals::yo_to_cycle(year_mod_400 as u32, self.of().ordinal());
        let cycle = (cycle as i32).checked_add(i32::try_from(rhs.num_days()).ok()?)?;
        let (cycle_div_400y, cycle) = div_mod_floor(cycle, 146_097);
        year_div_400 += cycle_div_400y;

        let (year_mod_400, ordinal) = internals::cycle_to_yo(cycle as u32);
        let flags = YearFlags::from_year_mod_400(year_mod_400 as i32);
        NaiveDate::from_ordinal_and_flags(year_div_400 * 400 + year_mod_400 as i32, ordinal, flags)
    }

    /// Subtracts the `days` part of given `TimeDelta` from the current date.
    ///
    /// Returns `None` when it will result in overflow.
    ///
    /// # Example
    ///
    /// ```
    /// use chrono::{TimeDelta, NaiveDate};
    ///
    /// let d = NaiveDate::from_ymd_opt(2015, 9, 5).unwrap();
    /// assert_eq!(d.checked_sub_signed(TimeDelta::days(40)),
    ///            Some(NaiveDate::from_ymd_opt(2015, 7, 27).unwrap()));
    /// assert_eq!(d.checked_sub_signed(TimeDelta::days(-40)),
    ///            Some(NaiveDate::from_ymd_opt(2015, 10, 15).unwrap()));
    /// assert_eq!(d.checked_sub_signed(TimeDelta::days(1_000_000_000)), None);
    /// assert_eq!(d.checked_sub_signed(TimeDelta::days(-1_000_000_000)), None);
    /// assert_eq!(NaiveDate::MIN.checked_sub_signed(TimeDelta::days(1)), None);
    /// ```
    #[must_use]
    pub fn checked_sub_signed(self, rhs: TimeDelta) -> Option<NaiveDate> {
        let year = self.year();
        let (mut year_div_400, year_mod_400) = div_mod_floor(year, 400);
        let cycle = internals::yo_to_cycle(year_mod_400 as u32, self.of().ordinal());
        let cycle = (cycle as i32).checked_sub(i32::try_from(rhs.num_days()).ok()?)?;
        let (cycle_div_400y, cycle) = div_mod_floor(cycle, 146_097);
        year_div_400 += cycle_div_400y;

        let (year_mod_400, ordinal) = internals::cycle_to_yo(cycle as u32);
        let flags = YearFlags::from_year_mod_400(year_mod_400 as i32);
        NaiveDate::from_ordinal_and_flags(year_div_400 * 400 + year_mod_400 as i32, ordinal, flags)
    }

    /// Subtracts another `NaiveDate` from the current date.
    /// Returns a `TimeDelta` of integral numbers.
    ///
    /// This does not overflow or underflow at all,
    /// as all possible output fits in the range of `TimeDelta`.
    ///
    /// # Example
    ///
    /// ```
    /// use chrono::{TimeDelta, NaiveDate};
    ///
    /// let from_ymd = |y, m, d| NaiveDate::from_ymd_opt(y, m, d).unwrap();
    /// let since = NaiveDate::signed_duration_since;
    ///
    /// assert_eq!(since(from_ymd(2014, 1, 1), from_ymd(2014, 1, 1)), TimeDelta::zero());
    /// assert_eq!(since(from_ymd(2014, 1, 1), from_ymd(2013, 12, 31)), TimeDelta::days(1));
    /// assert_eq!(since(from_ymd(2014, 1, 1), from_ymd(2014, 1, 2)), TimeDelta::days(-1));
    /// assert_eq!(since(from_ymd(2014, 1, 1), from_ymd(2013, 9, 23)), TimeDelta::days(100));
    /// assert_eq!(since(from_ymd(2014, 1, 1), from_ymd(2013, 1, 1)), TimeDelta::days(365));
    /// assert_eq!(since(from_ymd(2014, 1, 1), from_ymd(2010, 1, 1)), TimeDelta::days(365*4 + 1));
    /// assert_eq!(since(from_ymd(2014, 1, 1), from_ymd(1614, 1, 1)), TimeDelta::days(365*400 + 97));
    /// ```
    #[must_use]
    pub fn signed_duration_since(self, rhs: NaiveDate) -> TimeDelta {
        let year1 = self.year();
        let year2 = rhs.year();
        let (year1_div_400, year1_mod_400) = div_mod_floor(year1, 400);
        let (year2_div_400, year2_mod_400) = div_mod_floor(year2, 400);
        let cycle1 = i64::from(internals::yo_to_cycle(year1_mod_400 as u32, self.of().ordinal()));
        let cycle2 = i64::from(internals::yo_to_cycle(year2_mod_400 as u32, rhs.of().ordinal()));
        TimeDelta::days(
            (i64::from(year1_div_400) - i64::from(year2_div_400)) * 146_097 + (cycle1 - cycle2),
        )
    }

    /// Returns the number of whole years from the given `base` until `self`.
    #[must_use]
    pub fn years_since(&self, base: Self) -> Option<u32> {
        let mut years = self.year() - base.year();
        if (self.month(), self.day()) < (base.month(), base.day()) {
            years -= 1;
        }

        match years >= 0 {
            true => Some(years as u32),
            false => None,
        }
    }

    /// Formats the date with the specified formatting items.
    /// Otherwise it is the same as the ordinary `format` method.
    ///
    /// The `Iterator` of items should be `Clone`able,
    /// since the resulting `DelayedFormat` value may be formatted multiple times.
    ///
    /// # Example
    ///
    /// ```
    /// use chrono::NaiveDate;
    /// use chrono::format::strftime::StrftimeItems;
    ///
    /// let fmt = StrftimeItems::new("%Y-%m-%d");
    /// let d = NaiveDate::from_ymd_opt(2015, 9, 5).unwrap();
    /// assert_eq!(d.format_with_items(fmt.clone()).to_string(), "2015-09-05");
    /// assert_eq!(d.format("%Y-%m-%d").to_string(),             "2015-09-05");
    /// ```
    ///
    /// The resulting `DelayedFormat` can be formatted directly via the `Display` trait.
    ///
    /// ```
    /// # use chrono::NaiveDate;
    /// # use chrono::format::strftime::StrftimeItems;
    /// # let fmt = StrftimeItems::new("%Y-%m-%d").clone();
    /// # let d = NaiveDate::from_ymd_opt(2015, 9, 5).unwrap();
    /// assert_eq!(format!("{}", d.format_with_items(fmt)), "2015-09-05");
    /// ```
    #[cfg(any(feature = "alloc", feature = "std", test))]
    #[cfg_attr(docsrs, doc(cfg(any(feature = "alloc", feature = "std"))))]
    #[inline]
    #[must_use]
    pub fn format_with_items<'a, I, B>(&self, items: I) -> DelayedFormat<I>
    where
        I: Iterator<Item = B> + Clone,
        B: Borrow<Item<'a>>,
    {
        DelayedFormat::new(Some(*self), None, items)
    }

    /// Formats the date with the specified format string.
    /// See the [`format::strftime` module](../format/strftime/index.html)
    /// on the supported escape sequences.
    ///
    /// This returns a `DelayedFormat`,
    /// which gets converted to a string only when actual formatting happens.
    /// You may use the `to_string` method to get a `String`,
    /// or just feed it into `print!` and other formatting macros.
    /// (In this way it avoids the redundant memory allocation.)
    ///
    /// A wrong format string does *not* issue an error immediately.
    /// Rather, converting or formatting the `DelayedFormat` fails.
    /// You are recommended to immediately use `DelayedFormat` for this reason.
    ///
    /// # Example
    ///
    /// ```
    /// use chrono::NaiveDate;
    ///
    /// let d = NaiveDate::from_ymd_opt(2015, 9, 5).unwrap();
    /// assert_eq!(d.format("%Y-%m-%d").to_string(), "2015-09-05");
    /// assert_eq!(d.format("%A, %-d %B, %C%y").to_string(), "Saturday, 5 September, 2015");
    /// ```
    ///
    /// The resulting `DelayedFormat` can be formatted directly via the `Display` trait.
    ///
    /// ```
    /// # use chrono::NaiveDate;
    /// # let d = NaiveDate::from_ymd_opt(2015, 9, 5).unwrap();
    /// assert_eq!(format!("{}", d.format("%Y-%m-%d")), "2015-09-05");
    /// assert_eq!(format!("{}", d.format("%A, %-d %B, %C%y")), "Saturday, 5 September, 2015");
    /// ```
    #[cfg(any(feature = "alloc", feature = "std", test))]
    #[cfg_attr(docsrs, doc(cfg(any(feature = "alloc", feature = "std"))))]
    #[inline]
    #[must_use]
    pub fn format<'a>(&self, fmt: &'a str) -> DelayedFormat<StrftimeItems<'a>> {
        self.format_with_items(StrftimeItems::new(fmt))
    }

    /// Formats the date with the specified formatting items and locale.
    #[cfg(feature = "unstable-locales")]
    #[cfg_attr(docsrs, doc(cfg(feature = "unstable-locales")))]
    #[inline]
    #[must_use]
    pub fn format_localized_with_items<'a, I, B>(
        &self,
        items: I,
        locale: Locale,
    ) -> DelayedFormat<I>
    where
        I: Iterator<Item = B> + Clone,
        B: Borrow<Item<'a>>,
    {
        DelayedFormat::new_with_locale(Some(*self), None, items, locale)
    }

    /// Formats the date with the specified format string and locale.
    ///
    /// See the [`crate::format::strftime`] module on the supported escape
    /// sequences.
    #[cfg(feature = "unstable-locales")]
    #[cfg_attr(docsrs, doc(cfg(feature = "unstable-locales")))]
    #[inline]
    #[must_use]
    pub fn format_localized<'a>(
        &self,
        fmt: &'a str,
        locale: Locale,
    ) -> DelayedFormat<StrftimeItems<'a>> {
        self.format_localized_with_items(StrftimeItems::new_with_locale(fmt, locale), locale)
    }

    /// Returns an iterator that steps by days across all representable dates.
    ///
    /// # Example
    ///
    /// ```
    /// # use chrono::NaiveDate;
    ///
    /// let expected = [
    ///     NaiveDate::from_ymd_opt(2016, 2, 27).unwrap(),
    ///     NaiveDate::from_ymd_opt(2016, 2, 28).unwrap(),
    ///     NaiveDate::from_ymd_opt(2016, 2, 29).unwrap(),
    ///     NaiveDate::from_ymd_opt(2016, 3, 1).unwrap(),
    /// ];
    ///
    /// let mut count = 0;
    /// for (idx, d) in NaiveDate::from_ymd_opt(2016, 2, 27).unwrap().iter_days().take(4).enumerate() {
    ///    assert_eq!(d, expected[idx]);
    ///    count += 1;
    /// }
    /// assert_eq!(count, 4);
    ///
    /// for d in NaiveDate::from_ymd_opt(2016, 3, 1).unwrap().iter_days().rev().take(4) {
    ///     count -= 1;
    ///     assert_eq!(d, expected[count]);
    /// }
    /// ```
    #[inline]
    pub const fn iter_days(&self) -> NaiveDateDaysIterator {
        NaiveDateDaysIterator { value: *self }
    }

    /// Returns an iterator that steps by weeks across all representable dates.
    ///
    /// # Example
    ///
    /// ```
    /// # use chrono::NaiveDate;
    ///
    /// let expected = [
    ///     NaiveDate::from_ymd_opt(2016, 2, 27).unwrap(),
    ///     NaiveDate::from_ymd_opt(2016, 3, 5).unwrap(),
    ///     NaiveDate::from_ymd_opt(2016, 3, 12).unwrap(),
    ///     NaiveDate::from_ymd_opt(2016, 3, 19).unwrap(),
    /// ];
    ///
    /// let mut count = 0;
    /// for (idx, d) in NaiveDate::from_ymd_opt(2016, 2, 27).unwrap().iter_weeks().take(4).enumerate() {
    ///    assert_eq!(d, expected[idx]);
    ///    count += 1;
    /// }
    /// assert_eq!(count, 4);
    ///
    /// for d in NaiveDate::from_ymd_opt(2016, 3, 19).unwrap().iter_weeks().rev().take(4) {
    ///     count -= 1;
    ///     assert_eq!(d, expected[count]);
    /// }
    /// ```
    #[inline]
    pub const fn iter_weeks(&self) -> NaiveDateWeeksIterator {
        NaiveDateWeeksIterator { value: *self }
    }

    /// Returns the [`NaiveWeek`] that the date belongs to, starting with the [`Weekday`]
    /// specified.
    #[inline]
    pub const fn week(&self, start: Weekday) -> NaiveWeek {
        NaiveWeek { date: *self, start }
    }

    /// The minimum possible `NaiveDate` (January 1, 262145 BCE).
    pub const MIN: NaiveDate = NaiveDate { ymdf: (MIN_YEAR << 13) | (1 << 4) | 0o07 /*FE*/ };
    /// The maximum possible `NaiveDate` (December 31, 262143 CE).
    pub const MAX: NaiveDate = NaiveDate { ymdf: (MAX_YEAR << 13) | (365 << 4) | 0o17 /*F*/ };
}

impl Datelike for NaiveDate {
    /// Returns the year number in the [calendar date](#calendar-date).
    ///
    /// # Example
    ///
    /// ```
    /// use chrono::{NaiveDate, Datelike};
    ///
    /// assert_eq!(NaiveDate::from_ymd_opt(2015, 9, 8).unwrap().year(), 2015);
    /// assert_eq!(NaiveDate::from_ymd_opt(-308, 3, 14).unwrap().year(), -308); // 309 BCE
    /// ```
    #[inline]
    fn year(&self) -> i32 {
        self.ymdf >> 13
    }

    /// Returns the month number starting from 1.
    ///
    /// The return value ranges from 1 to 12.
    ///
    /// # Example
    ///
    /// ```
    /// use chrono::{NaiveDate, Datelike};
    ///
    /// assert_eq!(NaiveDate::from_ymd_opt(2015, 9, 8).unwrap().month(), 9);
    /// assert_eq!(NaiveDate::from_ymd_opt(-308, 3, 14).unwrap().month(), 3);
    /// ```
    #[inline]
    fn month(&self) -> u32 {
        self.mdf().month()
    }

    /// Returns the month number starting from 0.
    ///
    /// The return value ranges from 0 to 11.
    ///
    /// # Example
    ///
    /// ```
    /// use chrono::{NaiveDate, Datelike};
    ///
    /// assert_eq!(NaiveDate::from_ymd_opt(2015, 9, 8).unwrap().month0(), 8);
    /// assert_eq!(NaiveDate::from_ymd_opt(-308, 3, 14).unwrap().month0(), 2);
    /// ```
    #[inline]
    fn month0(&self) -> u32 {
        self.mdf().month() - 1
    }

    /// Returns the day of month starting from 1.
    ///
    /// The return value ranges from 1 to 31. (The last day of month differs by months.)
    ///
    /// # Example
    ///
    /// ```
    /// use chrono::{NaiveDate, Datelike};
    ///
    /// assert_eq!(NaiveDate::from_ymd_opt(2015, 9, 8).unwrap().day(), 8);
    /// assert_eq!(NaiveDate::from_ymd_opt(-308, 3, 14).unwrap().day(), 14);
    /// ```
    ///
    /// Combined with [`NaiveDate::pred`](#method.pred),
    /// one can determine the number of days in a particular month.
    /// (Note that this panics when `year` is out of range.)
    ///
    /// ```
    /// use chrono::{NaiveDate, Datelike};
    ///
    /// fn ndays_in_month(year: i32, month: u32) -> u32 {
    ///     // the first day of the next month...
    ///     let (y, m) = if month == 12 { (year + 1, 1) } else { (year, month + 1) };
    ///     let d = NaiveDate::from_ymd_opt(y, m, 1).unwrap();
    ///
    ///     // ...is preceded by the last day of the original month
    ///     d.pred_opt().unwrap().day()
    /// }
    ///
    /// assert_eq!(ndays_in_month(2015, 8), 31);
    /// assert_eq!(ndays_in_month(2015, 9), 30);
    /// assert_eq!(ndays_in_month(2015, 12), 31);
    /// assert_eq!(ndays_in_month(2016, 2), 29);
    /// assert_eq!(ndays_in_month(2017, 2), 28);
    /// ```
    #[inline]
    fn day(&self) -> u32 {
        self.mdf().day()
    }

    /// Returns the day of month starting from 0.
    ///
    /// The return value ranges from 0 to 30. (The last day of month differs by months.)
    ///
    /// # Example
    ///
    /// ```
    /// use chrono::{NaiveDate, Datelike};
    ///
    /// assert_eq!(NaiveDate::from_ymd_opt(2015, 9, 8).unwrap().day0(), 7);
    /// assert_eq!(NaiveDate::from_ymd_opt(-308, 3, 14).unwrap().day0(), 13);
    /// ```
    #[inline]
    fn day0(&self) -> u32 {
        self.mdf().day() - 1
    }

    /// Returns the day of year starting from 1.
    ///
    /// The return value ranges from 1 to 366. (The last day of year differs by years.)
    ///
    /// # Example
    ///
    /// ```
    /// use chrono::{NaiveDate, Datelike};
    ///
    /// assert_eq!(NaiveDate::from_ymd_opt(2015, 9, 8).unwrap().ordinal(), 251);
    /// assert_eq!(NaiveDate::from_ymd_opt(-308, 3, 14).unwrap().ordinal(), 74);
    /// ```
    ///
    /// Combined with [`NaiveDate::pred`](#method.pred),
    /// one can determine the number of days in a particular year.
    /// (Note that this panics when `year` is out of range.)
    ///
    /// ```
    /// use chrono::{NaiveDate, Datelike};
    ///
    /// fn ndays_in_year(year: i32) -> u32 {
    ///     // the first day of the next year...
    ///     let d = NaiveDate::from_ymd_opt(year + 1, 1, 1).unwrap();
    ///
    ///     // ...is preceded by the last day of the original year
    ///     d.pred_opt().unwrap().ordinal()
    /// }
    ///
    /// assert_eq!(ndays_in_year(2015), 365);
    /// assert_eq!(ndays_in_year(2016), 366);
    /// assert_eq!(ndays_in_year(2017), 365);
    /// assert_eq!(ndays_in_year(2000), 366);
    /// assert_eq!(ndays_in_year(2100), 365);
    /// ```
    #[inline]
    fn ordinal(&self) -> u32 {
        self.of().ordinal()
    }

    /// Returns the day of year starting from 0.
    ///
    /// The return value ranges from 0 to 365. (The last day of year differs by years.)
    ///
    /// # Example
    ///
    /// ```
    /// use chrono::{NaiveDate, Datelike};
    ///
    /// assert_eq!(NaiveDate::from_ymd_opt(2015, 9, 8).unwrap().ordinal0(), 250);
    /// assert_eq!(NaiveDate::from_ymd_opt(-308, 3, 14).unwrap().ordinal0(), 73);
    /// ```
    #[inline]
    fn ordinal0(&self) -> u32 {
        self.of().ordinal() - 1
    }

    /// Returns the day of week.
    ///
    /// # Example
    ///
    /// ```
    /// use chrono::{NaiveDate, Datelike, Weekday};
    ///
    /// assert_eq!(NaiveDate::from_ymd_opt(2015, 9, 8).unwrap().weekday(), Weekday::Tue);
    /// assert_eq!(NaiveDate::from_ymd_opt(-308, 3, 14).unwrap().weekday(), Weekday::Fri);
    /// ```
    #[inline]
    fn weekday(&self) -> Weekday {
        self.of().weekday()
    }

    #[inline]
    fn iso_week(&self) -> IsoWeek {
        isoweek::iso_week_from_yof(self.year(), self.of())
    }

    /// Makes a new `NaiveDate` with the year number changed.
    ///
    /// Returns `None` when the resulting `NaiveDate` would be invalid.
    ///
    /// # Example
    ///
    /// ```
    /// use chrono::{NaiveDate, Datelike};
    ///
    /// assert_eq!(NaiveDate::from_ymd_opt(2015, 9, 8).unwrap().with_year(2016),
    ///            Some(NaiveDate::from_ymd_opt(2016, 9, 8).unwrap()));
    /// assert_eq!(NaiveDate::from_ymd_opt(2015, 9, 8).unwrap().with_year(-308),
    ///            Some(NaiveDate::from_ymd_opt(-308, 9, 8).unwrap()));
    /// ```
    ///
    /// A leap day (February 29) is a good example that this method can return `None`.
    ///
    /// ```
    /// # use chrono::{NaiveDate, Datelike};
    /// assert!(NaiveDate::from_ymd_opt(2016, 2, 29).unwrap().with_year(2015).is_none());
    /// assert!(NaiveDate::from_ymd_opt(2016, 2, 29).unwrap().with_year(2020).is_some());
    /// ```
    #[inline]
    fn with_year(&self, year: i32) -> Option<NaiveDate> {
        // we need to operate with `mdf` since we should keep the month and day number as is
        let mdf = self.mdf();

        // adjust the flags as needed
        let flags = YearFlags::from_year(year);
        let mdf = mdf.with_flags(flags);

        NaiveDate::from_mdf(year, mdf)
    }

    /// Makes a new `NaiveDate` with the month number (starting from 1) changed.
    ///
    /// Returns `None` when the resulting `NaiveDate` would be invalid.
    ///
    /// # Example
    ///
    /// ```
    /// use chrono::{NaiveDate, Datelike};
    ///
    /// assert_eq!(NaiveDate::from_ymd_opt(2015, 9, 8).unwrap().with_month(10),
    ///            Some(NaiveDate::from_ymd_opt(2015, 10, 8).unwrap()));
    /// assert_eq!(NaiveDate::from_ymd_opt(2015, 9, 8).unwrap().with_month(13), None); // no month 13
    /// assert_eq!(NaiveDate::from_ymd_opt(2015, 9, 30).unwrap().with_month(2), None); // no February 30
    /// ```
    #[inline]
    fn with_month(&self, month: u32) -> Option<NaiveDate> {
        self.with_mdf(self.mdf().with_month(month)?)
    }

    /// Makes a new `NaiveDate` with the month number (starting from 0) changed.
    ///
    /// Returns `None` when the resulting `NaiveDate` would be invalid.
    ///
    /// # Example
    ///
    /// ```
    /// use chrono::{NaiveDate, Datelike};
    ///
    /// assert_eq!(NaiveDate::from_ymd_opt(2015, 9, 8).unwrap().with_month0(9),
    ///            Some(NaiveDate::from_ymd_opt(2015, 10, 8).unwrap()));
    /// assert_eq!(NaiveDate::from_ymd_opt(2015, 9, 8).unwrap().with_month0(12), None); // no month 13
    /// assert_eq!(NaiveDate::from_ymd_opt(2015, 9, 30).unwrap().with_month0(1), None); // no February 30
    /// ```
    #[inline]
    fn with_month0(&self, month0: u32) -> Option<NaiveDate> {
        let month = month0.checked_add(1)?;
        self.with_mdf(self.mdf().with_month(month)?)
    }

    /// Makes a new `NaiveDate` with the day of month (starting from 1) changed.
    ///
    /// Returns `None` when the resulting `NaiveDate` would be invalid.
    ///
    /// # Example
    ///
    /// ```
    /// use chrono::{NaiveDate, Datelike};
    ///
    /// assert_eq!(NaiveDate::from_ymd_opt(2015, 9, 8).unwrap().with_day(30),
    ///            Some(NaiveDate::from_ymd_opt(2015, 9, 30).unwrap()));
    /// assert_eq!(NaiveDate::from_ymd_opt(2015, 9, 8).unwrap().with_day(31),
    ///            None); // no September 31
    /// ```
    #[inline]
    fn with_day(&self, day: u32) -> Option<NaiveDate> {
        self.with_mdf(self.mdf().with_day(day)?)
    }

    /// Makes a new `NaiveDate` with the day of month (starting from 0) changed.
    ///
    /// Returns `None` when the resulting `NaiveDate` would be invalid.
    ///
    /// # Example
    ///
    /// ```
    /// use chrono::{NaiveDate, Datelike};
    ///
    /// assert_eq!(NaiveDate::from_ymd_opt(2015, 9, 8).unwrap().with_day0(29),
    ///            Some(NaiveDate::from_ymd_opt(2015, 9, 30).unwrap()));
    /// assert_eq!(NaiveDate::from_ymd_opt(2015, 9, 8).unwrap().with_day0(30),
    ///            None); // no September 31
    /// ```
    #[inline]
    fn with_day0(&self, day0: u32) -> Option<NaiveDate> {
        let day = day0.checked_add(1)?;
        self.with_mdf(self.mdf().with_day(day)?)
    }

    /// Makes a new `NaiveDate` with the day of year (starting from 1) changed.
    ///
    /// Returns `None` when the resulting `NaiveDate` would be invalid.
    ///
    /// # Example
    ///
    /// ```
    /// use chrono::{NaiveDate, Datelike};
    ///
    /// assert_eq!(NaiveDate::from_ymd_opt(2015, 1, 1).unwrap().with_ordinal(60),
    ///            Some(NaiveDate::from_ymd_opt(2015, 3, 1).unwrap()));
    /// assert_eq!(NaiveDate::from_ymd_opt(2015, 1, 1).unwrap().with_ordinal(366),
    ///            None); // 2015 had only 365 days
    ///
    /// assert_eq!(NaiveDate::from_ymd_opt(2016, 1, 1).unwrap().with_ordinal(60),
    ///            Some(NaiveDate::from_ymd_opt(2016, 2, 29).unwrap()));
    /// assert_eq!(NaiveDate::from_ymd_opt(2016, 1, 1).unwrap().with_ordinal(366),
    ///            Some(NaiveDate::from_ymd_opt(2016, 12, 31).unwrap()));
    /// ```
    #[inline]
    fn with_ordinal(&self, ordinal: u32) -> Option<NaiveDate> {
        self.of().with_ordinal(ordinal).map(|of| self.with_of(of))
    }

    /// Makes a new `NaiveDate` with the day of year (starting from 0) changed.
    ///
    /// Returns `None` when the resulting `NaiveDate` would be invalid.
    ///
    /// # Example
    ///
    /// ```
    /// use chrono::{NaiveDate, Datelike};
    ///
    /// assert_eq!(NaiveDate::from_ymd_opt(2015, 1, 1).unwrap().with_ordinal0(59),
    ///            Some(NaiveDate::from_ymd_opt(2015, 3, 1).unwrap()));
    /// assert_eq!(NaiveDate::from_ymd_opt(2015, 1, 1).unwrap().with_ordinal0(365),
    ///            None); // 2015 had only 365 days
    ///
    /// assert_eq!(NaiveDate::from_ymd_opt(2016, 1, 1).unwrap().with_ordinal0(59),
    ///            Some(NaiveDate::from_ymd_opt(2016, 2, 29).unwrap()));
    /// assert_eq!(NaiveDate::from_ymd_opt(2016, 1, 1).unwrap().with_ordinal0(365),
    ///            Some(NaiveDate::from_ymd_opt(2016, 12, 31).unwrap()));
    /// ```
    #[inline]
    fn with_ordinal0(&self, ordinal0: u32) -> Option<NaiveDate> {
        let ordinal = ordinal0.checked_add(1)?;
        self.with_ordinal(ordinal)
    }
}

/// An addition of `Duration` to `NaiveDate` discards the fractional days,
/// rounding to the closest integral number of days towards `Duration::zero()`.
///
/// Panics on underflow or overflow. Use [`NaiveDate::checked_add_signed`] to detect that.
///
/// # Example
///
/// ```
/// use chrono::{TimeDelta, NaiveDate};
///
/// let from_ymd = |y, m, d| NaiveDate::from_ymd_opt(y, m, d).unwrap();
///
/// assert_eq!(from_ymd(2014, 1, 1) + TimeDelta::zero(),             from_ymd(2014, 1, 1));
/// assert_eq!(from_ymd(2014, 1, 1) + TimeDelta::seconds(86399),     from_ymd(2014, 1, 1));
/// assert_eq!(from_ymd(2014, 1, 1) + TimeDelta::seconds(-86399),    from_ymd(2014, 1, 1));
/// assert_eq!(from_ymd(2014, 1, 1) + TimeDelta::days(1),            from_ymd(2014, 1, 2));
/// assert_eq!(from_ymd(2014, 1, 1) + TimeDelta::days(-1),           from_ymd(2013, 12, 31));
/// assert_eq!(from_ymd(2014, 1, 1) + TimeDelta::days(364),          from_ymd(2014, 12, 31));
/// assert_eq!(from_ymd(2014, 1, 1) + TimeDelta::days(365*4 + 1),    from_ymd(2018, 1, 1));
/// assert_eq!(from_ymd(2014, 1, 1) + TimeDelta::days(365*400 + 97), from_ymd(2414, 1, 1));
/// ```
///
/// [`NaiveDate::checked_add_signed`]: crate::NaiveDate::checked_add_signed
impl Add<TimeDelta> for NaiveDate {
    type Output = NaiveDate;

    #[inline]
    fn add(self, rhs: TimeDelta) -> NaiveDate {
        self.checked_add_signed(rhs).expect("`NaiveDate + TimeDelta` overflowed")
    }
}

impl AddAssign<TimeDelta> for NaiveDate {
    #[inline]
    fn add_assign(&mut self, rhs: TimeDelta) {
        *self = self.add(rhs);
    }
}

impl Add<Months> for NaiveDate {
    type Output = NaiveDate;

    /// An addition of months to `NaiveDate` clamped to valid days in resulting month.
    ///
    /// # Panics
    ///
    /// Panics if the resulting date would be out of range.
    ///
    /// # Example
    ///
    /// ```
<<<<<<< HEAD
    /// use chrono::{TimeDelta, NaiveDate, Months};
=======
    /// use chrono::{NaiveDate, Months};
>>>>>>> a8f177e6
    ///
    /// let from_ymd = |y, m, d| NaiveDate::from_ymd_opt(y, m, d).unwrap();
    ///
    /// assert_eq!(from_ymd(2014, 1, 1) + Months::new(1), from_ymd(2014, 2, 1));
    /// assert_eq!(from_ymd(2014, 1, 1) + Months::new(11), from_ymd(2014, 12, 1));
    /// assert_eq!(from_ymd(2014, 1, 1) + Months::new(12), from_ymd(2015, 1, 1));
    /// assert_eq!(from_ymd(2014, 1, 1) + Months::new(13), from_ymd(2015, 2, 1));
    /// assert_eq!(from_ymd(2014, 1, 31) + Months::new(1), from_ymd(2014, 2, 28));
    /// assert_eq!(from_ymd(2020, 1, 31) + Months::new(1), from_ymd(2020, 2, 29));
    /// ```
    fn add(self, months: Months) -> Self::Output {
        self.checked_add_months(months).unwrap()
    }
}

impl Sub<Months> for NaiveDate {
    type Output = NaiveDate;

    /// A subtraction of Months from `NaiveDate` clamped to valid days in resulting month.
    ///
    /// # Panics
    ///
    /// Panics if the resulting date would be out of range.
    ///
    /// # Example
    ///
    /// ```
<<<<<<< HEAD
    /// use chrono::{TimeDelta, NaiveDate, Months};
=======
    /// use chrono::{NaiveDate, Months};
>>>>>>> a8f177e6
    ///
    /// let from_ymd = |y, m, d| NaiveDate::from_ymd_opt(y, m, d).unwrap();
    ///
    /// assert_eq!(from_ymd(2014, 1, 1) - Months::new(11), from_ymd(2013, 2, 1));
    /// assert_eq!(from_ymd(2014, 1, 1) - Months::new(12), from_ymd(2013, 1, 1));
    /// assert_eq!(from_ymd(2014, 1, 1) - Months::new(13), from_ymd(2012, 12, 1));
    /// ```
    fn sub(self, months: Months) -> Self::Output {
        self.checked_sub_months(months).unwrap()
    }
}

impl Add<Days> for NaiveDate {
    type Output = NaiveDate;

    fn add(self, days: Days) -> Self::Output {
        self.checked_add_days(days).unwrap()
    }
}

impl Sub<Days> for NaiveDate {
    type Output = NaiveDate;

    fn sub(self, days: Days) -> Self::Output {
        self.checked_sub_days(days).unwrap()
    }
}

/// A subtraction of `TimeDelta` from `NaiveDate` discards the fractional days,
/// rounding to the closest integral number of days towards `TimeDelta::zero()`.
/// It is the same as the addition with a negated `TimeDelta`.
///
/// Panics on underflow or overflow. Use [`NaiveDate::checked_sub_signed`] to detect that.
///
/// # Example
///
/// ```
/// use chrono::{TimeDelta, NaiveDate};
///
/// let from_ymd = |y, m, d| NaiveDate::from_ymd_opt(y, m, d).unwrap();
///
/// assert_eq!(from_ymd(2014, 1, 1) - TimeDelta::zero(),             from_ymd(2014, 1, 1));
/// assert_eq!(from_ymd(2014, 1, 1) - TimeDelta::seconds(86399),     from_ymd(2014, 1, 1));
/// assert_eq!(from_ymd(2014, 1, 1) - TimeDelta::seconds(-86399),    from_ymd(2014, 1, 1));
/// assert_eq!(from_ymd(2014, 1, 1) - TimeDelta::days(1),            from_ymd(2013, 12, 31));
/// assert_eq!(from_ymd(2014, 1, 1) - TimeDelta::days(-1),           from_ymd(2014, 1, 2));
/// assert_eq!(from_ymd(2014, 1, 1) - TimeDelta::days(364),          from_ymd(2013, 1, 2));
/// assert_eq!(from_ymd(2014, 1, 1) - TimeDelta::days(365*4 + 1),    from_ymd(2010, 1, 1));
/// assert_eq!(from_ymd(2014, 1, 1) - TimeDelta::days(365*400 + 97), from_ymd(1614, 1, 1));
/// ```
///
/// [`NaiveDate::checked_sub_signed`]: crate::NaiveDate::checked_sub_signed
impl Sub<TimeDelta> for NaiveDate {
    type Output = NaiveDate;

    #[inline]
    fn sub(self, rhs: TimeDelta) -> NaiveDate {
        self.checked_sub_signed(rhs).expect("`NaiveDate - TimeDelta` overflowed")
    }
}

impl SubAssign<TimeDelta> for NaiveDate {
    #[inline]
    fn sub_assign(&mut self, rhs: TimeDelta) {
        *self = self.sub(rhs);
    }
}

/// Subtracts another `NaiveDate` from the current date.
/// Returns a `TimeDelta` of integral numbers.
///
/// This does not overflow or underflow at all,
/// as all possible output fits in the range of `TimeDelta`.
///
/// The implementation is a wrapper around
/// [`NaiveDate::signed_duration_since`](#method.signed_duration_since).
///
/// # Example
///
/// ```
/// use chrono::{TimeDelta, NaiveDate};
///
/// let from_ymd = |y, m, d| NaiveDate::from_ymd_opt(y, m, d).unwrap();
///
/// assert_eq!(from_ymd(2014, 1, 1) - from_ymd(2014, 1, 1), TimeDelta::zero());
/// assert_eq!(from_ymd(2014, 1, 1) - from_ymd(2013, 12, 31), TimeDelta::days(1));
/// assert_eq!(from_ymd(2014, 1, 1) - from_ymd(2014, 1, 2), TimeDelta::days(-1));
/// assert_eq!(from_ymd(2014, 1, 1) - from_ymd(2013, 9, 23), TimeDelta::days(100));
/// assert_eq!(from_ymd(2014, 1, 1) - from_ymd(2013, 1, 1), TimeDelta::days(365));
/// assert_eq!(from_ymd(2014, 1, 1) - from_ymd(2010, 1, 1), TimeDelta::days(365*4 + 1));
/// assert_eq!(from_ymd(2014, 1, 1) - from_ymd(1614, 1, 1), TimeDelta::days(365*400 + 97));
/// ```
impl Sub<NaiveDate> for NaiveDate {
    type Output = TimeDelta;

    #[inline]
    fn sub(self, rhs: NaiveDate) -> TimeDelta {
        self.signed_duration_since(rhs)
    }
}

impl From<NaiveDateTime> for NaiveDate {
    fn from(naive_datetime: NaiveDateTime) -> Self {
        naive_datetime.date()
    }
}

/// Iterator over `NaiveDate` with a step size of one day.
#[derive(Debug, Copy, Clone, Hash, PartialEq, PartialOrd, Eq, Ord)]
pub struct NaiveDateDaysIterator {
    value: NaiveDate,
}

impl Iterator for NaiveDateDaysIterator {
    type Item = NaiveDate;

    fn next(&mut self) -> Option<Self::Item> {
        if self.value == NaiveDate::MAX {
            return None;
        }
        // current < NaiveDate::MAX from here on:
        let current = self.value;
        // This can't panic because current is < NaiveDate::MAX:
        self.value = current.succ_opt().unwrap();
        Some(current)
    }

    fn size_hint(&self) -> (usize, Option<usize>) {
        let exact_size = NaiveDate::MAX.signed_duration_since(self.value).num_days();
        (exact_size as usize, Some(exact_size as usize))
    }
}

impl ExactSizeIterator for NaiveDateDaysIterator {}

impl DoubleEndedIterator for NaiveDateDaysIterator {
    fn next_back(&mut self) -> Option<Self::Item> {
        if self.value == NaiveDate::MIN {
            return None;
        }
        let current = self.value;
        self.value = current.pred_opt().unwrap();
        Some(current)
    }
}

#[derive(Debug, Copy, Clone, Hash, PartialEq, PartialOrd, Eq, Ord)]
pub struct NaiveDateWeeksIterator {
    value: NaiveDate,
}

impl Iterator for NaiveDateWeeksIterator {
    type Item = NaiveDate;

    fn next(&mut self) -> Option<Self::Item> {
        if NaiveDate::MAX - self.value < TimeDelta::weeks(1) {
            return None;
        }
        let current = self.value;
        self.value = current + TimeDelta::weeks(1);
        Some(current)
    }

    fn size_hint(&self) -> (usize, Option<usize>) {
        let exact_size = NaiveDate::MAX.signed_duration_since(self.value).num_weeks();
        (exact_size as usize, Some(exact_size as usize))
    }
}

impl ExactSizeIterator for NaiveDateWeeksIterator {}

impl DoubleEndedIterator for NaiveDateWeeksIterator {
    fn next_back(&mut self) -> Option<Self::Item> {
        if self.value - NaiveDate::MIN < TimeDelta::weeks(1) {
            return None;
        }
        let current = self.value;
        self.value = current - TimeDelta::weeks(1);
        Some(current)
    }
}

// TODO: NaiveDateDaysIterator and NaiveDateWeeksIterator should implement FusedIterator,
// TrustedLen, and Step once they becomes stable.
// See: https://github.com/chronotope/chrono/issues/208

/// The `Debug` output of the naive date `d` is the same as
/// [`d.format("%Y-%m-%d")`](../format/strftime/index.html).
///
/// The string printed can be readily parsed via the `parse` method on `str`.
///
/// # Example
///
/// ```
/// use chrono::NaiveDate;
///
/// assert_eq!(format!("{:?}", NaiveDate::from_ymd_opt(2015,  9,  5).unwrap()), "2015-09-05");
/// assert_eq!(format!("{:?}", NaiveDate::from_ymd_opt(   0,  1,  1).unwrap()), "0000-01-01");
/// assert_eq!(format!("{:?}", NaiveDate::from_ymd_opt(9999, 12, 31).unwrap()), "9999-12-31");
/// ```
///
/// ISO 8601 requires an explicit sign for years before 1 BCE or after 9999 CE.
///
/// ```
/// # use chrono::NaiveDate;
/// assert_eq!(format!("{:?}", NaiveDate::from_ymd_opt(   -1,  1,  1).unwrap()),  "-0001-01-01");
/// assert_eq!(format!("{:?}", NaiveDate::from_ymd_opt(10000, 12, 31).unwrap()), "+10000-12-31");
/// ```
impl fmt::Debug for NaiveDate {
    fn fmt(&self, f: &mut fmt::Formatter) -> fmt::Result {
        use core::fmt::Write;

        let year = self.year();
        let mdf = self.mdf();
        if (0..=9999).contains(&year) {
            write_hundreds(f, (year / 100) as u8)?;
            write_hundreds(f, (year % 100) as u8)?;
        } else {
            // ISO 8601 requires the explicit sign for out-of-range years
            write!(f, "{:+05}", year)?;
        }

        f.write_char('-')?;
        write_hundreds(f, mdf.month() as u8)?;
        f.write_char('-')?;
        write_hundreds(f, mdf.day() as u8)
    }
}

/// The `Display` output of the naive date `d` is the same as
/// [`d.format("%Y-%m-%d")`](../format/strftime/index.html).
///
/// The string printed can be readily parsed via the `parse` method on `str`.
///
/// # Example
///
/// ```
/// use chrono::NaiveDate;
///
/// assert_eq!(format!("{}", NaiveDate::from_ymd_opt(2015,  9,  5).unwrap()), "2015-09-05");
/// assert_eq!(format!("{}", NaiveDate::from_ymd_opt(   0,  1,  1).unwrap()), "0000-01-01");
/// assert_eq!(format!("{}", NaiveDate::from_ymd_opt(9999, 12, 31).unwrap()), "9999-12-31");
/// ```
///
/// ISO 8601 requires an explicit sign for years before 1 BCE or after 9999 CE.
///
/// ```
/// # use chrono::NaiveDate;
/// assert_eq!(format!("{}", NaiveDate::from_ymd_opt(   -1,  1,  1).unwrap()),  "-0001-01-01");
/// assert_eq!(format!("{}", NaiveDate::from_ymd_opt(10000, 12, 31).unwrap()), "+10000-12-31");
/// ```
impl fmt::Display for NaiveDate {
    fn fmt(&self, f: &mut fmt::Formatter) -> fmt::Result {
        fmt::Debug::fmt(self, f)
    }
}

/// Parsing a `str` into a `NaiveDate` uses the same format,
/// [`%Y-%m-%d`](../format/strftime/index.html), as in `Debug` and `Display`.
///
/// # Example
///
/// ```
/// use chrono::NaiveDate;
///
/// let d = NaiveDate::from_ymd_opt(2015, 9, 18).unwrap();
/// assert_eq!("2015-09-18".parse::<NaiveDate>(), Ok(d));
///
/// let d = NaiveDate::from_ymd_opt(12345, 6, 7).unwrap();
/// assert_eq!("+12345-6-7".parse::<NaiveDate>(), Ok(d));
///
/// assert!("foo".parse::<NaiveDate>().is_err());
/// ```
impl str::FromStr for NaiveDate {
    type Err = ParseError;

    fn from_str(s: &str) -> ParseResult<NaiveDate> {
        const ITEMS: &[Item<'static>] = &[
            Item::Numeric(Numeric::Year, Pad::Zero),
            Item::Literal("-"),
            Item::Numeric(Numeric::Month, Pad::Zero),
            Item::Literal("-"),
            Item::Numeric(Numeric::Day, Pad::Zero),
        ];

        let mut parsed = Parsed::new();
        parse(&mut parsed, s, ITEMS.iter())?;
        parsed.to_naive_date()
    }
}

/// The default value for a NaiveDate is 1st of January 1970.
///
/// # Example
///
/// ```rust
/// use chrono::NaiveDate;
///
/// let default_date = NaiveDate::default();
/// assert_eq!(default_date, NaiveDate::from_ymd_opt(1970, 1, 1).unwrap());
/// ```
impl Default for NaiveDate {
    fn default() -> Self {
        NaiveDate::from_ymd_opt(1970, 1, 1).unwrap()
    }
}

fn div_mod_floor(val: i32, div: i32) -> (i32, i32) {
    (val.div_euclid(div), val.rem_euclid(div))
}

#[cfg(all(test, feature = "serde"))]
fn test_encodable_json<F, E>(to_string: F)
where
    F: Fn(&NaiveDate) -> Result<String, E>,
    E: ::std::fmt::Debug,
{
    assert_eq!(
        to_string(&NaiveDate::from_ymd_opt(2014, 7, 24).unwrap()).ok(),
        Some(r#""2014-07-24""#.into())
    );
    assert_eq!(
        to_string(&NaiveDate::from_ymd_opt(0, 1, 1).unwrap()).ok(),
        Some(r#""0000-01-01""#.into())
    );
    assert_eq!(
        to_string(&NaiveDate::from_ymd_opt(-1, 12, 31).unwrap()).ok(),
        Some(r#""-0001-12-31""#.into())
    );
    assert_eq!(to_string(&NaiveDate::MIN).ok(), Some(r#""-262144-01-01""#.into()));
    assert_eq!(to_string(&NaiveDate::MAX).ok(), Some(r#""+262143-12-31""#.into()));
}

#[cfg(all(test, feature = "serde"))]
fn test_decodable_json<F, E>(from_str: F)
where
    F: Fn(&str) -> Result<NaiveDate, E>,
    E: ::std::fmt::Debug,
{
    use std::{i32, i64};

    assert_eq!(
        from_str(r#""2016-07-08""#).ok(),
        Some(NaiveDate::from_ymd_opt(2016, 7, 8).unwrap())
    );
    assert_eq!(from_str(r#""2016-7-8""#).ok(), Some(NaiveDate::from_ymd_opt(2016, 7, 8).unwrap()));
    assert_eq!(from_str(r#""+002016-07-08""#).ok(), NaiveDate::from_ymd_opt(2016, 7, 8));
    assert_eq!(from_str(r#""0000-01-01""#).ok(), Some(NaiveDate::from_ymd_opt(0, 1, 1).unwrap()));
    assert_eq!(from_str(r#""0-1-1""#).ok(), Some(NaiveDate::from_ymd_opt(0, 1, 1).unwrap()));
    assert_eq!(
        from_str(r#""-0001-12-31""#).ok(),
        Some(NaiveDate::from_ymd_opt(-1, 12, 31).unwrap())
    );
    assert_eq!(from_str(r#""-262144-01-01""#).ok(), Some(NaiveDate::MIN));
    assert_eq!(from_str(r#""+262143-12-31""#).ok(), Some(NaiveDate::MAX));

    // bad formats
    assert!(from_str(r#""""#).is_err());
    assert!(from_str(r#""20001231""#).is_err());
    assert!(from_str(r#""2000-00-00""#).is_err());
    assert!(from_str(r#""2000-02-30""#).is_err());
    assert!(from_str(r#""2001-02-29""#).is_err());
    assert!(from_str(r#""2002-002-28""#).is_err());
    assert!(from_str(r#""yyyy-mm-dd""#).is_err());
    assert!(from_str(r#"0"#).is_err());
    assert!(from_str(r#"20.01"#).is_err());
    assert!(from_str(&i32::MIN.to_string()).is_err());
    assert!(from_str(&i32::MAX.to_string()).is_err());
    assert!(from_str(&i64::MIN.to_string()).is_err());
    assert!(from_str(&i64::MAX.to_string()).is_err());
    assert!(from_str(r#"{}"#).is_err());
    assert!(from_str(r#"{"ymdf":20}"#).is_err());
    assert!(from_str(r#"null"#).is_err());
}

#[cfg(feature = "serde")]
#[cfg_attr(docsrs, doc(cfg(feature = "serde")))]
mod serde {
    use super::NaiveDate;
    use core::fmt;
    use serde::{de, ser};

    // TODO not very optimized for space (binary formats would want something better)

    impl ser::Serialize for NaiveDate {
        fn serialize<S>(&self, serializer: S) -> Result<S::Ok, S::Error>
        where
            S: ser::Serializer,
        {
            struct FormatWrapped<'a, D: 'a> {
                inner: &'a D,
            }

            impl<'a, D: fmt::Debug> fmt::Display for FormatWrapped<'a, D> {
                fn fmt(&self, f: &mut fmt::Formatter) -> fmt::Result {
                    self.inner.fmt(f)
                }
            }

            serializer.collect_str(&FormatWrapped { inner: &self })
        }
    }

    struct NaiveDateVisitor;

    impl<'de> de::Visitor<'de> for NaiveDateVisitor {
        type Value = NaiveDate;

        fn expecting(&self, formatter: &mut fmt::Formatter) -> fmt::Result {
            formatter.write_str("a formatted date string")
        }

        #[cfg(any(feature = "std", test))]
        fn visit_str<E>(self, value: &str) -> Result<Self::Value, E>
        where
            E: de::Error,
        {
            value.parse().map_err(E::custom)
        }

        #[cfg(not(any(feature = "std", test)))]
        fn visit_str<E>(self, value: &str) -> Result<Self::Value, E>
        where
            E: de::Error,
        {
            value.parse().map_err(E::custom)
        }
    }

    impl<'de> de::Deserialize<'de> for NaiveDate {
        fn deserialize<D>(deserializer: D) -> Result<Self, D::Error>
        where
            D: de::Deserializer<'de>,
        {
            deserializer.deserialize_str(NaiveDateVisitor)
        }
    }

    #[test]
    fn test_serde_serialize() {
        super::test_encodable_json(serde_json::to_string);
    }

    #[test]
    fn test_serde_deserialize() {
        super::test_decodable_json(|input| serde_json::from_str(input));
    }

    #[test]
    fn test_serde_bincode() {
        // Bincode is relevant to test separately from JSON because
        // it is not self-describing.
        use bincode::{deserialize, serialize};

        let d = NaiveDate::from_ymd_opt(2014, 7, 24).unwrap();
        let encoded = serialize(&d).unwrap();
        let decoded: NaiveDate = deserialize(&encoded).unwrap();
        assert_eq!(d, decoded);
    }
}

#[cfg(test)]
mod tests {
    use super::{
        Days, Months, NaiveDate, MAX_DAYS_FROM_YEAR_0, MAX_YEAR, MIN_DAYS_FROM_YEAR_0, MIN_YEAR,
    };
    use crate::time_delta::TimeDelta;
    use crate::{Datelike, Weekday};
    use std::{
        convert::{TryFrom, TryInto},
        i32, u32,
    };

    #[test]
    fn diff_months() {
        // identity
        assert_eq!(
            NaiveDate::from_ymd_opt(2022, 8, 3).unwrap().checked_add_months(Months::new(0)),
            Some(NaiveDate::from_ymd_opt(2022, 8, 3).unwrap())
        );

        // add with months exceeding `i32::MAX`
        assert_eq!(
            NaiveDate::from_ymd_opt(2022, 8, 3)
                .unwrap()
                .checked_add_months(Months::new(i32::MAX as u32 + 1)),
            None
        );

        // sub with months exceeding `i32::MIN`
        assert_eq!(
            NaiveDate::from_ymd_opt(2022, 8, 3)
                .unwrap()
                .checked_sub_months(Months::new(i32::MIN.unsigned_abs() + 1)),
            None
        );

        // add overflowing year
        assert_eq!(NaiveDate::MAX.checked_add_months(Months::new(1)), None);

        // add underflowing year
        assert_eq!(NaiveDate::MIN.checked_sub_months(Months::new(1)), None);

        // sub crossing year 0 boundary
        assert_eq!(
            NaiveDate::from_ymd_opt(2022, 8, 3).unwrap().checked_sub_months(Months::new(2050 * 12)),
            Some(NaiveDate::from_ymd_opt(-28, 8, 3).unwrap())
        );

        // add crossing year boundary
        assert_eq!(
            NaiveDate::from_ymd_opt(2022, 8, 3).unwrap().checked_add_months(Months::new(6)),
            Some(NaiveDate::from_ymd_opt(2023, 2, 3).unwrap())
        );

        // sub crossing year boundary
        assert_eq!(
            NaiveDate::from_ymd_opt(2022, 8, 3).unwrap().checked_sub_months(Months::new(10)),
            Some(NaiveDate::from_ymd_opt(2021, 10, 3).unwrap())
        );

        // add clamping day, non-leap year
        assert_eq!(
            NaiveDate::from_ymd_opt(2022, 1, 29).unwrap().checked_add_months(Months::new(1)),
            Some(NaiveDate::from_ymd_opt(2022, 2, 28).unwrap())
        );

        // add to leap day
        assert_eq!(
            NaiveDate::from_ymd_opt(2022, 10, 29).unwrap().checked_add_months(Months::new(16)),
            Some(NaiveDate::from_ymd_opt(2024, 2, 29).unwrap())
        );

        // add into december
        assert_eq!(
            NaiveDate::from_ymd_opt(2022, 10, 31).unwrap().checked_add_months(Months::new(2)),
            Some(NaiveDate::from_ymd_opt(2022, 12, 31).unwrap())
        );

        // sub into december
        assert_eq!(
            NaiveDate::from_ymd_opt(2022, 10, 31).unwrap().checked_sub_months(Months::new(10)),
            Some(NaiveDate::from_ymd_opt(2021, 12, 31).unwrap())
        );

        // add into january
        assert_eq!(
            NaiveDate::from_ymd_opt(2022, 8, 3).unwrap().checked_add_months(Months::new(5)),
            Some(NaiveDate::from_ymd_opt(2023, 1, 3).unwrap())
        );

        // sub into january
        assert_eq!(
            NaiveDate::from_ymd_opt(2022, 8, 3).unwrap().checked_sub_months(Months::new(7)),
            Some(NaiveDate::from_ymd_opt(2022, 1, 3).unwrap())
        );
    }

    #[test]
    fn test_readme_doomsday() {
        use num_iter::range_inclusive;

        for y in range_inclusive(NaiveDate::MIN.year(), NaiveDate::MAX.year()) {
            // even months
            let d4 = NaiveDate::from_ymd_opt(y, 4, 4).unwrap();
            let d6 = NaiveDate::from_ymd_opt(y, 6, 6).unwrap();
            let d8 = NaiveDate::from_ymd_opt(y, 8, 8).unwrap();
            let d10 = NaiveDate::from_ymd_opt(y, 10, 10).unwrap();
            let d12 = NaiveDate::from_ymd_opt(y, 12, 12).unwrap();

            // nine to five, seven-eleven
            let d59 = NaiveDate::from_ymd_opt(y, 5, 9).unwrap();
            let d95 = NaiveDate::from_ymd_opt(y, 9, 5).unwrap();
            let d711 = NaiveDate::from_ymd_opt(y, 7, 11).unwrap();
            let d117 = NaiveDate::from_ymd_opt(y, 11, 7).unwrap();

            // "March 0"
            let d30 = NaiveDate::from_ymd_opt(y, 3, 1).unwrap().pred_opt().unwrap();

            let weekday = d30.weekday();
            let other_dates = [d4, d6, d8, d10, d12, d59, d95, d711, d117];
            assert!(other_dates.iter().all(|d| d.weekday() == weekday));
        }
    }

    #[test]
    fn test_date_from_ymd() {
        let ymd_opt = NaiveDate::from_ymd_opt;

        assert!(ymd_opt(2012, 0, 1).is_none());
        assert!(ymd_opt(2012, 1, 1).is_some());
        assert!(ymd_opt(2012, 2, 29).is_some());
        assert!(ymd_opt(2014, 2, 29).is_none());
        assert!(ymd_opt(2014, 3, 0).is_none());
        assert!(ymd_opt(2014, 3, 1).is_some());
        assert!(ymd_opt(2014, 3, 31).is_some());
        assert!(ymd_opt(2014, 3, 32).is_none());
        assert!(ymd_opt(2014, 12, 31).is_some());
        assert!(ymd_opt(2014, 13, 1).is_none());
    }

    #[test]
    fn test_date_from_yo() {
        let yo_opt = NaiveDate::from_yo_opt;
        let ymd = |y, m, d| NaiveDate::from_ymd_opt(y, m, d).unwrap();

        assert_eq!(yo_opt(2012, 0), None);
        assert_eq!(yo_opt(2012, 1), Some(ymd(2012, 1, 1)));
        assert_eq!(yo_opt(2012, 2), Some(ymd(2012, 1, 2)));
        assert_eq!(yo_opt(2012, 32), Some(ymd(2012, 2, 1)));
        assert_eq!(yo_opt(2012, 60), Some(ymd(2012, 2, 29)));
        assert_eq!(yo_opt(2012, 61), Some(ymd(2012, 3, 1)));
        assert_eq!(yo_opt(2012, 100), Some(ymd(2012, 4, 9)));
        assert_eq!(yo_opt(2012, 200), Some(ymd(2012, 7, 18)));
        assert_eq!(yo_opt(2012, 300), Some(ymd(2012, 10, 26)));
        assert_eq!(yo_opt(2012, 366), Some(ymd(2012, 12, 31)));
        assert_eq!(yo_opt(2012, 367), None);

        assert_eq!(yo_opt(2014, 0), None);
        assert_eq!(yo_opt(2014, 1), Some(ymd(2014, 1, 1)));
        assert_eq!(yo_opt(2014, 2), Some(ymd(2014, 1, 2)));
        assert_eq!(yo_opt(2014, 32), Some(ymd(2014, 2, 1)));
        assert_eq!(yo_opt(2014, 59), Some(ymd(2014, 2, 28)));
        assert_eq!(yo_opt(2014, 60), Some(ymd(2014, 3, 1)));
        assert_eq!(yo_opt(2014, 100), Some(ymd(2014, 4, 10)));
        assert_eq!(yo_opt(2014, 200), Some(ymd(2014, 7, 19)));
        assert_eq!(yo_opt(2014, 300), Some(ymd(2014, 10, 27)));
        assert_eq!(yo_opt(2014, 365), Some(ymd(2014, 12, 31)));
        assert_eq!(yo_opt(2014, 366), None);
    }

    #[test]
    fn test_date_from_isoywd() {
        let isoywd_opt = NaiveDate::from_isoywd_opt;
        let ymd = |y, m, d| NaiveDate::from_ymd_opt(y, m, d).unwrap();

        assert_eq!(isoywd_opt(2004, 0, Weekday::Sun), None);
        assert_eq!(isoywd_opt(2004, 1, Weekday::Mon), Some(ymd(2003, 12, 29)));
        assert_eq!(isoywd_opt(2004, 1, Weekday::Sun), Some(ymd(2004, 1, 4)));
        assert_eq!(isoywd_opt(2004, 2, Weekday::Mon), Some(ymd(2004, 1, 5)));
        assert_eq!(isoywd_opt(2004, 2, Weekday::Sun), Some(ymd(2004, 1, 11)));
        assert_eq!(isoywd_opt(2004, 52, Weekday::Mon), Some(ymd(2004, 12, 20)));
        assert_eq!(isoywd_opt(2004, 52, Weekday::Sun), Some(ymd(2004, 12, 26)));
        assert_eq!(isoywd_opt(2004, 53, Weekday::Mon), Some(ymd(2004, 12, 27)));
        assert_eq!(isoywd_opt(2004, 53, Weekday::Sun), Some(ymd(2005, 1, 2)));
        assert_eq!(isoywd_opt(2004, 54, Weekday::Mon), None);

        assert_eq!(isoywd_opt(2011, 0, Weekday::Sun), None);
        assert_eq!(isoywd_opt(2011, 1, Weekday::Mon), Some(ymd(2011, 1, 3)));
        assert_eq!(isoywd_opt(2011, 1, Weekday::Sun), Some(ymd(2011, 1, 9)));
        assert_eq!(isoywd_opt(2011, 2, Weekday::Mon), Some(ymd(2011, 1, 10)));
        assert_eq!(isoywd_opt(2011, 2, Weekday::Sun), Some(ymd(2011, 1, 16)));

        assert_eq!(isoywd_opt(2018, 51, Weekday::Mon), Some(ymd(2018, 12, 17)));
        assert_eq!(isoywd_opt(2018, 51, Weekday::Sun), Some(ymd(2018, 12, 23)));
        assert_eq!(isoywd_opt(2018, 52, Weekday::Mon), Some(ymd(2018, 12, 24)));
        assert_eq!(isoywd_opt(2018, 52, Weekday::Sun), Some(ymd(2018, 12, 30)));
        assert_eq!(isoywd_opt(2018, 53, Weekday::Mon), None);
    }

    #[test]
    fn test_date_from_isoywd_and_iso_week() {
        for year in 2000..2401 {
            for week in 1..54 {
                for &weekday in [
                    Weekday::Mon,
                    Weekday::Tue,
                    Weekday::Wed,
                    Weekday::Thu,
                    Weekday::Fri,
                    Weekday::Sat,
                    Weekday::Sun,
                ]
                .iter()
                {
                    let d = NaiveDate::from_isoywd_opt(year, week, weekday);
                    if let Some(d) = d {
                        assert_eq!(d.weekday(), weekday);
                        let w = d.iso_week();
                        assert_eq!(w.year(), year);
                        assert_eq!(w.week(), week);
                    }
                }
            }
        }

        for year in 2000..2401 {
            for month in 1..13 {
                for day in 1..32 {
                    let d = NaiveDate::from_ymd_opt(year, month, day);
                    if let Some(d) = d {
                        let w = d.iso_week();
                        let d_ = NaiveDate::from_isoywd_opt(w.year(), w.week(), d.weekday());
                        assert_eq!(d, d_.unwrap());
                    }
                }
            }
        }
    }

    #[test]
    fn test_date_from_num_days_from_ce() {
        let from_ndays_from_ce = NaiveDate::from_num_days_from_ce_opt;
        assert_eq!(from_ndays_from_ce(1), Some(NaiveDate::from_ymd_opt(1, 1, 1).unwrap()));
        assert_eq!(from_ndays_from_ce(2), Some(NaiveDate::from_ymd_opt(1, 1, 2).unwrap()));
        assert_eq!(from_ndays_from_ce(31), Some(NaiveDate::from_ymd_opt(1, 1, 31).unwrap()));
        assert_eq!(from_ndays_from_ce(32), Some(NaiveDate::from_ymd_opt(1, 2, 1).unwrap()));
        assert_eq!(from_ndays_from_ce(59), Some(NaiveDate::from_ymd_opt(1, 2, 28).unwrap()));
        assert_eq!(from_ndays_from_ce(60), Some(NaiveDate::from_ymd_opt(1, 3, 1).unwrap()));
        assert_eq!(from_ndays_from_ce(365), Some(NaiveDate::from_ymd_opt(1, 12, 31).unwrap()));
        assert_eq!(from_ndays_from_ce(365 + 1), Some(NaiveDate::from_ymd_opt(2, 1, 1).unwrap()));
        assert_eq!(
            from_ndays_from_ce(365 * 2 + 1),
            Some(NaiveDate::from_ymd_opt(3, 1, 1).unwrap())
        );
        assert_eq!(
            from_ndays_from_ce(365 * 3 + 1),
            Some(NaiveDate::from_ymd_opt(4, 1, 1).unwrap())
        );
        assert_eq!(
            from_ndays_from_ce(365 * 4 + 2),
            Some(NaiveDate::from_ymd_opt(5, 1, 1).unwrap())
        );
        assert_eq!(
            from_ndays_from_ce(146097 + 1),
            Some(NaiveDate::from_ymd_opt(401, 1, 1).unwrap())
        );
        assert_eq!(
            from_ndays_from_ce(146097 * 5 + 1),
            Some(NaiveDate::from_ymd_opt(2001, 1, 1).unwrap())
        );
        assert_eq!(from_ndays_from_ce(719163), Some(NaiveDate::from_ymd_opt(1970, 1, 1).unwrap()));
        assert_eq!(from_ndays_from_ce(0), Some(NaiveDate::from_ymd_opt(0, 12, 31).unwrap())); // 1 BCE
        assert_eq!(from_ndays_from_ce(-365), Some(NaiveDate::from_ymd_opt(0, 1, 1).unwrap()));
        assert_eq!(from_ndays_from_ce(-366), Some(NaiveDate::from_ymd_opt(-1, 12, 31).unwrap())); // 2 BCE

        for days in (-9999..10001).map(|x| x * 100) {
            assert_eq!(from_ndays_from_ce(days).map(|d| d.num_days_from_ce()), Some(days));
        }

        assert_eq!(from_ndays_from_ce(NaiveDate::MIN.num_days_from_ce()), Some(NaiveDate::MIN));
        assert_eq!(from_ndays_from_ce(NaiveDate::MIN.num_days_from_ce() - 1), None);
        assert_eq!(from_ndays_from_ce(NaiveDate::MAX.num_days_from_ce()), Some(NaiveDate::MAX));
        assert_eq!(from_ndays_from_ce(NaiveDate::MAX.num_days_from_ce() + 1), None);

        assert_eq!(from_ndays_from_ce(i32::MIN), None);
        assert_eq!(from_ndays_from_ce(i32::MAX), None);
    }

    #[test]
    fn test_date_from_weekday_of_month_opt() {
        let ymwd = NaiveDate::from_weekday_of_month_opt;
        assert_eq!(ymwd(2018, 8, Weekday::Tue, 0), None);
        assert_eq!(
            ymwd(2018, 8, Weekday::Wed, 1),
            Some(NaiveDate::from_ymd_opt(2018, 8, 1).unwrap())
        );
        assert_eq!(
            ymwd(2018, 8, Weekday::Thu, 1),
            Some(NaiveDate::from_ymd_opt(2018, 8, 2).unwrap())
        );
        assert_eq!(
            ymwd(2018, 8, Weekday::Sun, 1),
            Some(NaiveDate::from_ymd_opt(2018, 8, 5).unwrap())
        );
        assert_eq!(
            ymwd(2018, 8, Weekday::Mon, 1),
            Some(NaiveDate::from_ymd_opt(2018, 8, 6).unwrap())
        );
        assert_eq!(
            ymwd(2018, 8, Weekday::Tue, 1),
            Some(NaiveDate::from_ymd_opt(2018, 8, 7).unwrap())
        );
        assert_eq!(
            ymwd(2018, 8, Weekday::Wed, 2),
            Some(NaiveDate::from_ymd_opt(2018, 8, 8).unwrap())
        );
        assert_eq!(
            ymwd(2018, 8, Weekday::Sun, 2),
            Some(NaiveDate::from_ymd_opt(2018, 8, 12).unwrap())
        );
        assert_eq!(
            ymwd(2018, 8, Weekday::Thu, 3),
            Some(NaiveDate::from_ymd_opt(2018, 8, 16).unwrap())
        );
        assert_eq!(
            ymwd(2018, 8, Weekday::Thu, 4),
            Some(NaiveDate::from_ymd_opt(2018, 8, 23).unwrap())
        );
        assert_eq!(
            ymwd(2018, 8, Weekday::Thu, 5),
            Some(NaiveDate::from_ymd_opt(2018, 8, 30).unwrap())
        );
        assert_eq!(
            ymwd(2018, 8, Weekday::Fri, 5),
            Some(NaiveDate::from_ymd_opt(2018, 8, 31).unwrap())
        );
        assert_eq!(ymwd(2018, 8, Weekday::Sat, 5), None);
    }

    #[test]
    fn test_date_fields() {
        fn check(year: i32, month: u32, day: u32, ordinal: u32) {
            let d1 = NaiveDate::from_ymd_opt(year, month, day).unwrap();
            assert_eq!(d1.year(), year);
            assert_eq!(d1.month(), month);
            assert_eq!(d1.day(), day);
            assert_eq!(d1.ordinal(), ordinal);

            let d2 = NaiveDate::from_yo_opt(year, ordinal).unwrap();
            assert_eq!(d2.year(), year);
            assert_eq!(d2.month(), month);
            assert_eq!(d2.day(), day);
            assert_eq!(d2.ordinal(), ordinal);

            assert_eq!(d1, d2);
        }

        check(2012, 1, 1, 1);
        check(2012, 1, 2, 2);
        check(2012, 2, 1, 32);
        check(2012, 2, 29, 60);
        check(2012, 3, 1, 61);
        check(2012, 4, 9, 100);
        check(2012, 7, 18, 200);
        check(2012, 10, 26, 300);
        check(2012, 12, 31, 366);

        check(2014, 1, 1, 1);
        check(2014, 1, 2, 2);
        check(2014, 2, 1, 32);
        check(2014, 2, 28, 59);
        check(2014, 3, 1, 60);
        check(2014, 4, 10, 100);
        check(2014, 7, 19, 200);
        check(2014, 10, 27, 300);
        check(2014, 12, 31, 365);
    }

    #[test]
    fn test_date_weekday() {
        assert_eq!(NaiveDate::from_ymd_opt(1582, 10, 15).unwrap().weekday(), Weekday::Fri);
        // May 20, 1875 = ISO 8601 reference date
        assert_eq!(NaiveDate::from_ymd_opt(1875, 5, 20).unwrap().weekday(), Weekday::Thu);
        assert_eq!(NaiveDate::from_ymd_opt(2000, 1, 1).unwrap().weekday(), Weekday::Sat);
    }

    #[test]
    fn test_date_with_fields() {
        let d = NaiveDate::from_ymd_opt(2000, 2, 29).unwrap();
        assert_eq!(d.with_year(-400), Some(NaiveDate::from_ymd_opt(-400, 2, 29).unwrap()));
        assert_eq!(d.with_year(-100), None);
        assert_eq!(d.with_year(1600), Some(NaiveDate::from_ymd_opt(1600, 2, 29).unwrap()));
        assert_eq!(d.with_year(1900), None);
        assert_eq!(d.with_year(2000), Some(NaiveDate::from_ymd_opt(2000, 2, 29).unwrap()));
        assert_eq!(d.with_year(2001), None);
        assert_eq!(d.with_year(2004), Some(NaiveDate::from_ymd_opt(2004, 2, 29).unwrap()));
        assert_eq!(d.with_year(i32::MAX), None);

        let d = NaiveDate::from_ymd_opt(2000, 4, 30).unwrap();
        assert_eq!(d.with_month(0), None);
        assert_eq!(d.with_month(1), Some(NaiveDate::from_ymd_opt(2000, 1, 30).unwrap()));
        assert_eq!(d.with_month(2), None);
        assert_eq!(d.with_month(3), Some(NaiveDate::from_ymd_opt(2000, 3, 30).unwrap()));
        assert_eq!(d.with_month(4), Some(NaiveDate::from_ymd_opt(2000, 4, 30).unwrap()));
        assert_eq!(d.with_month(12), Some(NaiveDate::from_ymd_opt(2000, 12, 30).unwrap()));
        assert_eq!(d.with_month(13), None);
        assert_eq!(d.with_month(u32::MAX), None);

        let d = NaiveDate::from_ymd_opt(2000, 2, 8).unwrap();
        assert_eq!(d.with_day(0), None);
        assert_eq!(d.with_day(1), Some(NaiveDate::from_ymd_opt(2000, 2, 1).unwrap()));
        assert_eq!(d.with_day(29), Some(NaiveDate::from_ymd_opt(2000, 2, 29).unwrap()));
        assert_eq!(d.with_day(30), None);
        assert_eq!(d.with_day(u32::MAX), None);

        let d = NaiveDate::from_ymd_opt(2000, 5, 5).unwrap();
        assert_eq!(d.with_ordinal(0), None);
        assert_eq!(d.with_ordinal(1), Some(NaiveDate::from_ymd_opt(2000, 1, 1).unwrap()));
        assert_eq!(d.with_ordinal(60), Some(NaiveDate::from_ymd_opt(2000, 2, 29).unwrap()));
        assert_eq!(d.with_ordinal(61), Some(NaiveDate::from_ymd_opt(2000, 3, 1).unwrap()));
        assert_eq!(d.with_ordinal(366), Some(NaiveDate::from_ymd_opt(2000, 12, 31).unwrap()));
        assert_eq!(d.with_ordinal(367), None);
        assert_eq!(d.with_ordinal(u32::MAX), None);
    }

    #[test]
    fn test_date_num_days_from_ce() {
        assert_eq!(NaiveDate::from_ymd_opt(1, 1, 1).unwrap().num_days_from_ce(), 1);

        for year in -9999..10001 {
            assert_eq!(
                NaiveDate::from_ymd_opt(year, 1, 1).unwrap().num_days_from_ce(),
                NaiveDate::from_ymd_opt(year - 1, 12, 31).unwrap().num_days_from_ce() + 1
            );
        }
    }

    #[test]
    fn test_date_succ() {
        let ymd = |y, m, d| NaiveDate::from_ymd_opt(y, m, d).unwrap();
        assert_eq!(ymd(2014, 5, 6).succ_opt(), Some(ymd(2014, 5, 7)));
        assert_eq!(ymd(2014, 5, 31).succ_opt(), Some(ymd(2014, 6, 1)));
        assert_eq!(ymd(2014, 12, 31).succ_opt(), Some(ymd(2015, 1, 1)));
        assert_eq!(ymd(2016, 2, 28).succ_opt(), Some(ymd(2016, 2, 29)));
        assert_eq!(ymd(NaiveDate::MAX.year(), 12, 31).succ_opt(), None);
    }

    #[test]
    fn test_date_pred() {
        let ymd = |y, m, d| NaiveDate::from_ymd_opt(y, m, d).unwrap();
        assert_eq!(ymd(2016, 3, 1).pred_opt(), Some(ymd(2016, 2, 29)));
        assert_eq!(ymd(2015, 1, 1).pred_opt(), Some(ymd(2014, 12, 31)));
        assert_eq!(ymd(2014, 6, 1).pred_opt(), Some(ymd(2014, 5, 31)));
        assert_eq!(ymd(2014, 5, 7).pred_opt(), Some(ymd(2014, 5, 6)));
        assert_eq!(ymd(NaiveDate::MIN.year(), 1, 1).pred_opt(), None);
    }

    #[test]
    fn test_date_add() {
        fn check((y1, m1, d1): (i32, u32, u32), rhs: TimeDelta, ymd: Option<(i32, u32, u32)>) {
            let lhs = NaiveDate::from_ymd_opt(y1, m1, d1).unwrap();
            let sum = ymd.map(|(y, m, d)| NaiveDate::from_ymd_opt(y, m, d).unwrap());
            assert_eq!(lhs.checked_add_signed(rhs), sum);
            assert_eq!(lhs.checked_sub_signed(-rhs), sum);
        }

        check((2014, 1, 1), TimeDelta::zero(), Some((2014, 1, 1)));
        check((2014, 1, 1), TimeDelta::seconds(86399), Some((2014, 1, 1)));
        // always round towards zero
        check((2014, 1, 1), TimeDelta::seconds(-86399), Some((2014, 1, 1)));
        check((2014, 1, 1), TimeDelta::days(1), Some((2014, 1, 2)));
        check((2014, 1, 1), TimeDelta::days(-1), Some((2013, 12, 31)));
        check((2014, 1, 1), TimeDelta::days(364), Some((2014, 12, 31)));
        check((2014, 1, 1), TimeDelta::days(365 * 4 + 1), Some((2018, 1, 1)));
        check((2014, 1, 1), TimeDelta::days(365 * 400 + 97), Some((2414, 1, 1)));

        check((-7, 1, 1), TimeDelta::days(365 * 12 + 3), Some((5, 1, 1)));

        // overflow check
        check((0, 1, 1), TimeDelta::days(MAX_DAYS_FROM_YEAR_0 as i64), Some((MAX_YEAR, 12, 31)));
        check((0, 1, 1), TimeDelta::days(MAX_DAYS_FROM_YEAR_0 as i64 + 1), None);
        check((0, 1, 1), TimeDelta::max_value(), None);
        check((0, 1, 1), TimeDelta::days(MIN_DAYS_FROM_YEAR_0 as i64), Some((MIN_YEAR, 1, 1)));
        check((0, 1, 1), TimeDelta::days(MIN_DAYS_FROM_YEAR_0 as i64 - 1), None);
        check((0, 1, 1), TimeDelta::min_value(), None);
    }

    #[test]
    fn test_date_sub() {
        fn check((y1, m1, d1): (i32, u32, u32), (y2, m2, d2): (i32, u32, u32), diff: TimeDelta) {
            let lhs = NaiveDate::from_ymd_opt(y1, m1, d1).unwrap();
            let rhs = NaiveDate::from_ymd_opt(y2, m2, d2).unwrap();
            assert_eq!(lhs.signed_duration_since(rhs), diff);
            assert_eq!(rhs.signed_duration_since(lhs), -diff);
        }

        check((2014, 1, 1), (2014, 1, 1), TimeDelta::zero());
        check((2014, 1, 2), (2014, 1, 1), TimeDelta::days(1));
        check((2014, 12, 31), (2014, 1, 1), TimeDelta::days(364));
        check((2015, 1, 3), (2014, 1, 1), TimeDelta::days(365 + 2));
        check((2018, 1, 1), (2014, 1, 1), TimeDelta::days(365 * 4 + 1));
        check((2414, 1, 1), (2014, 1, 1), TimeDelta::days(365 * 400 + 97));

        check((MAX_YEAR, 12, 31), (0, 1, 1), TimeDelta::days(MAX_DAYS_FROM_YEAR_0 as i64));
        check((MIN_YEAR, 1, 1), (0, 1, 1), TimeDelta::days(MIN_DAYS_FROM_YEAR_0 as i64));
    }

    #[test]
    fn test_date_add_days() {
        fn check((y1, m1, d1): (i32, u32, u32), rhs: Days, ymd: Option<(i32, u32, u32)>) {
            let lhs = NaiveDate::from_ymd_opt(y1, m1, d1).unwrap();
            let sum = ymd.map(|(y, m, d)| NaiveDate::from_ymd_opt(y, m, d).unwrap());
            assert_eq!(lhs.checked_add_days(rhs), sum);
        }

        check((2014, 1, 1), Days::new(0), Some((2014, 1, 1)));
        // always round towards zero
        check((2014, 1, 1), Days::new(1), Some((2014, 1, 2)));
        check((2014, 1, 1), Days::new(364), Some((2014, 12, 31)));
        check((2014, 1, 1), Days::new(365 * 4 + 1), Some((2018, 1, 1)));
        check((2014, 1, 1), Days::new(365 * 400 + 97), Some((2414, 1, 1)));

        check((-7, 1, 1), Days::new(365 * 12 + 3), Some((5, 1, 1)));

        // overflow check
        check(
            (0, 1, 1),
            Days::new(MAX_DAYS_FROM_YEAR_0.try_into().unwrap()),
            Some((MAX_YEAR, 12, 31)),
        );
        check((0, 1, 1), Days::new(u64::try_from(MAX_DAYS_FROM_YEAR_0).unwrap() + 1), None);
    }

    #[test]
    fn test_date_sub_days() {
        fn check((y1, m1, d1): (i32, u32, u32), (y2, m2, d2): (i32, u32, u32), diff: Days) {
            let lhs = NaiveDate::from_ymd_opt(y1, m1, d1).unwrap();
            let rhs = NaiveDate::from_ymd_opt(y2, m2, d2).unwrap();
            assert_eq!(lhs - diff, rhs);
        }

        check((2014, 1, 1), (2014, 1, 1), Days::new(0));
        check((2014, 1, 2), (2014, 1, 1), Days::new(1));
        check((2014, 12, 31), (2014, 1, 1), Days::new(364));
        check((2015, 1, 3), (2014, 1, 1), Days::new(365 + 2));
        check((2018, 1, 1), (2014, 1, 1), Days::new(365 * 4 + 1));
        check((2414, 1, 1), (2014, 1, 1), Days::new(365 * 400 + 97));

        check((MAX_YEAR, 12, 31), (0, 1, 1), Days::new(MAX_DAYS_FROM_YEAR_0.try_into().unwrap()));
        check((0, 1, 1), (MIN_YEAR, 1, 1), Days::new((-MIN_DAYS_FROM_YEAR_0).try_into().unwrap()));
    }

    #[test]
    fn test_date_addassignment() {
        let ymd = |y, m, d| NaiveDate::from_ymd_opt(y, m, d).unwrap();
        let mut date = ymd(2016, 10, 1);
        date += TimeDelta::days(10);
        assert_eq!(date, ymd(2016, 10, 11));
        date += TimeDelta::days(30);
        assert_eq!(date, ymd(2016, 11, 10));
    }

    #[test]
    fn test_date_subassignment() {
        let ymd = |y, m, d| NaiveDate::from_ymd_opt(y, m, d).unwrap();
        let mut date = ymd(2016, 10, 11);
        date -= TimeDelta::days(10);
        assert_eq!(date, ymd(2016, 10, 1));
        date -= TimeDelta::days(2);
        assert_eq!(date, ymd(2016, 9, 29));
    }

    #[test]
    fn test_date_fmt() {
        assert_eq!(format!("{:?}", NaiveDate::from_ymd_opt(2012, 3, 4).unwrap()), "2012-03-04");
        assert_eq!(format!("{:?}", NaiveDate::from_ymd_opt(0, 3, 4).unwrap()), "0000-03-04");
        assert_eq!(format!("{:?}", NaiveDate::from_ymd_opt(-307, 3, 4).unwrap()), "-0307-03-04");
        assert_eq!(format!("{:?}", NaiveDate::from_ymd_opt(12345, 3, 4).unwrap()), "+12345-03-04");

        assert_eq!(NaiveDate::from_ymd_opt(2012, 3, 4).unwrap().to_string(), "2012-03-04");
        assert_eq!(NaiveDate::from_ymd_opt(0, 3, 4).unwrap().to_string(), "0000-03-04");
        assert_eq!(NaiveDate::from_ymd_opt(-307, 3, 4).unwrap().to_string(), "-0307-03-04");
        assert_eq!(NaiveDate::from_ymd_opt(12345, 3, 4).unwrap().to_string(), "+12345-03-04");

        // the format specifier should have no effect on `NaiveTime`
        assert_eq!(format!("{:+30?}", NaiveDate::from_ymd_opt(1234, 5, 6).unwrap()), "1234-05-06");
        assert_eq!(
            format!("{:30?}", NaiveDate::from_ymd_opt(12345, 6, 7).unwrap()),
            "+12345-06-07"
        );
    }

    #[test]
    fn test_date_from_str() {
        // valid cases
        let valid = [
            "-0000000123456-1-2",
            "-123456-1-2",
            "-12345-1-2",
            "-1234-12-31",
            "-7-6-5",
            "350-2-28",
            "360-02-29",
            "0360-02-29",
            "2015-2-18",
            "2015-02-18",
            "+70-2-18",
            "+70000-2-18",
            "+00007-2-18",
        ];
        for &s in &valid {
            eprintln!("test_date_from_str valid {:?}", s);
            let d = match s.parse::<NaiveDate>() {
                Ok(d) => d,
                Err(e) => panic!("parsing `{}` has failed: {}", s, e),
            };
            eprintln!("d {:?} (NaiveDate)", d);
            let s_ = format!("{:?}", d);
            eprintln!("s_ {:?}", s_);
            // `s` and `s_` may differ, but `s.parse()` and `s_.parse()` must be same
            let d_ = match s_.parse::<NaiveDate>() {
                Ok(d) => d,
                Err(e) => {
                    panic!("`{}` is parsed into `{:?}`, but reparsing that has failed: {}", s, d, e)
                }
            };
            eprintln!("d_ {:?} (NaiveDate)", d_);
            assert!(
                d == d_,
                "`{}` is parsed into `{:?}`, but reparsed result \
                              `{:?}` does not match",
                s,
                d,
                d_
            );
        }

        // some invalid cases
        // since `ParseErrorKind` is private, all we can do is to check if there was an error
        let invalid = [
            "",                        // empty
            "x",                       // invalid
            "Fri, 09 Aug 2013 GMT",    // valid date, wrong format
            "Sat Jun 30 2012",         // valid date, wrong format
            "1441497364.649",          // valid datetime, wrong format
            "+1441497364.649",         // valid datetime, wrong format
            "+1441497364",             // valid datetime, wrong format
            "2014/02/03",              // valid date, wrong format
            "2014",                    // datetime missing data
            "2014-01",                 // datetime missing data
            "2014-01-00",              // invalid day
            "2014-11-32",              // invalid day
            "2014-13-01",              // invalid month
            "2014-13-57",              // invalid month, day
            "2001 -02-03",             // space after year
            "2001- 02-03",             // space before month
            "2001 - 02-03",            // space around year-month divider
            "2001-02 -03",             // space after month
            "2001-02- 03",             // space before day
            "2001-02 - 03",            // space around month-day divider
            "2001-02-03 ",             // trailing space
            " 2001-02-03",             // leading space
            "    -123456 - 1 - 2    ", // many spaces
            "9999999-9-9",             // invalid year (out of bounds)
        ];
        for &s in &invalid {
            eprintln!("test_date_from_str invalid {:?}", s);
            assert!(s.parse::<NaiveDate>().is_err());
        }
    }

    #[test]
    fn test_date_parse_from_str() {
        let ymd = |y, m, d| NaiveDate::from_ymd_opt(y, m, d).unwrap();
        assert_eq!(
            NaiveDate::parse_from_str("2014-5-7T12:34:56+09:30", "%Y-%m-%dT%H:%M:%S%z"),
            Ok(ymd(2014, 5, 7))
        ); // ignore time and offset
        assert_eq!(
            NaiveDate::parse_from_str("2015-W06-1=2015-033", "%G-W%V-%u=%Y-%j"),
            Ok(ymd(2015, 2, 2))
        );
        assert_eq!(
            NaiveDate::parse_from_str("Fri, 09 Aug 13", "%a, %d %b %y"),
            Ok(ymd(2013, 8, 9))
        );
        assert!(NaiveDate::parse_from_str("Sat, 09 Aug 2013", "%a, %d %b %Y").is_err());
        assert!(NaiveDate::parse_from_str("2014-57", "%Y-%m-%d").is_err());
        assert!(NaiveDate::parse_from_str("2014", "%Y").is_err()); // insufficient

        assert_eq!(
            NaiveDate::parse_from_str("2020-01-0", "%Y-%W-%w").ok(),
            NaiveDate::from_ymd_opt(2020, 1, 12),
        );

        assert_eq!(
            NaiveDate::parse_from_str("2019-01-0", "%Y-%W-%w").ok(),
            NaiveDate::from_ymd_opt(2019, 1, 13),
        );
    }

    #[test]
    fn test_date_format() {
        let d = NaiveDate::from_ymd_opt(2012, 3, 4).unwrap();
        assert_eq!(d.format("%Y,%C,%y,%G,%g").to_string(), "2012,20,12,2012,12");
        assert_eq!(d.format("%m,%b,%h,%B").to_string(), "03,Mar,Mar,March");
        assert_eq!(d.format("%d,%e").to_string(), "04, 4");
        assert_eq!(d.format("%U,%W,%V").to_string(), "10,09,09");
        assert_eq!(d.format("%a,%A,%w,%u").to_string(), "Sun,Sunday,0,7");
        assert_eq!(d.format("%j").to_string(), "064"); // since 2012 is a leap year
        assert_eq!(d.format("%D,%x").to_string(), "03/04/12,03/04/12");
        assert_eq!(d.format("%F").to_string(), "2012-03-04");
        assert_eq!(d.format("%v").to_string(), " 4-Mar-2012");
        assert_eq!(d.format("%t%n%%%n%t").to_string(), "\t\n%\n\t");

        // non-four-digit years
        assert_eq!(
            NaiveDate::from_ymd_opt(12345, 1, 1).unwrap().format("%Y").to_string(),
            "+12345"
        );
        assert_eq!(NaiveDate::from_ymd_opt(1234, 1, 1).unwrap().format("%Y").to_string(), "1234");
        assert_eq!(NaiveDate::from_ymd_opt(123, 1, 1).unwrap().format("%Y").to_string(), "0123");
        assert_eq!(NaiveDate::from_ymd_opt(12, 1, 1).unwrap().format("%Y").to_string(), "0012");
        assert_eq!(NaiveDate::from_ymd_opt(1, 1, 1).unwrap().format("%Y").to_string(), "0001");
        assert_eq!(NaiveDate::from_ymd_opt(0, 1, 1).unwrap().format("%Y").to_string(), "0000");
        assert_eq!(NaiveDate::from_ymd_opt(-1, 1, 1).unwrap().format("%Y").to_string(), "-0001");
        assert_eq!(NaiveDate::from_ymd_opt(-12, 1, 1).unwrap().format("%Y").to_string(), "-0012");
        assert_eq!(NaiveDate::from_ymd_opt(-123, 1, 1).unwrap().format("%Y").to_string(), "-0123");
        assert_eq!(NaiveDate::from_ymd_opt(-1234, 1, 1).unwrap().format("%Y").to_string(), "-1234");
        assert_eq!(
            NaiveDate::from_ymd_opt(-12345, 1, 1).unwrap().format("%Y").to_string(),
            "-12345"
        );

        // corner cases
        assert_eq!(
            NaiveDate::from_ymd_opt(2007, 12, 31).unwrap().format("%G,%g,%U,%W,%V").to_string(),
            "2008,08,52,53,01"
        );
        assert_eq!(
            NaiveDate::from_ymd_opt(2010, 1, 3).unwrap().format("%G,%g,%U,%W,%V").to_string(),
            "2009,09,01,00,53"
        );
    }

    #[test]
    fn test_day_iterator_limit() {
        assert_eq!(NaiveDate::from_ymd_opt(262143, 12, 29).unwrap().iter_days().take(4).count(), 2);
        assert_eq!(
            NaiveDate::from_ymd_opt(-262144, 1, 3).unwrap().iter_days().rev().take(4).count(),
            2
        );
    }

    #[test]
    fn test_week_iterator_limit() {
        assert_eq!(
            NaiveDate::from_ymd_opt(262143, 12, 12).unwrap().iter_weeks().take(4).count(),
            2
        );
        assert_eq!(
            NaiveDate::from_ymd_opt(-262144, 1, 15).unwrap().iter_weeks().rev().take(4).count(),
            2
        );
    }

    #[test]
    fn test_naiveweek() {
        let date = NaiveDate::from_ymd_opt(2022, 5, 18).unwrap();
        let asserts = vec![
            (Weekday::Mon, "Mon 2022-05-16", "Sun 2022-05-22"),
            (Weekday::Tue, "Tue 2022-05-17", "Mon 2022-05-23"),
            (Weekday::Wed, "Wed 2022-05-18", "Tue 2022-05-24"),
            (Weekday::Thu, "Thu 2022-05-12", "Wed 2022-05-18"),
            (Weekday::Fri, "Fri 2022-05-13", "Thu 2022-05-19"),
            (Weekday::Sat, "Sat 2022-05-14", "Fri 2022-05-20"),
            (Weekday::Sun, "Sun 2022-05-15", "Sat 2022-05-21"),
        ];
        for (start, first_day, last_day) in asserts {
            let week = date.week(start);
            let days = week.days();
            assert_eq!(Ok(week.first_day()), NaiveDate::parse_from_str(first_day, "%a %Y-%m-%d"));
            assert_eq!(Ok(week.last_day()), NaiveDate::parse_from_str(last_day, "%a %Y-%m-%d"));
            assert!(days.contains(&date));
        }
    }

    #[test]
    fn test_naiveweek_min_max() {
        let date_max = NaiveDate::MAX;
        assert!(date_max.week(Weekday::Mon).first_day() <= date_max);
        let date_min = NaiveDate::MIN;
        assert!(date_min.week(Weekday::Mon).last_day() >= date_min);
    }

    #[test]
    fn test_weeks_from() {
        // tests per: https://github.com/chronotope/chrono/issues/961
        // these internally use `weeks_from` via the parsing infrastructure
        assert_eq!(
            NaiveDate::parse_from_str("2020-01-0", "%Y-%W-%w").ok(),
            NaiveDate::from_ymd_opt(2020, 1, 12),
        );
        assert_eq!(
            NaiveDate::parse_from_str("2019-01-0", "%Y-%W-%w").ok(),
            NaiveDate::from_ymd_opt(2019, 1, 13),
        );

        // direct tests
        for (y, starts_on) in &[
            (2019, Weekday::Tue),
            (2020, Weekday::Wed),
            (2021, Weekday::Fri),
            (2022, Weekday::Sat),
            (2023, Weekday::Sun),
            (2024, Weekday::Mon),
            (2025, Weekday::Wed),
            (2026, Weekday::Thu),
        ] {
            for day in &[
                Weekday::Mon,
                Weekday::Tue,
                Weekday::Wed,
                Weekday::Thu,
                Weekday::Fri,
                Weekday::Sat,
                Weekday::Sun,
            ] {
                assert_eq!(
                    NaiveDate::from_ymd_opt(*y, 1, 1).map(|d| d.weeks_from(*day)),
                    Some(if day == starts_on { 1 } else { 0 })
                );

                // last day must always be in week 52 or 53
                assert!([52, 53]
                    .contains(&NaiveDate::from_ymd_opt(*y, 12, 31).unwrap().weeks_from(*day)),);
            }
        }

        let base = NaiveDate::from_ymd_opt(2019, 1, 1).unwrap();

        // 400 years covers all year types
        for day in &[
            Weekday::Mon,
            Weekday::Tue,
            Weekday::Wed,
            Weekday::Thu,
            Weekday::Fri,
            Weekday::Sat,
            Weekday::Sun,
        ] {
            // must always be below 54
            for dplus in 1..(400 * 366) {
                assert!((base + Days::new(dplus)).weeks_from(*day) < 54)
            }
        }
    }

    #[test]
    fn test_with_0_overflow() {
        let dt = NaiveDate::from_ymd_opt(2023, 4, 18).unwrap();
        assert!(dt.with_month0(4294967295).is_none());
        assert!(dt.with_day0(4294967295).is_none());
        assert!(dt.with_ordinal0(4294967295).is_none());
    }
}<|MERGE_RESOLUTION|>--- conflicted
+++ resolved
@@ -78,12 +78,6 @@
     #[inline]
     #[must_use]
     pub fn first_day(&self) -> NaiveDate {
-<<<<<<< HEAD
-        let start = self.start.num_days_from_monday();
-        let end = self.date.weekday().num_days_from_monday();
-        let days = if start > end { 7 - start + end } else { end - start };
-        self.date - TimeDelta::days(days.into())
-=======
         let start = self.start.num_days_from_monday() as i32;
         let ref_day = self.date.weekday().num_days_from_monday() as i32;
         // Calculate the number of days to subtract from `self.date`.
@@ -91,7 +85,6 @@
         // range if `date` is close to `NaiveDate::MAX`.
         let days = start - ref_day - if start > ref_day { 7 } else { 0 };
         self.date.diff_days(days as i64).unwrap()
->>>>>>> a8f177e6
     }
 
     /// Returns a date representing the last day of the week.
@@ -108,9 +101,6 @@
     #[inline]
     #[must_use]
     pub fn last_day(&self) -> NaiveDate {
-<<<<<<< HEAD
-        self.first_day() + TimeDelta::days(6)
-=======
         let end = self.start.pred().num_days_from_monday() as i32;
         let ref_day = self.date.weekday().num_days_from_monday() as i32;
         // Calculate the number of days to add to `self.date`.
@@ -118,7 +108,6 @@
         // because that may be out of range if `date` is close to `NaiveDate::MIN`.
         let days = end - ref_day + if end < ref_day { 7 } else { 0 };
         self.date.diff_days(days as i64).unwrap()
->>>>>>> a8f177e6
     }
 
     /// Returns a [`RangeInclusive<T>`] representing the whole week bounded by
@@ -1764,11 +1753,7 @@
     /// # Example
     ///
     /// ```
-<<<<<<< HEAD
-    /// use chrono::{TimeDelta, NaiveDate, Months};
-=======
     /// use chrono::{NaiveDate, Months};
->>>>>>> a8f177e6
     ///
     /// let from_ymd = |y, m, d| NaiveDate::from_ymd_opt(y, m, d).unwrap();
     ///
@@ -1796,11 +1781,7 @@
     /// # Example
     ///
     /// ```
-<<<<<<< HEAD
-    /// use chrono::{TimeDelta, NaiveDate, Months};
-=======
     /// use chrono::{NaiveDate, Months};
->>>>>>> a8f177e6
     ///
     /// let from_ymd = |y, m, d| NaiveDate::from_ymd_opt(y, m, d).unwrap();
     ///
