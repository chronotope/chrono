// This is a part of Chrono.
// See README.md and LICENSE.txt for details.

//! ISO 8601 date and time without timezone.

use std::{str, fmt, hash};
<<<<<<< HEAD
use std::ops::{Add, Sub, AddAssign, SubAssign};
=======
use std::ops::{Add, Sub, Deref};
>>>>>>> 72c17520
use num::traits::ToPrimitive;
use oldtime::Duration as OldDuration;

use {Weekday, Timelike, Datelike};
use div::div_mod_floor;
use naive::{NaiveTime, NaiveDate, IsoWeek};
use format::{Item, Numeric, Pad, Fixed};
use format::{parse, Parsed, ParseError, ParseResult, DelayedFormat, StrftimeItems};

/// The tight upper bound guarantees that a duration with `|Duration| >= 2^MAX_SECS_BITS`
/// will always overflow the addition with any date and time type.
///
/// So why is this needed? `Duration::seconds(rhs)` may overflow, and we don't have
/// an alternative returning `Option` or `Result`. Thus we need some early bound to avoid
/// touching that call when we are already sure that it WILL overflow...
const MAX_SECS_BITS: usize = 44;

/// ISO 8601 combined date and time without timezone.
///
/// # Example
///
/// `NaiveDateTime` is commonly created from [`NaiveDate`](./struct.NaiveDate.html).
///
/// ~~~~
/// use chrono::{NaiveDate, NaiveDateTime};
///
/// let dt: NaiveDateTime = NaiveDate::from_ymd(2016, 7, 8).and_hms(9, 10, 11);
/// # let _ = dt;
/// ~~~~
///
/// You can use typical [date-like](../trait.Datelike.html) and
/// [time-like](../trait.Timelike.html) methods,
/// provided that relevant traits are in the scope.
///
/// ~~~~
/// # use chrono::{NaiveDate, NaiveDateTime};
/// # let dt: NaiveDateTime = NaiveDate::from_ymd(2016, 7, 8).and_hms(9, 10, 11);
/// use chrono::{Datelike, Timelike, Weekday};
///
/// assert_eq!(dt.weekday(), Weekday::Fri);
/// assert_eq!(dt.num_seconds_from_midnight(), 33011);
/// ~~~~
#[derive(PartialEq, Eq, PartialOrd, Ord, Copy, Clone)]
pub struct NaiveDateTime {
    date: NaiveDate,
    time: NaiveTime,
}

/// A DateTime that can be deserialized from a seconds-based timestamp
pub struct TsSeconds(NaiveDateTime);

impl From<TsSeconds> for NaiveDateTime {
    /// Pull the internal NaiveDateTime out
    fn from(obj: TsSeconds) -> NaiveDateTime {
        obj.0
    }
}

impl Deref for TsSeconds {
    type Target = NaiveDateTime;

    fn deref(&self) -> &Self::Target {
        &self.0
    }
}

impl NaiveDateTime {
    /// Makes a new `NaiveDateTime` from date and time components.
    /// Equivalent to [`date.and_time(time)`](./struct.NaiveDate.html#method.and_time)
    /// and many other helper constructors on `NaiveDate`.
    ///
    /// # Example
    ///
    /// ~~~~
    /// use chrono::{NaiveDate, NaiveTime, NaiveDateTime};
    ///
    /// let d = NaiveDate::from_ymd(2015, 6, 3);
    /// let t = NaiveTime::from_hms_milli(12, 34, 56, 789);
    ///
    /// let dt = NaiveDateTime::new(d, t);
    /// assert_eq!(dt.date(), d);
    /// assert_eq!(dt.time(), t);
    /// ~~~~
    #[inline]
    pub fn new(date: NaiveDate, time: NaiveTime) -> NaiveDateTime {
        NaiveDateTime { date: date, time: time }
    }

    /// Makes a new `NaiveDateTime` corresponding to a UTC date and time,
    /// from the number of non-leap seconds
    /// since the midnight UTC on January 1, 1970 (aka "UNIX timestamp")
    /// and the number of nanoseconds since the last whole non-leap second.
    ///
    /// For a non-naive version of this function see
    /// [`TimeZone::timestamp`](../offset/trait.TimeZone.html#method.timestamp).
    ///
    /// The nanosecond part can exceed 1,000,000,000 in order to represent the
    /// [leap second](./struct.NaiveTime.html#leap-second-handling). (The true "UNIX
    /// timestamp" cannot represent a leap second unambiguously.)
    ///
    /// Panics on the out-of-range number of seconds and/or invalid nanosecond.
    ///
    /// # Example
    ///
    /// ~~~~
    /// use chrono::{NaiveDateTime, NaiveDate};
    ///
    /// let dt = NaiveDateTime::from_timestamp(0, 42_000_000);
    /// assert_eq!(dt, NaiveDate::from_ymd(1970, 1, 1).and_hms_milli(0, 0, 0, 42));
    ///
    /// let dt = NaiveDateTime::from_timestamp(1_000_000_000, 0);
    /// assert_eq!(dt, NaiveDate::from_ymd(2001, 9, 9).and_hms(1, 46, 40));
    /// ~~~~
    #[inline]
    pub fn from_timestamp(secs: i64, nsecs: u32) -> NaiveDateTime {
        let datetime = NaiveDateTime::from_timestamp_opt(secs, nsecs);
        datetime.expect("invalid or out-of-range datetime")
    }

    /// Makes a new `NaiveDateTime` corresponding to a UTC date and time,
    /// from the number of non-leap seconds
    /// since the midnight UTC on January 1, 1970 (aka "UNIX timestamp")
    /// and the number of nanoseconds since the last whole non-leap second.
    ///
    /// The nanosecond part can exceed 1,000,000,000
    /// in order to represent the [leap second](./struct.NaiveTime.html#leap-second-handling).
    /// (The true "UNIX timestamp" cannot represent a leap second unambiguously.)
    ///
    /// Returns `None` on the out-of-range number of seconds and/or invalid nanosecond.
    ///
    /// # Example
    ///
    /// ~~~~
    /// use chrono::{NaiveDateTime, NaiveDate};
    /// use std::i64;
    ///
    /// let from_timestamp_opt = NaiveDateTime::from_timestamp_opt;
    ///
    /// assert!(from_timestamp_opt(0, 0).is_some());
    /// assert!(from_timestamp_opt(0, 999_999_999).is_some());
    /// assert!(from_timestamp_opt(0, 1_500_000_000).is_some()); // leap second
    /// assert!(from_timestamp_opt(0, 2_000_000_000).is_none());
    /// assert!(from_timestamp_opt(i64::MAX, 0).is_none());
    /// ~~~~
    #[inline]
    pub fn from_timestamp_opt(secs: i64, nsecs: u32) -> Option<NaiveDateTime> {
        let (days, secs) = div_mod_floor(secs, 86400);
        let date = days.to_i32().and_then(|days| days.checked_add(719163))
                                .and_then(|days_ce| NaiveDate::from_num_days_from_ce_opt(days_ce));
        let time = NaiveTime::from_num_seconds_from_midnight_opt(secs as u32, nsecs);
        match (date, time) {
            (Some(date), Some(time)) => Some(NaiveDateTime { date: date, time: time }),
            (_, _) => None,
        }
    }

    /// Parses a string with the specified format string and returns a new `NaiveDateTime`.
    /// See the [`format::strftime` module](../format/strftime/index.html)
    /// on the supported escape sequences.
    ///
    /// # Example
    ///
    /// ~~~~
    /// use chrono::{NaiveDateTime, NaiveDate};
    ///
    /// let parse_from_str = NaiveDateTime::parse_from_str;
    ///
    /// assert_eq!(parse_from_str("2015-09-05 23:56:04", "%Y-%m-%d %H:%M:%S"),
    ///            Ok(NaiveDate::from_ymd(2015, 9, 5).and_hms(23, 56, 4)));
    /// assert_eq!(parse_from_str("5sep2015pm012345.6789", "%d%b%Y%p%I%M%S%.f"),
    ///            Ok(NaiveDate::from_ymd(2015, 9, 5).and_hms_micro(13, 23, 45, 678_900)));
    /// ~~~~
    ///
    /// Offset is ignored for the purpose of parsing.
    ///
    /// ~~~~
    /// # use chrono::{NaiveDateTime, NaiveDate};
    /// # let parse_from_str = NaiveDateTime::parse_from_str;
    /// assert_eq!(parse_from_str("2014-5-17T12:34:56+09:30", "%Y-%m-%dT%H:%M:%S%z"),
    ///            Ok(NaiveDate::from_ymd(2014, 5, 17).and_hms(12, 34, 56)));
    /// ~~~~
    ///
    /// [Leap seconds](./struct.NaiveTime.html#leap-second-handling) are correctly handled by
    /// treating any time of the form `hh:mm:60` as a leap second.
    /// (This equally applies to the formatting, so the round trip is possible.)
    ///
    /// ~~~~
    /// # use chrono::{NaiveDateTime, NaiveDate};
    /// # let parse_from_str = NaiveDateTime::parse_from_str;
    /// assert_eq!(parse_from_str("2015-07-01 08:59:60.123", "%Y-%m-%d %H:%M:%S%.f"),
    ///            Ok(NaiveDate::from_ymd(2015, 7, 1).and_hms_milli(8, 59, 59, 1_123)));
    /// ~~~~
    ///
    /// Missing seconds are assumed to be zero,
    /// but out-of-bound times or insufficient fields are errors otherwise.
    ///
    /// ~~~~
    /// # use chrono::{NaiveDateTime, NaiveDate};
    /// # let parse_from_str = NaiveDateTime::parse_from_str;
    /// assert_eq!(parse_from_str("94/9/4 7:15", "%y/%m/%d %H:%M"),
    ///            Ok(NaiveDate::from_ymd(1994, 9, 4).and_hms(7, 15, 0)));
    ///
    /// assert!(parse_from_str("04m33s", "%Mm%Ss").is_err());
    /// assert!(parse_from_str("94/9/4 12", "%y/%m/%d %H").is_err());
    /// assert!(parse_from_str("94/9/4 17:60", "%y/%m/%d %H:%M").is_err());
    /// assert!(parse_from_str("94/9/4 24:00:00", "%y/%m/%d %H:%M:%S").is_err());
    /// ~~~~
    ///
    /// All parsed fields should be consistent to each other, otherwise it's an error.
    ///
    /// ~~~~
    /// # use chrono::NaiveDateTime;
    /// # let parse_from_str = NaiveDateTime::parse_from_str;
    /// let fmt = "%Y-%m-%d %H:%M:%S = UNIX timestamp %s";
    /// assert!(parse_from_str("2001-09-09 01:46:39 = UNIX timestamp 999999999", fmt).is_ok());
    /// assert!(parse_from_str("1970-01-01 00:00:00 = UNIX timestamp 1", fmt).is_err());
    /// ~~~~
    pub fn parse_from_str(s: &str, fmt: &str) -> ParseResult<NaiveDateTime> {
        let mut parsed = Parsed::new();
        try!(parse(&mut parsed, s, StrftimeItems::new(fmt)));
        parsed.to_naive_datetime_with_offset(0) // no offset adjustment
    }

    /// Retrieves a date component.
    ///
    /// # Example
    ///
    /// ~~~~
    /// use chrono::NaiveDate;
    ///
    /// let dt = NaiveDate::from_ymd(2016, 7, 8).and_hms(9, 10, 11);
    /// assert_eq!(dt.date(), NaiveDate::from_ymd(2016, 7, 8));
    /// ~~~~
    #[inline]
    pub fn date(&self) -> NaiveDate {
        self.date
    }

    /// Retrieves a time component.
    ///
    /// # Example
    ///
    /// ~~~~
    /// use chrono::{NaiveDate, NaiveTime};
    ///
    /// let dt = NaiveDate::from_ymd(2016, 7, 8).and_hms(9, 10, 11);
    /// assert_eq!(dt.time(), NaiveTime::from_hms(9, 10, 11));
    /// ~~~~
    #[inline]
    pub fn time(&self) -> NaiveTime {
        self.time
    }

    /// Returns the number of non-leap seconds since the midnight on January 1, 1970.
    ///
    /// Note that this does *not* account for the timezone!
    /// The true "UNIX timestamp" would count seconds since the midnight *UTC* on the epoch.
    ///
    /// # Example
    ///
    /// ~~~~
    /// use chrono::NaiveDate;
    ///
    /// let dt = NaiveDate::from_ymd(1970, 1, 1).and_hms_milli(0, 0, 1, 980);
    /// assert_eq!(dt.timestamp(), 1);
    ///
    /// let dt = NaiveDate::from_ymd(2001, 9, 9).and_hms(1, 46, 40);
    /// assert_eq!(dt.timestamp(), 1_000_000_000);
    /// ~~~~
    #[inline]
    pub fn timestamp(&self) -> i64 {
        let ndays = self.date.num_days_from_ce() as i64;
        let nseconds = self.time.num_seconds_from_midnight() as i64;
        (ndays - 719163) * 86400 + nseconds
    }

    /// Returns the number of milliseconds since the last whole non-leap second.
    ///
    /// The return value ranges from 0 to 999,
    /// or for [leap seconds](./struct.NaiveTime.html#leap-second-handling), to 1,999.
    ///
    /// # Example
    ///
    /// ~~~~
    /// use chrono::NaiveDate;
    ///
    /// let dt = NaiveDate::from_ymd(2016, 7, 8).and_hms_nano(9, 10, 11, 123_456_789);
    /// assert_eq!(dt.timestamp_subsec_millis(), 123);
    ///
    /// let dt = NaiveDate::from_ymd(2015, 7, 1).and_hms_nano(8, 59, 59, 1_234_567_890);
    /// assert_eq!(dt.timestamp_subsec_millis(), 1_234);
    /// ~~~~
    #[inline]
    pub fn timestamp_subsec_millis(&self) -> u32 {
        self.timestamp_subsec_nanos() / 1_000_000
    }

    /// Returns the number of microseconds since the last whole non-leap second.
    ///
    /// The return value ranges from 0 to 999,999,
    /// or for [leap seconds](./struct.NaiveTime.html#leap-second-handling), to 1,999,999.
    ///
    /// # Example
    ///
    /// ~~~~
    /// use chrono::NaiveDate;
    ///
    /// let dt = NaiveDate::from_ymd(2016, 7, 8).and_hms_nano(9, 10, 11, 123_456_789);
    /// assert_eq!(dt.timestamp_subsec_micros(), 123_456);
    ///
    /// let dt = NaiveDate::from_ymd(2015, 7, 1).and_hms_nano(8, 59, 59, 1_234_567_890);
    /// assert_eq!(dt.timestamp_subsec_micros(), 1_234_567);
    /// ~~~~
    #[inline]
    pub fn timestamp_subsec_micros(&self) -> u32 {
        self.timestamp_subsec_nanos() / 1_000
    }

    /// Returns the number of nanoseconds since the last whole non-leap second.
    ///
    /// The return value ranges from 0 to 999,999,999,
    /// or for [leap seconds](./struct.NaiveTime.html#leap-second-handling), to 1,999,999,999.
    ///
    /// # Example
    ///
    /// ~~~~
    /// use chrono::NaiveDate;
    ///
    /// let dt = NaiveDate::from_ymd(2016, 7, 8).and_hms_nano(9, 10, 11, 123_456_789);
    /// assert_eq!(dt.timestamp_subsec_nanos(), 123_456_789);
    ///
    /// let dt = NaiveDate::from_ymd(2015, 7, 1).and_hms_nano(8, 59, 59, 1_234_567_890);
    /// assert_eq!(dt.timestamp_subsec_nanos(), 1_234_567_890);
    /// ~~~~
    #[inline]
    pub fn timestamp_subsec_nanos(&self) -> u32 {
        self.time.nanosecond()
    }

    /// Adds given `Duration` to the current date and time.
    ///
    /// As a part of Chrono's [leap second handling](./struct.NaiveTime.html#leap-second-handling),
    /// the addition assumes that **there is no leap second ever**,
    /// except when the `NaiveDateTime` itself represents a leap second
    /// in which case the assumption becomes that **there is exactly a single leap second ever**.
    ///
    /// Returns `None` when it will result in overflow.
    ///
    /// # Example
    ///
    /// ~~~~
    /// # extern crate chrono; extern crate time; fn main() {
    /// use chrono::NaiveDate;
    /// use time::Duration;
    ///
    /// let from_ymd = NaiveDate::from_ymd;
    ///
    /// let d = from_ymd(2016, 7, 8);
    /// let hms = |h, m, s| d.and_hms(h, m, s);
    /// assert_eq!(hms(3, 5, 7).checked_add_signed(Duration::zero()),
    ///            Some(hms(3, 5, 7)));
    /// assert_eq!(hms(3, 5, 7).checked_add_signed(Duration::seconds(1)),
    ///            Some(hms(3, 5, 8)));
    /// assert_eq!(hms(3, 5, 7).checked_add_signed(Duration::seconds(-1)),
    ///            Some(hms(3, 5, 6)));
    /// assert_eq!(hms(3, 5, 7).checked_add_signed(Duration::seconds(3600 + 60)),
    ///            Some(hms(4, 6, 7)));
    /// assert_eq!(hms(3, 5, 7).checked_add_signed(Duration::seconds(86400)),
    ///            Some(from_ymd(2016, 7, 9).and_hms(3, 5, 7)));
    ///
    /// let hmsm = |h, m, s, milli| d.and_hms_milli(h, m, s, milli);
    /// assert_eq!(hmsm(3, 5, 7, 980).checked_add_signed(Duration::milliseconds(450)),
    ///            Some(hmsm(3, 5, 8, 430)));
    /// # }
    /// ~~~~
    ///
    /// Overflow returns `None`.
    ///
    /// ~~~~
    /// # extern crate chrono; extern crate time; fn main() {
    /// # use chrono::NaiveDate;
    /// # use time::Duration;
    /// # let hms = |h, m, s| NaiveDate::from_ymd(2016, 7, 8).and_hms(h, m, s);
    /// assert_eq!(hms(3, 5, 7).checked_add_signed(Duration::days(1_000_000_000)), None);
    /// # }
    /// ~~~~
    ///
    /// Leap seconds are handled,
    /// but the addition assumes that it is the only leap second happened.
    ///
    /// ~~~~
    /// # extern crate chrono; extern crate time; fn main() {
    /// # use chrono::NaiveDate;
    /// # use time::Duration;
    /// # let from_ymd = NaiveDate::from_ymd;
    /// # let hmsm = |h, m, s, milli| from_ymd(2016, 7, 8).and_hms_milli(h, m, s, milli);
    /// let leap = hmsm(3, 5, 59, 1_300);
    /// assert_eq!(leap.checked_add_signed(Duration::zero()),
    ///            Some(hmsm(3, 5, 59, 1_300)));
    /// assert_eq!(leap.checked_add_signed(Duration::milliseconds(-500)),
    ///            Some(hmsm(3, 5, 59, 800)));
    /// assert_eq!(leap.checked_add_signed(Duration::milliseconds(500)),
    ///            Some(hmsm(3, 5, 59, 1_800)));
    /// assert_eq!(leap.checked_add_signed(Duration::milliseconds(800)),
    ///            Some(hmsm(3, 6, 0, 100)));
    /// assert_eq!(leap.checked_add_signed(Duration::seconds(10)),
    ///            Some(hmsm(3, 6, 9, 300)));
    /// assert_eq!(leap.checked_add_signed(Duration::seconds(-10)),
    ///            Some(hmsm(3, 5, 50, 300)));
    /// assert_eq!(leap.checked_add_signed(Duration::days(1)),
    ///            Some(from_ymd(2016, 7, 9).and_hms_milli(3, 5, 59, 300)));
    /// # }
    /// ~~~~
    pub fn checked_add_signed(self, rhs: OldDuration) -> Option<NaiveDateTime> {
        let (time, rhs) = self.time.overflowing_add_signed(rhs);

        // early checking to avoid overflow in OldDuration::seconds
        if rhs <= (-1 << MAX_SECS_BITS) || rhs >= (1 << MAX_SECS_BITS) {
            return None;
        }

        let date = try_opt!(self.date.checked_add_signed(OldDuration::seconds(rhs)));
        Some(NaiveDateTime { date: date, time: time })
    }

    /// Subtracts given `Duration` from the current date and time.
    ///
    /// As a part of Chrono's [leap second handling](./struct.NaiveTime.html#leap-second-handling),
    /// the subtraction assumes that **there is no leap second ever**,
    /// except when the `NaiveDateTime` itself represents a leap second
    /// in which case the assumption becomes that **there is exactly a single leap second ever**.
    ///
    /// Returns `None` when it will result in overflow.
    ///
    /// # Example
    ///
    /// ~~~~
    /// # extern crate chrono; extern crate time; fn main() {
    /// use chrono::NaiveDate;
    /// use time::Duration;
    ///
    /// let from_ymd = NaiveDate::from_ymd;
    ///
    /// let d = from_ymd(2016, 7, 8);
    /// let hms = |h, m, s| d.and_hms(h, m, s);
    /// assert_eq!(hms(3, 5, 7).checked_sub_signed(Duration::zero()),
    ///            Some(hms(3, 5, 7)));
    /// assert_eq!(hms(3, 5, 7).checked_sub_signed(Duration::seconds(1)),
    ///            Some(hms(3, 5, 6)));
    /// assert_eq!(hms(3, 5, 7).checked_sub_signed(Duration::seconds(-1)),
    ///            Some(hms(3, 5, 8)));
    /// assert_eq!(hms(3, 5, 7).checked_sub_signed(Duration::seconds(3600 + 60)),
    ///            Some(hms(2, 4, 7)));
    /// assert_eq!(hms(3, 5, 7).checked_sub_signed(Duration::seconds(86400)),
    ///            Some(from_ymd(2016, 7, 7).and_hms(3, 5, 7)));
    ///
    /// let hmsm = |h, m, s, milli| d.and_hms_milli(h, m, s, milli);
    /// assert_eq!(hmsm(3, 5, 7, 450).checked_sub_signed(Duration::milliseconds(670)),
    ///            Some(hmsm(3, 5, 6, 780)));
    /// # }
    /// ~~~~
    ///
    /// Overflow returns `None`.
    ///
    /// ~~~~
    /// # extern crate chrono; extern crate time; fn main() {
    /// # use chrono::NaiveDate;
    /// # use time::Duration;
    /// # let hms = |h, m, s| NaiveDate::from_ymd(2016, 7, 8).and_hms(h, m, s);
    /// assert_eq!(hms(3, 5, 7).checked_sub_signed(Duration::days(1_000_000_000)), None);
    /// # }
    /// ~~~~
    ///
    /// Leap seconds are handled,
    /// but the subtraction assumes that it is the only leap second happened.
    ///
    /// ~~~~
    /// # extern crate chrono; extern crate time; fn main() {
    /// # use chrono::NaiveDate;
    /// # use time::Duration;
    /// # let from_ymd = NaiveDate::from_ymd;
    /// # let hmsm = |h, m, s, milli| from_ymd(2016, 7, 8).and_hms_milli(h, m, s, milli);
    /// let leap = hmsm(3, 5, 59, 1_300);
    /// assert_eq!(leap.checked_sub_signed(Duration::zero()),
    ///            Some(hmsm(3, 5, 59, 1_300)));
    /// assert_eq!(leap.checked_sub_signed(Duration::milliseconds(200)),
    ///            Some(hmsm(3, 5, 59, 1_100)));
    /// assert_eq!(leap.checked_sub_signed(Duration::milliseconds(500)),
    ///            Some(hmsm(3, 5, 59, 800)));
    /// assert_eq!(leap.checked_sub_signed(Duration::seconds(60)),
    ///            Some(hmsm(3, 5, 0, 300)));
    /// assert_eq!(leap.checked_sub_signed(Duration::days(1)),
    ///            Some(from_ymd(2016, 7, 7).and_hms_milli(3, 6, 0, 300)));
    /// # }
    /// ~~~~
    pub fn checked_sub_signed(self, rhs: OldDuration) -> Option<NaiveDateTime> {
        let (time, rhs) = self.time.overflowing_sub_signed(rhs);

        // early checking to avoid overflow in OldDuration::seconds
        if rhs <= (-1 << MAX_SECS_BITS) || rhs >= (1 << MAX_SECS_BITS) {
            return None;
        }

        let date = try_opt!(self.date.checked_sub_signed(OldDuration::seconds(rhs)));
        Some(NaiveDateTime { date: date, time: time })
    }

    /// Subtracts another `NaiveDateTime` from the current date and time.
    /// This does not overflow or underflow at all.
    ///
    /// As a part of Chrono's [leap second handling](./struct.NaiveTime.html#leap-second-handling),
    /// the subtraction assumes that **there is no leap second ever**,
    /// except when any of the `NaiveDateTime`s themselves represents a leap second
    /// in which case the assumption becomes that
    /// **there are exactly one (or two) leap second(s) ever**.
    ///
    /// # Example
    ///
    /// ~~~~
    /// # extern crate chrono; extern crate time; fn main() {
    /// use chrono::NaiveDate;
    /// use time::Duration;
    ///
    /// let from_ymd = NaiveDate::from_ymd;
    ///
    /// let d = from_ymd(2016, 7, 8);
    /// assert_eq!(d.and_hms(3, 5, 7).signed_duration_since(d.and_hms(2, 4, 6)),
    ///            Duration::seconds(3600 + 60 + 1));
    ///
    /// // July 8 is 190th day in the year 2016
    /// let d0 = from_ymd(2016, 1, 1);
    /// assert_eq!(d.and_hms_milli(0, 7, 6, 500).signed_duration_since(d0.and_hms(0, 0, 0)),
    ///            Duration::seconds(189 * 86400 + 7 * 60 + 6) + Duration::milliseconds(500));
    /// # }
    /// ~~~~
    ///
    /// Leap seconds are handled, but the subtraction assumes that
    /// there were no other leap seconds happened.
    ///
    /// ~~~~
    /// # extern crate chrono; extern crate time; fn main() {
    /// # use chrono::NaiveDate;
    /// # use time::Duration;
    /// # let from_ymd = NaiveDate::from_ymd;
    /// let leap = from_ymd(2015, 6, 30).and_hms_milli(23, 59, 59, 1_500);
    /// assert_eq!(leap.signed_duration_since(from_ymd(2015, 6, 30).and_hms(23, 0, 0)),
    ///            Duration::seconds(3600) + Duration::milliseconds(500));
    /// assert_eq!(from_ymd(2015, 7, 1).and_hms(1, 0, 0).signed_duration_since(leap),
    ///            Duration::seconds(3600) - Duration::milliseconds(500));
    /// # }
    /// ~~~~
    pub fn signed_duration_since(self, rhs: NaiveDateTime) -> OldDuration {
        self.date.signed_duration_since(rhs.date) + self.time.signed_duration_since(rhs.time)
    }

    /// Formats the combined date and time with the specified formatting items.
    /// Otherwise it is same to the ordinary [`format`](#method.format) method.
    ///
    /// The `Iterator` of items should be `Clone`able,
    /// since the resulting `DelayedFormat` value may be formatted multiple times.
    ///
    /// # Example
    ///
    /// ~~~~
    /// use chrono::NaiveDate;
    /// use chrono::format::strftime::StrftimeItems;
    ///
    /// let fmt = StrftimeItems::new("%Y-%m-%d %H:%M:%S");
    /// let dt = NaiveDate::from_ymd(2015, 9, 5).and_hms(23, 56, 4);
    /// assert_eq!(dt.format_with_items(fmt.clone()).to_string(), "2015-09-05 23:56:04");
    /// assert_eq!(dt.format("%Y-%m-%d %H:%M:%S").to_string(),    "2015-09-05 23:56:04");
    /// ~~~~
    ///
    /// The resulting `DelayedFormat` can be formatted directly via the `Display` trait.
    ///
    /// ~~~~
    /// # use chrono::NaiveDate;
    /// # use chrono::format::strftime::StrftimeItems;
    /// # let fmt = StrftimeItems::new("%Y-%m-%d %H:%M:%S").clone();
    /// # let dt = NaiveDate::from_ymd(2015, 9, 5).and_hms(23, 56, 4);
    /// assert_eq!(format!("{}", dt.format_with_items(fmt)), "2015-09-05 23:56:04");
    /// ~~~~
    #[inline]
    pub fn format_with_items<'a, I>(&self, items: I) -> DelayedFormat<I>
            where I: Iterator<Item=Item<'a>> + Clone {
        DelayedFormat::new(Some(self.date), Some(self.time), items)
    }

    /// Formats the combined date and time with the specified format string.
    /// See the [`format::strftime` module](../format/strftime/index.html)
    /// on the supported escape sequences.
    ///
    /// This returns a `DelayedFormat`,
    /// which gets converted to a string only when actual formatting happens.
    /// You may use the `to_string` method to get a `String`,
    /// or just feed it into `print!` and other formatting macros.
    /// (In this way it avoids the redundant memory allocation.)
    ///
    /// A wrong format string does *not* issue an error immediately.
    /// Rather, converting or formatting the `DelayedFormat` fails.
    /// You are recommended to immediately use `DelayedFormat` for this reason.
    ///
    /// # Example
    ///
    /// ~~~~
    /// use chrono::NaiveDate;
    ///
    /// let dt = NaiveDate::from_ymd(2015, 9, 5).and_hms(23, 56, 4);
    /// assert_eq!(dt.format("%Y-%m-%d %H:%M:%S").to_string(), "2015-09-05 23:56:04");
    /// assert_eq!(dt.format("around %l %p on %b %-d").to_string(), "around 11 PM on Sep 5");
    /// ~~~~
    ///
    /// The resulting `DelayedFormat` can be formatted directly via the `Display` trait.
    ///
    /// ~~~~
    /// # use chrono::NaiveDate;
    /// # let dt = NaiveDate::from_ymd(2015, 9, 5).and_hms(23, 56, 4);
    /// assert_eq!(format!("{}", dt.format("%Y-%m-%d %H:%M:%S")), "2015-09-05 23:56:04");
    /// assert_eq!(format!("{}", dt.format("around %l %p on %b %-d")), "around 11 PM on Sep 5");
    /// ~~~~
    #[inline]
    pub fn format<'a>(&self, fmt: &'a str) -> DelayedFormat<StrftimeItems<'a>> {
        self.format_with_items(StrftimeItems::new(fmt))
    }
}

impl Datelike for NaiveDateTime {
    /// Returns the year number in the [calendar date](./index.html#calendar-date).
    ///
    /// See also the [`NaiveDate::year`](./struct.NaiveDate.html#method.year) method.
    ///
    /// # Example
    ///
    /// ~~~~
    /// use chrono::{NaiveDate, NaiveDateTime, Datelike};
    ///
    /// let dt: NaiveDateTime = NaiveDate::from_ymd(2015, 9, 25).and_hms(12, 34, 56);
    /// assert_eq!(dt.year(), 2015);
    /// ~~~~
    #[inline]
    fn year(&self) -> i32 {
        self.date.year()
    }

    /// Returns the month number starting from 1.
    ///
    /// The return value ranges from 1 to 12.
    ///
    /// See also the [`NaiveDate::month`](./struct.NaiveDate.html#method.month) method.
    ///
    /// # Example
    ///
    /// ~~~~
    /// use chrono::{NaiveDate, NaiveDateTime, Datelike};
    ///
    /// let dt: NaiveDateTime = NaiveDate::from_ymd(2015, 9, 25).and_hms(12, 34, 56);
    /// assert_eq!(dt.month(), 9);
    /// ~~~~
    #[inline]
    fn month(&self) -> u32 {
        self.date.month()
    }

    /// Returns the month number starting from 0.
    ///
    /// The return value ranges from 0 to 11.
    ///
    /// See also the [`NaiveDate::month0`](./struct.NaiveDate.html#method.month0) method.
    ///
    /// # Example
    ///
    /// ~~~~
    /// use chrono::{NaiveDate, NaiveDateTime, Datelike};
    ///
    /// let dt: NaiveDateTime = NaiveDate::from_ymd(2015, 9, 25).and_hms(12, 34, 56);
    /// assert_eq!(dt.month0(), 8);
    /// ~~~~
    #[inline]
    fn month0(&self) -> u32 {
        self.date.month0()
    }

    /// Returns the day of month starting from 1.
    ///
    /// The return value ranges from 1 to 31. (The last day of month differs by months.)
    ///
    /// See also the [`NaiveDate::day`](./struct.NaiveDate.html#method.day) method.
    ///
    /// # Example
    ///
    /// ~~~~
    /// use chrono::{NaiveDate, NaiveDateTime, Datelike};
    ///
    /// let dt: NaiveDateTime = NaiveDate::from_ymd(2015, 9, 25).and_hms(12, 34, 56);
    /// assert_eq!(dt.day(), 25);
    /// ~~~~
    #[inline]
    fn day(&self) -> u32 {
        self.date.day()
    }

    /// Returns the day of month starting from 0.
    ///
    /// The return value ranges from 0 to 30. (The last day of month differs by months.)
    ///
    /// See also the [`NaiveDate::day0`](./struct.NaiveDate.html#method.day0) method.
    ///
    /// # Example
    ///
    /// ~~~~
    /// use chrono::{NaiveDate, NaiveDateTime, Datelike};
    ///
    /// let dt: NaiveDateTime = NaiveDate::from_ymd(2015, 9, 25).and_hms(12, 34, 56);
    /// assert_eq!(dt.day0(), 24);
    /// ~~~~
    #[inline]
    fn day0(&self) -> u32 {
        self.date.day0()
    }

    /// Returns the day of year starting from 1.
    ///
    /// The return value ranges from 1 to 366. (The last day of year differs by years.)
    ///
    /// See also the [`NaiveDate::ordinal`](./struct.NaiveDate.html#method.ordinal) method.
    ///
    /// # Example
    ///
    /// ~~~~
    /// use chrono::{NaiveDate, NaiveDateTime, Datelike};
    ///
    /// let dt: NaiveDateTime = NaiveDate::from_ymd(2015, 9, 25).and_hms(12, 34, 56);
    /// assert_eq!(dt.ordinal(), 268);
    /// ~~~~
    #[inline]
    fn ordinal(&self) -> u32 {
        self.date.ordinal()
    }

    /// Returns the day of year starting from 0.
    ///
    /// The return value ranges from 0 to 365. (The last day of year differs by years.)
    ///
    /// See also the [`NaiveDate::ordinal0`](./struct.NaiveDate.html#method.ordinal0) method.
    ///
    /// # Example
    ///
    /// ~~~~
    /// use chrono::{NaiveDate, NaiveDateTime, Datelike};
    ///
    /// let dt: NaiveDateTime = NaiveDate::from_ymd(2015, 9, 25).and_hms(12, 34, 56);
    /// assert_eq!(dt.ordinal0(), 267);
    /// ~~~~
    #[inline]
    fn ordinal0(&self) -> u32 {
        self.date.ordinal0()
    }

    /// Returns the day of week.
    ///
    /// See also the [`NaiveDate::weekday`](./struct.NaiveDate.html#method.weekday) method.
    ///
    /// # Example
    ///
    /// ~~~~
    /// use chrono::{NaiveDate, NaiveDateTime, Datelike, Weekday};
    ///
    /// let dt: NaiveDateTime = NaiveDate::from_ymd(2015, 9, 25).and_hms(12, 34, 56);
    /// assert_eq!(dt.weekday(), Weekday::Fri);
    /// ~~~~
    #[inline]
    fn weekday(&self) -> Weekday {
        self.date.weekday()
    }

    #[inline]
    fn iso_week(&self) -> IsoWeek {
        self.date.iso_week()
    }

    /// Makes a new `NaiveDateTime` with the year number changed.
    ///
    /// Returns `None` when the resulting `NaiveDateTime` would be invalid.
    ///
    /// See also the
    /// [`NaiveDate::with_year`](./struct.NaiveDate.html#method.with_year) method.
    ///
    /// # Example
    ///
    /// ~~~~
    /// use chrono::{NaiveDate, NaiveDateTime, Datelike};
    ///
    /// let dt: NaiveDateTime = NaiveDate::from_ymd(2015, 9, 25).and_hms(12, 34, 56);
    /// assert_eq!(dt.with_year(2016), Some(NaiveDate::from_ymd(2016, 9, 25).and_hms(12, 34, 56)));
    /// assert_eq!(dt.with_year(-308), Some(NaiveDate::from_ymd(-308, 9, 25).and_hms(12, 34, 56)));
    /// ~~~~
    #[inline]
    fn with_year(&self, year: i32) -> Option<NaiveDateTime> {
        self.date.with_year(year).map(|d| NaiveDateTime { date: d, ..*self })
    }

    /// Makes a new `NaiveDateTime` with the month number (starting from 1) changed.
    ///
    /// Returns `None` when the resulting `NaiveDateTime` would be invalid.
    ///
    /// See also the
    /// [`NaiveDate::with_month`](./struct.NaiveDate.html#method.with_month) method.
    ///
    /// # Example
    ///
    /// ~~~~
    /// use chrono::{NaiveDate, NaiveDateTime, Datelike};
    ///
    /// let dt: NaiveDateTime = NaiveDate::from_ymd(2015, 9, 30).and_hms(12, 34, 56);
    /// assert_eq!(dt.with_month(10), Some(NaiveDate::from_ymd(2015, 10, 30).and_hms(12, 34, 56)));
    /// assert_eq!(dt.with_month(13), None); // no month 13
    /// assert_eq!(dt.with_month(2), None); // no February 30
    /// ~~~~
    #[inline]
    fn with_month(&self, month: u32) -> Option<NaiveDateTime> {
        self.date.with_month(month).map(|d| NaiveDateTime { date: d, ..*self })
    }

    /// Makes a new `NaiveDateTime` with the month number (starting from 0) changed.
    ///
    /// Returns `None` when the resulting `NaiveDateTime` would be invalid.
    ///
    /// See also the
    /// [`NaiveDate::with_month0`](./struct.NaiveDate.html#method.with_month0) method.
    ///
    /// # Example
    ///
    /// ~~~~
    /// use chrono::{NaiveDate, NaiveDateTime, Datelike};
    ///
    /// let dt: NaiveDateTime = NaiveDate::from_ymd(2015, 9, 30).and_hms(12, 34, 56);
    /// assert_eq!(dt.with_month0(9), Some(NaiveDate::from_ymd(2015, 10, 30).and_hms(12, 34, 56)));
    /// assert_eq!(dt.with_month0(12), None); // no month 13
    /// assert_eq!(dt.with_month0(1), None); // no February 30
    /// ~~~~
    #[inline]
    fn with_month0(&self, month0: u32) -> Option<NaiveDateTime> {
        self.date.with_month0(month0).map(|d| NaiveDateTime { date: d, ..*self })
    }

    /// Makes a new `NaiveDateTime` with the day of month (starting from 1) changed.
    ///
    /// Returns `None` when the resulting `NaiveDateTime` would be invalid.
    ///
    /// See also the
    /// [`NaiveDate::with_day`](./struct.NaiveDate.html#method.with_day) method.
    ///
    /// # Example
    ///
    /// ~~~~
    /// use chrono::{NaiveDate, NaiveDateTime, Datelike};
    ///
    /// let dt: NaiveDateTime = NaiveDate::from_ymd(2015, 9, 8).and_hms(12, 34, 56);
    /// assert_eq!(dt.with_day(30), Some(NaiveDate::from_ymd(2015, 9, 30).and_hms(12, 34, 56)));
    /// assert_eq!(dt.with_day(31), None); // no September 31
    /// ~~~~
    #[inline]
    fn with_day(&self, day: u32) -> Option<NaiveDateTime> {
        self.date.with_day(day).map(|d| NaiveDateTime { date: d, ..*self })
    }

    /// Makes a new `NaiveDateTime` with the day of month (starting from 0) changed.
    ///
    /// Returns `None` when the resulting `NaiveDateTime` would be invalid.
    ///
    /// See also the
    /// [`NaiveDate::with_day0`](./struct.NaiveDate.html#method.with_day0) method.
    ///
    /// # Example
    ///
    /// ~~~~
    /// use chrono::{NaiveDate, NaiveDateTime, Datelike};
    ///
    /// let dt: NaiveDateTime = NaiveDate::from_ymd(2015, 9, 8).and_hms(12, 34, 56);
    /// assert_eq!(dt.with_day0(29), Some(NaiveDate::from_ymd(2015, 9, 30).and_hms(12, 34, 56)));
    /// assert_eq!(dt.with_day0(30), None); // no September 31
    /// ~~~~
    #[inline]
    fn with_day0(&self, day0: u32) -> Option<NaiveDateTime> {
        self.date.with_day0(day0).map(|d| NaiveDateTime { date: d, ..*self })
    }

    /// Makes a new `NaiveDateTime` with the day of year (starting from 1) changed.
    ///
    /// Returns `None` when the resulting `NaiveDateTime` would be invalid.
    ///
    /// See also the
    /// [`NaiveDate::with_ordinal`](./struct.NaiveDate.html#method.with_ordinal) method.
    ///
    /// # Example
    ///
    /// ~~~~
    /// use chrono::{NaiveDate, NaiveDateTime, Datelike};
    ///
    /// let dt: NaiveDateTime = NaiveDate::from_ymd(2015, 9, 8).and_hms(12, 34, 56);
    /// assert_eq!(dt.with_ordinal(60),
    ///            Some(NaiveDate::from_ymd(2015, 3, 1).and_hms(12, 34, 56)));
    /// assert_eq!(dt.with_ordinal(366), None); // 2015 had only 365 days
    ///
    /// let dt: NaiveDateTime = NaiveDate::from_ymd(2016, 9, 8).and_hms(12, 34, 56);
    /// assert_eq!(dt.with_ordinal(60),
    ///            Some(NaiveDate::from_ymd(2016, 2, 29).and_hms(12, 34, 56)));
    /// assert_eq!(dt.with_ordinal(366),
    ///            Some(NaiveDate::from_ymd(2016, 12, 31).and_hms(12, 34, 56)));
    /// ~~~~
    #[inline]
    fn with_ordinal(&self, ordinal: u32) -> Option<NaiveDateTime> {
        self.date.with_ordinal(ordinal).map(|d| NaiveDateTime { date: d, ..*self })
    }

    /// Makes a new `NaiveDateTime` with the day of year (starting from 0) changed.
    ///
    /// Returns `None` when the resulting `NaiveDateTime` would be invalid.
    ///
    /// See also the
    /// [`NaiveDate::with_ordinal0`](./struct.NaiveDate.html#method.with_ordinal0) method.
    ///
    /// # Example
    ///
    /// ~~~~
    /// use chrono::{NaiveDate, NaiveDateTime, Datelike};
    ///
    /// let dt: NaiveDateTime = NaiveDate::from_ymd(2015, 9, 8).and_hms(12, 34, 56);
    /// assert_eq!(dt.with_ordinal0(59),
    ///            Some(NaiveDate::from_ymd(2015, 3, 1).and_hms(12, 34, 56)));
    /// assert_eq!(dt.with_ordinal0(365), None); // 2015 had only 365 days
    ///
    /// let dt: NaiveDateTime = NaiveDate::from_ymd(2016, 9, 8).and_hms(12, 34, 56);
    /// assert_eq!(dt.with_ordinal0(59),
    ///            Some(NaiveDate::from_ymd(2016, 2, 29).and_hms(12, 34, 56)));
    /// assert_eq!(dt.with_ordinal0(365),
    ///            Some(NaiveDate::from_ymd(2016, 12, 31).and_hms(12, 34, 56)));
    /// ~~~~
    #[inline]
    fn with_ordinal0(&self, ordinal0: u32) -> Option<NaiveDateTime> {
        self.date.with_ordinal0(ordinal0).map(|d| NaiveDateTime { date: d, ..*self })
    }
}

impl Timelike for NaiveDateTime {
    /// Returns the hour number from 0 to 23.
    ///
    /// See also the [`NaiveTime::hour`](./struct.NaiveTime.html#method.hour) method.
    ///
    /// # Example
    ///
    /// ~~~~
    /// use chrono::{NaiveDate, NaiveDateTime, Timelike};
    ///
    /// let dt: NaiveDateTime = NaiveDate::from_ymd(2015, 9, 8).and_hms_milli(12, 34, 56, 789);
    /// assert_eq!(dt.hour(), 12);
    /// ~~~~
    #[inline]
    fn hour(&self) -> u32 {
        self.time.hour()
    }

    /// Returns the minute number from 0 to 59.
    ///
    /// See also the [`NaiveTime::minute`](./struct.NaiveTime.html#method.minute) method.
    ///
    /// # Example
    ///
    /// ~~~~
    /// use chrono::{NaiveDate, NaiveDateTime, Timelike};
    ///
    /// let dt: NaiveDateTime = NaiveDate::from_ymd(2015, 9, 8).and_hms_milli(12, 34, 56, 789);
    /// assert_eq!(dt.minute(), 34);
    /// ~~~~
    #[inline]
    fn minute(&self) -> u32 {
        self.time.minute()
    }

    /// Returns the second number from 0 to 59.
    ///
    /// See also the [`NaiveTime::second`](./struct.NaiveTime.html#method.second) method.
    ///
    /// # Example
    ///
    /// ~~~~
    /// use chrono::{NaiveDate, NaiveDateTime, Timelike};
    ///
    /// let dt: NaiveDateTime = NaiveDate::from_ymd(2015, 9, 8).and_hms_milli(12, 34, 56, 789);
    /// assert_eq!(dt.second(), 56);
    /// ~~~~
    #[inline]
    fn second(&self) -> u32 {
        self.time.second()
    }

    /// Returns the number of nanoseconds since the whole non-leap second.
    /// The range from 1,000,000,000 to 1,999,999,999 represents
    /// the [leap second](./struct.NaiveTime.html#leap-second-handling).
    ///
    /// See also the
    /// [`NaiveTime::nanosecond`](./struct.NaiveTime.html#method.nanosecond) method.
    ///
    /// # Example
    ///
    /// ~~~~
    /// use chrono::{NaiveDate, NaiveDateTime, Timelike};
    ///
    /// let dt: NaiveDateTime = NaiveDate::from_ymd(2015, 9, 8).and_hms_milli(12, 34, 56, 789);
    /// assert_eq!(dt.nanosecond(), 789_000_000);
    /// ~~~~
    #[inline]
    fn nanosecond(&self) -> u32 {
        self.time.nanosecond()
    }

    /// Makes a new `NaiveDateTime` with the hour number changed.
    ///
    /// Returns `None` when the resulting `NaiveDateTime` would be invalid.
    ///
    /// See also the
    /// [`NaiveTime::with_hour`](./struct.NaiveTime.html#method.with_hour) method.
    ///
    /// # Example
    ///
    /// ~~~~
    /// use chrono::{NaiveDate, NaiveDateTime, Timelike};
    ///
    /// let dt: NaiveDateTime = NaiveDate::from_ymd(2015, 9, 8).and_hms_milli(12, 34, 56, 789);
    /// assert_eq!(dt.with_hour(7),
    ///            Some(NaiveDate::from_ymd(2015, 9, 8).and_hms_milli(7, 34, 56, 789)));
    /// assert_eq!(dt.with_hour(24), None);
    /// ~~~~
    #[inline]
    fn with_hour(&self, hour: u32) -> Option<NaiveDateTime> {
        self.time.with_hour(hour).map(|t| NaiveDateTime { time: t, ..*self })
    }

    /// Makes a new `NaiveDateTime` with the minute number changed.
    ///
    /// Returns `None` when the resulting `NaiveDateTime` would be invalid.
    ///
    /// See also the
    /// [`NaiveTime::with_minute`](./struct.NaiveTime.html#method.with_minute) method.
    ///
    /// # Example
    ///
    /// ~~~~
    /// use chrono::{NaiveDate, NaiveDateTime, Timelike};
    ///
    /// let dt: NaiveDateTime = NaiveDate::from_ymd(2015, 9, 8).and_hms_milli(12, 34, 56, 789);
    /// assert_eq!(dt.with_minute(45),
    ///            Some(NaiveDate::from_ymd(2015, 9, 8).and_hms_milli(12, 45, 56, 789)));
    /// assert_eq!(dt.with_minute(60), None);
    /// ~~~~
    #[inline]
    fn with_minute(&self, min: u32) -> Option<NaiveDateTime> {
        self.time.with_minute(min).map(|t| NaiveDateTime { time: t, ..*self })
    }

    /// Makes a new `NaiveDateTime` with the second number changed.
    ///
    /// Returns `None` when the resulting `NaiveDateTime` would be invalid.
    /// As with the [`second`](#method.second) method,
    /// the input range is restricted to 0 through 59.
    ///
    /// See also the
    /// [`NaiveTime::with_second`](./struct.NaiveTime.html#method.with_second) method.
    ///
    /// # Example
    ///
    /// ~~~~
    /// use chrono::{NaiveDate, NaiveDateTime, Timelike};
    ///
    /// let dt: NaiveDateTime = NaiveDate::from_ymd(2015, 9, 8).and_hms_milli(12, 34, 56, 789);
    /// assert_eq!(dt.with_second(17),
    ///            Some(NaiveDate::from_ymd(2015, 9, 8).and_hms_milli(12, 34, 17, 789)));
    /// assert_eq!(dt.with_second(60), None);
    /// ~~~~
    #[inline]
    fn with_second(&self, sec: u32) -> Option<NaiveDateTime> {
        self.time.with_second(sec).map(|t| NaiveDateTime { time: t, ..*self })
    }

    /// Makes a new `NaiveDateTime` with nanoseconds since the whole non-leap second changed.
    ///
    /// Returns `None` when the resulting `NaiveDateTime` would be invalid.
    /// As with the [`nanosecond`](#method.nanosecond) method,
    /// the input range can exceed 1,000,000,000 for leap seconds.
    ///
    /// See also the
    /// [`NaiveTime::with_nanosecond`](./struct.NaiveTime.html#method.with_nanosecond)
    /// method.
    ///
    /// # Example
    ///
    /// ~~~~
    /// use chrono::{NaiveDate, NaiveDateTime, Timelike};
    ///
    /// let dt: NaiveDateTime = NaiveDate::from_ymd(2015, 9, 8).and_hms_milli(12, 34, 56, 789);
    /// assert_eq!(dt.with_nanosecond(333_333_333),
    ///            Some(NaiveDate::from_ymd(2015, 9, 8).and_hms_nano(12, 34, 56, 333_333_333)));
    /// assert_eq!(dt.with_nanosecond(1_333_333_333), // leap second
    ///            Some(NaiveDate::from_ymd(2015, 9, 8).and_hms_nano(12, 34, 56, 1_333_333_333)));
    /// assert_eq!(dt.with_nanosecond(2_000_000_000), None);
    /// ~~~~
    #[inline]
    fn with_nanosecond(&self, nano: u32) -> Option<NaiveDateTime> {
        self.time.with_nanosecond(nano).map(|t| NaiveDateTime { time: t, ..*self })
    }
}

/// `NaiveDateTime` can be used as a key to the hash maps (in principle).
///
/// Practically this also takes account of fractional seconds, so it is not recommended.
/// (For the obvious reason this also distinguishes leap seconds from non-leap seconds.)
impl hash::Hash for NaiveDateTime {
    fn hash<H: hash::Hasher>(&self, state: &mut H) {
        self.date.hash(state);
        self.time.hash(state);
    }
}

/// An addition of `Duration` to `NaiveDateTime` yields another `NaiveDateTime`.
///
/// As a part of Chrono's [leap second handling](./struct.NaiveTime.html#leap-second-handling),
/// the addition assumes that **there is no leap second ever**,
/// except when the `NaiveDateTime` itself represents a leap second
/// in which case the assumption becomes that **there is exactly a single leap second ever**.
///
/// Panics on underflow or overflow.
/// Use [`NaiveDateTime::checked_add_signed`](#method.checked_add_signed) to detect that.
///
/// # Example
///
/// ~~~~
/// # extern crate chrono; extern crate time; fn main() {
/// use chrono::NaiveDate;
/// use time::Duration;
///
/// let from_ymd = NaiveDate::from_ymd;
///
/// let d = from_ymd(2016, 7, 8);
/// let hms = |h, m, s| d.and_hms(h, m, s);
/// assert_eq!(hms(3, 5, 7) + Duration::zero(),             hms(3, 5, 7));
/// assert_eq!(hms(3, 5, 7) + Duration::seconds(1),         hms(3, 5, 8));
/// assert_eq!(hms(3, 5, 7) + Duration::seconds(-1),        hms(3, 5, 6));
/// assert_eq!(hms(3, 5, 7) + Duration::seconds(3600 + 60), hms(4, 6, 7));
/// assert_eq!(hms(3, 5, 7) + Duration::seconds(86400),
///            from_ymd(2016, 7, 9).and_hms(3, 5, 7));
/// assert_eq!(hms(3, 5, 7) + Duration::days(365),
///            from_ymd(2017, 7, 8).and_hms(3, 5, 7));
///
/// let hmsm = |h, m, s, milli| d.and_hms_milli(h, m, s, milli);
/// assert_eq!(hmsm(3, 5, 7, 980) + Duration::milliseconds(450), hmsm(3, 5, 8, 430));
/// # }
/// ~~~~
///
/// Leap seconds are handled,
/// but the addition assumes that it is the only leap second happened.
///
/// ~~~~
/// # extern crate chrono; extern crate time; fn main() {
/// # use chrono::NaiveDate;
/// # use time::Duration;
/// # let from_ymd = NaiveDate::from_ymd;
/// # let hmsm = |h, m, s, milli| from_ymd(2016, 7, 8).and_hms_milli(h, m, s, milli);
/// let leap = hmsm(3, 5, 59, 1_300);
/// assert_eq!(leap + Duration::zero(),             hmsm(3, 5, 59, 1_300));
/// assert_eq!(leap + Duration::milliseconds(-500), hmsm(3, 5, 59, 800));
/// assert_eq!(leap + Duration::milliseconds(500),  hmsm(3, 5, 59, 1_800));
/// assert_eq!(leap + Duration::milliseconds(800),  hmsm(3, 6, 0, 100));
/// assert_eq!(leap + Duration::seconds(10),        hmsm(3, 6, 9, 300));
/// assert_eq!(leap + Duration::seconds(-10),       hmsm(3, 5, 50, 300));
/// assert_eq!(leap + Duration::days(1),
///            from_ymd(2016, 7, 9).and_hms_milli(3, 5, 59, 300));
/// # }
/// ~~~~
impl Add<OldDuration> for NaiveDateTime {
    type Output = NaiveDateTime;

    #[inline]
<<<<<<< HEAD
    fn add(self, rhs: Duration) -> NaiveDateTime {
        self.checked_add(rhs).expect("`NaiveDateTime + Duration` overflowed")
    }
}

impl AddAssign<Duration> for NaiveDateTime {
    fn add_assign(&mut self, rhs: Duration) {
        *self = self.add(rhs);
    }
}

/// A subtraction of `NaiveDateTime` from `NaiveDateTime` yields a `Duration`.
/// This does not overflow or underflow at all.
///
/// As a part of Chrono's [leap second handling](../time/index.html#leap-second-handling),
/// the subtraction assumes that **there is no leap second ever**,
/// except when any of the `NaiveDateTime`s themselves represents a leap second
/// in which case the assumption becomes that
/// **there are exactly one (or two) leap second(s) ever**.
///
/// # Example
///
/// ~~~~
/// use chrono::{NaiveDate, Duration};
///
/// let from_ymd = NaiveDate::from_ymd;
///
/// let d = from_ymd(2016, 7, 8);
/// assert_eq!(d.and_hms(3, 5, 7) - d.and_hms(2, 4, 6),
///            Duration::seconds(3600 + 60 + 1));
///
/// // July 8 is 190th day in the year 2016
/// let d0 = from_ymd(2016, 1, 1);
/// assert_eq!(d.and_hms_milli(0, 7, 6, 500) - d0.and_hms(0, 0, 0),
///            Duration::seconds(189 * 86400 + 7 * 60 + 6) + Duration::milliseconds(500));
/// ~~~~
///
/// Leap seconds are handled, but the subtraction assumes that
/// there were no other leap seconds happened.
///
/// ~~~~
/// # use chrono::{NaiveDate, Duration};
/// # let from_ymd = NaiveDate::from_ymd;
/// let leap = from_ymd(2015, 6, 30).and_hms_milli(23, 59, 59, 1_500);
/// assert_eq!(leap - from_ymd(2015, 6, 30).and_hms(23, 0, 0),
///            Duration::seconds(3600) + Duration::milliseconds(500));
/// assert_eq!(from_ymd(2015, 7, 1).and_hms(1, 0, 0) - leap,
///            Duration::seconds(3600) - Duration::milliseconds(500));
/// ~~~~
impl Sub<NaiveDateTime> for NaiveDateTime {
    type Output = Duration;

    fn sub(self, rhs: NaiveDateTime) -> Duration {
        (self.date - rhs.date) + (self.time - rhs.time)
=======
    fn add(self, rhs: OldDuration) -> NaiveDateTime {
        self.checked_add_signed(rhs).expect("`NaiveDateTime + Duration` overflowed")
>>>>>>> 72c17520
    }
}

/// A subtraction of `Duration` from `NaiveDateTime` yields another `NaiveDateTime`.
/// It is same to the addition with a negated `Duration`.
///
/// As a part of Chrono's [leap second handling](./struct.NaiveTime.html#leap-second-handling),
/// the addition assumes that **there is no leap second ever**,
/// except when the `NaiveDateTime` itself represents a leap second
/// in which case the assumption becomes that **there is exactly a single leap second ever**.
///
/// Panics on underflow or overflow.
/// Use [`NaiveDateTime::checked_sub_signed`](#method.checked_sub_signed) to detect that.
///
/// # Example
///
/// ~~~~
/// # extern crate chrono; extern crate time; fn main() {
/// use chrono::NaiveDate;
/// use time::Duration;
///
/// let from_ymd = NaiveDate::from_ymd;
///
/// let d = from_ymd(2016, 7, 8);
/// let hms = |h, m, s| d.and_hms(h, m, s);
/// assert_eq!(hms(3, 5, 7) - Duration::zero(),             hms(3, 5, 7));
/// assert_eq!(hms(3, 5, 7) - Duration::seconds(1),         hms(3, 5, 6));
/// assert_eq!(hms(3, 5, 7) - Duration::seconds(-1),        hms(3, 5, 8));
/// assert_eq!(hms(3, 5, 7) - Duration::seconds(3600 + 60), hms(2, 4, 7));
/// assert_eq!(hms(3, 5, 7) - Duration::seconds(86400),
///            from_ymd(2016, 7, 7).and_hms(3, 5, 7));
/// assert_eq!(hms(3, 5, 7) - Duration::days(365),
///            from_ymd(2015, 7, 9).and_hms(3, 5, 7));
///
/// let hmsm = |h, m, s, milli| d.and_hms_milli(h, m, s, milli);
/// assert_eq!(hmsm(3, 5, 7, 450) - Duration::milliseconds(670), hmsm(3, 5, 6, 780));
/// # }
/// ~~~~
///
/// Leap seconds are handled,
/// but the subtraction assumes that it is the only leap second happened.
///
/// ~~~~
/// # extern crate chrono; extern crate time; fn main() {
/// # use chrono::NaiveDate;
/// # use time::Duration;
/// # let from_ymd = NaiveDate::from_ymd;
/// # let hmsm = |h, m, s, milli| from_ymd(2016, 7, 8).and_hms_milli(h, m, s, milli);
/// let leap = hmsm(3, 5, 59, 1_300);
/// assert_eq!(leap - Duration::zero(),            hmsm(3, 5, 59, 1_300));
/// assert_eq!(leap - Duration::milliseconds(200), hmsm(3, 5, 59, 1_100));
/// assert_eq!(leap - Duration::milliseconds(500), hmsm(3, 5, 59, 800));
/// assert_eq!(leap - Duration::seconds(60),       hmsm(3, 5, 0, 300));
/// assert_eq!(leap - Duration::days(1),
///            from_ymd(2016, 7, 7).and_hms_milli(3, 6, 0, 300));
/// # }
/// ~~~~
impl Sub<OldDuration> for NaiveDateTime {
    type Output = NaiveDateTime;

    #[inline]
    fn sub(self, rhs: OldDuration) -> NaiveDateTime {
        self.checked_sub_signed(rhs).expect("`NaiveDateTime - Duration` overflowed")
    }
}

impl SubAssign<Duration> for NaiveDateTime {
    fn sub_assign(&mut self, rhs: Duration) {
        *self = self.sub(rhs);
    }
}

/// The `Debug` output of the naive date and time `dt` is same to
/// [`dt.format("%Y-%m-%dT%H:%M:%S%.f")`](../format/strftime/index.html).
///
/// The string printed can be readily parsed via the `parse` method on `str`.
///
/// It should be noted that, for leap seconds not on the minute boundary,
/// it may print a representation not distinguishable from non-leap seconds.
/// This doesn't matter in practice, since such leap seconds never happened.
/// (By the time of the first leap second on 1972-06-30,
/// every time zone offset around the world has standardized to the 5-minute alignment.)
///
/// # Example
///
/// ~~~~
/// use chrono::NaiveDate;
///
/// let dt = NaiveDate::from_ymd(2016, 11, 15).and_hms(7, 39, 24);
/// assert_eq!(format!("{:?}", dt), "2016-11-15T07:39:24");
/// ~~~~
///
/// Leap seconds may also be used.
///
/// ~~~~
/// # use chrono::NaiveDate;
/// let dt = NaiveDate::from_ymd(2015, 6, 30).and_hms_milli(23, 59, 59, 1_500);
/// assert_eq!(format!("{:?}", dt), "2015-06-30T23:59:60.500");
/// ~~~~
impl fmt::Debug for NaiveDateTime {
    fn fmt(&self, f: &mut fmt::Formatter) -> fmt::Result {
        write!(f, "{:?}T{:?}", self.date, self.time)
    }
}

/// The `Debug` output of the naive date and time `dt` is same to
/// [`dt.format("%Y-%m-%d %H:%M:%S%.f")`](../format/strftime/index.html).
///
/// It should be noted that, for leap seconds not on the minute boundary,
/// it may print a representation not distinguishable from non-leap seconds.
/// This doesn't matter in practice, since such leap seconds never happened.
/// (By the time of the first leap second on 1972-06-30,
/// every time zone offset around the world has standardized to the 5-minute alignment.)
///
/// # Example
///
/// ~~~~
/// use chrono::NaiveDate;
///
/// let dt = NaiveDate::from_ymd(2016, 11, 15).and_hms(7, 39, 24);
/// assert_eq!(format!("{}", dt), "2016-11-15 07:39:24");
/// ~~~~
///
/// Leap seconds may also be used.
///
/// ~~~~
/// # use chrono::NaiveDate;
/// let dt = NaiveDate::from_ymd(2015, 6, 30).and_hms_milli(23, 59, 59, 1_500);
/// assert_eq!(format!("{}", dt), "2015-06-30 23:59:60.500");
/// ~~~~
impl fmt::Display for NaiveDateTime {
    fn fmt(&self, f: &mut fmt::Formatter) -> fmt::Result {
        write!(f, "{} {}", self.date, self.time)
    }
}

/// Parsing a `str` into a `NaiveDateTime` uses the same format,
/// [`%Y-%m-%dT%H:%M:%S%.f`](../format/strftime/index.html), as in `Debug`.
///
/// # Example
///
/// ~~~~
/// use chrono::{NaiveDateTime, NaiveDate};
///
/// let dt = NaiveDate::from_ymd(2015, 9, 18).and_hms(23, 56, 4);
/// assert_eq!("2015-09-18T23:56:04".parse::<NaiveDateTime>(), Ok(dt));
///
/// let dt = NaiveDate::from_ymd(12345, 6, 7).and_hms_milli(7, 59, 59, 1_500); // leap second
/// assert_eq!("+12345-6-7T7:59:60.5".parse::<NaiveDateTime>(), Ok(dt));
///
/// assert!("foo".parse::<NaiveDateTime>().is_err());
/// ~~~~
impl str::FromStr for NaiveDateTime {
    type Err = ParseError;

    fn from_str(s: &str) -> ParseResult<NaiveDateTime> {
        const ITEMS: &'static [Item<'static>] = &[
            Item::Space(""), Item::Numeric(Numeric::Year, Pad::Zero),
            Item::Space(""), Item::Literal("-"),
            Item::Space(""), Item::Numeric(Numeric::Month, Pad::Zero),
            Item::Space(""), Item::Literal("-"),
            Item::Space(""), Item::Numeric(Numeric::Day, Pad::Zero),
            Item::Space(""), Item::Literal("T"), // XXX shouldn't this be case-insensitive?
            Item::Space(""), Item::Numeric(Numeric::Hour, Pad::Zero),
            Item::Space(""), Item::Literal(":"),
            Item::Space(""), Item::Numeric(Numeric::Minute, Pad::Zero),
            Item::Space(""), Item::Literal(":"),
            Item::Space(""), Item::Numeric(Numeric::Second, Pad::Zero),
            Item::Fixed(Fixed::Nanosecond), Item::Space(""),
        ];

        let mut parsed = Parsed::new();
        try!(parse(&mut parsed, s, ITEMS.iter().cloned()));
        parsed.to_naive_datetime_with_offset(0)
    }
}

#[cfg(all(test, any(feature = "rustc-serialize", feature = "serde")))]
fn test_encodable_json<F, E>(to_string: F)
    where F: Fn(&NaiveDateTime) -> Result<String, E>, E: ::std::fmt::Debug
{
    use naive::{MIN_DATE, MAX_DATE};

    assert_eq!(
        to_string(&NaiveDate::from_ymd(2016, 7, 8).and_hms_milli(9, 10, 48, 90)).ok(),
        Some(r#""2016-07-08T09:10:48.090""#.into()));
    assert_eq!(
        to_string(&NaiveDate::from_ymd(2014, 7, 24).and_hms(12, 34, 6)).ok(),
        Some(r#""2014-07-24T12:34:06""#.into()));
    assert_eq!(
        to_string(&NaiveDate::from_ymd(0, 1, 1).and_hms_milli(0, 0, 59, 1_000)).ok(),
        Some(r#""0000-01-01T00:00:60""#.into()));
    assert_eq!(
        to_string(&NaiveDate::from_ymd(-1, 12, 31).and_hms_nano(23, 59, 59, 7)).ok(),
        Some(r#""-0001-12-31T23:59:59.000000007""#.into()));
    assert_eq!(
        to_string(&MIN_DATE.and_hms(0, 0, 0)).ok(),
        Some(r#""-262144-01-01T00:00:00""#.into()));
    assert_eq!(
        to_string(&MAX_DATE.and_hms_nano(23, 59, 59, 1_999_999_999)).ok(),
        Some(r#""+262143-12-31T23:59:60.999999999""#.into()));
}

#[cfg(all(test, any(feature = "rustc-serialize", feature = "serde")))]
fn test_decodable_json<F, E>(from_str: F)
    where F: Fn(&str) -> Result<NaiveDateTime, E>, E: ::std::fmt::Debug
{
    use naive::{MIN_DATE, MAX_DATE};

    assert_eq!(
        from_str(r#""2016-07-08T09:10:48.090""#).ok(),
        Some(NaiveDate::from_ymd(2016, 7, 8).and_hms_milli(9, 10, 48, 90)));
    assert_eq!(
        from_str(r#""2016-7-8T9:10:48.09""#).ok(),
        Some(NaiveDate::from_ymd(2016, 7, 8).and_hms_milli(9, 10, 48, 90)));
    assert_eq!(
        from_str(r#""2014-07-24T12:34:06""#).ok(),
        Some(NaiveDate::from_ymd(2014, 7, 24).and_hms(12, 34, 6)));
    assert_eq!(
        from_str(r#""0000-01-01T00:00:60""#).ok(),
        Some(NaiveDate::from_ymd(0, 1, 1).and_hms_milli(0, 0, 59, 1_000)));
    assert_eq!(
        from_str(r#""0-1-1T0:0:60""#).ok(),
        Some(NaiveDate::from_ymd(0, 1, 1).and_hms_milli(0, 0, 59, 1_000)));
    assert_eq!(
        from_str(r#""-0001-12-31T23:59:59.000000007""#).ok(),
        Some(NaiveDate::from_ymd(-1, 12, 31).and_hms_nano(23, 59, 59, 7)));
    assert_eq!(
        from_str(r#""-262144-01-01T00:00:00""#).ok(),
        Some(MIN_DATE.and_hms(0, 0, 0)));
    assert_eq!(
        from_str(r#""+262143-12-31T23:59:60.999999999""#).ok(),
        Some(MAX_DATE.and_hms_nano(23, 59, 59, 1_999_999_999)));
    assert_eq!(
        from_str(r#""+262143-12-31T23:59:60.9999999999997""#).ok(), // excess digits are ignored
        Some(MAX_DATE.and_hms_nano(23, 59, 59, 1_999_999_999)));

    // bad formats
    assert!(from_str(r#""""#).is_err());
    assert!(from_str(r#""2016-07-08""#).is_err());
    assert!(from_str(r#""09:10:48.090""#).is_err());
    assert!(from_str(r#""20160708T091048.090""#).is_err());
    assert!(from_str(r#""2000-00-00T00:00:00""#).is_err());
    assert!(from_str(r#""2000-02-30T00:00:00""#).is_err());
    assert!(from_str(r#""2001-02-29T00:00:00""#).is_err());
    assert!(from_str(r#""2002-02-28T24:00:00""#).is_err());
    assert!(from_str(r#""2002-02-28T23:60:00""#).is_err());
    assert!(from_str(r#""2002-02-28T23:59:61""#).is_err());
    assert!(from_str(r#""2016-07-08T09:10:48,090""#).is_err());
    assert!(from_str(r#""2016-07-08 09:10:48.090""#).is_err());
    assert!(from_str(r#""2016-007-08T09:10:48.090""#).is_err());
    assert!(from_str(r#""yyyy-mm-ddThh:mm:ss.fffffffff""#).is_err());
    assert!(from_str(r#"20160708000000"#).is_err());
    assert!(from_str(r#"{}"#).is_err());
    // pre-0.3.0 rustc-serialize format is now invalid
    assert!(from_str(r#"{"date":{"ymdf":20},"time":{"secs":0,"frac":0}}"#).is_err());
    assert!(from_str(r#"null"#).is_err());
}


#[cfg(all(test, feature = "rustc-serialize"))]
fn test_decodable_json_timestamp<F, E>(from_str: F)
    where F: Fn(&str) -> Result<TsSeconds, E>, E: ::std::fmt::Debug
{
    assert_eq!(
        *from_str("0").unwrap(),
        NaiveDate::from_ymd(1970, 1, 1).and_hms(0, 0, 0),
        "should parse integers as timestamps"
    );
    assert_eq!(
        *from_str("-1").unwrap(),
        NaiveDate::from_ymd(1969, 12, 31).and_hms(23, 59, 59),
        "should parse integers as timestamps"
    );
}

#[cfg(feature = "rustc-serialize")]
mod rustc_serialize {
    use super::{NaiveDateTime, TsSeconds};
    use rustc_serialize::{Encodable, Encoder, Decodable, Decoder};

    impl Encodable for NaiveDateTime {
        fn encode<S: Encoder>(&self, s: &mut S) -> Result<(), S::Error> {
            format!("{:?}", self).encode(s)
        }
    }

    impl Decodable for NaiveDateTime {
        fn decode<D: Decoder>(d: &mut D) -> Result<NaiveDateTime, D::Error> {
            d.read_str()?.parse().map_err(|_| d.error("invalid date time string"))
        }
    }

    impl Decodable for TsSeconds {
        fn decode<D: Decoder>(d: &mut D) -> Result<TsSeconds, D::Error> {
            Ok(TsSeconds(
                NaiveDateTime::from_timestamp_opt(d.read_i64()?, 0)
                    .ok_or_else(|| d.error("invalid timestamp"))?))
        }
    }

    #[cfg(test)] use rustc_serialize::json;

    #[test]
    fn test_encodable() {
        super::test_encodable_json(json::encode);
    }

    #[test]
    fn test_decodable() {
        super::test_decodable_json(json::decode);
    }

    #[test]
    fn test_decodable_timestamps() {
        super::test_decodable_json_timestamp(json::decode);

    }

}

/// Tools to help serializing/deserializing NaiveDateTimes
#[cfg(feature = "serde")]
pub mod serde {
    use std::fmt;
    use super::{NaiveDateTime};
    use serdelib::{ser, de};

    /// Serialize a NaiveDateTime as a string
    ///
    /// See the [`ts_seconds`](./serde/ts_seconds/index.html) module to serialize as
    /// a timestamp.
    impl ser::Serialize for NaiveDateTime {
        fn serialize<S>(&self, serializer: S) -> Result<S::Ok, S::Error>
            where S: ser::Serializer
        {
            struct FormatWrapped<'a, D: 'a> {
                inner: &'a D
            }

            impl<'a, D: fmt::Debug> fmt::Display for FormatWrapped<'a, D> {
                fn fmt(&self, f: &mut fmt::Formatter) -> fmt::Result {
                    self.inner.fmt(f)
                }
            }

            serializer.collect_str(&FormatWrapped { inner: &self })
        }
    }

    struct NaiveDateTimeVisitor;

    impl<'de> de::Visitor<'de> for NaiveDateTimeVisitor {
        type Value = NaiveDateTime;

        fn expecting(&self, formatter: &mut fmt::Formatter) -> fmt::Result
        {
            write!(formatter, "a formatted date and time string")
        }

        fn visit_str<E>(self, value: &str) -> Result<NaiveDateTime, E>
            where E: de::Error
        {
            value.parse().map_err(|err| E::custom(format!("{}", err)))
        }
    }

    impl<'de> de::Deserialize<'de> for NaiveDateTime {
        fn deserialize<D>(deserializer: D) -> Result<Self, D::Error>
            where D: de::Deserializer<'de>
        {
            deserializer.deserialize_str(NaiveDateTimeVisitor)
        }
    }

    /// Used to serialize/deserialize from second-precision timestamps
    ///
    /// # Example:
    ///
    /// ```rust
    /// # // We mark this ignored so that we can test on 1.13 (which does not
    /// # // support custom derive), and run tests with --ignored on beta and
    /// # // nightly to actually trigger these.
    /// #
    /// # #[macro_use] extern crate serde_derive;
    /// # extern crate serde_json;
    /// # extern crate serde;
    /// # extern crate chrono;
    /// # use chrono::{TimeZone, NaiveDate, NaiveDateTime, Utc};
    /// use chrono::naive::serde::ts_seconds;
    /// #[derive(Deserialize, Serialize)]
    /// struct S {
    ///     #[serde(with = "ts_seconds")]
    ///     time: NaiveDateTime
    /// }
    ///
    /// # fn example() -> Result<S, serde_json::Error> {
    /// let time = NaiveDate::from_ymd(2015, 5, 15).and_hms(10, 0, 0);
    /// let my_s = S {
    ///     time: time.clone(),
    /// };
    ///
    /// let as_string = serde_json::to_string(&my_s)?;
    /// assert_eq!(as_string, r#"{"time":1431684000}"#);
    /// let my_s: S = serde_json::from_str(&as_string)?;
    /// assert_eq!(my_s.time, time);
    /// # Ok(my_s)
    /// # }
    /// # fn main() { example().unwrap(); }
    /// ```
    pub mod ts_seconds {
        use std::fmt;
        use serdelib::{ser, de};

        use NaiveDateTime;

        /// Deserialize a DateTime from a seconds timestamp
        ///
        /// Intended for use with `serde`s `deserialize_with` attribute.
        ///
        /// # Example:
        ///
        /// ```rust
        /// # // We mark this ignored so that we can test on 1.13 (which does not
        /// # // support custom derive), and run tests with --ignored on beta and
        /// # // nightly to actually trigger these.
        /// #
        /// # #[macro_use] extern crate serde_derive;
        /// # #[macro_use] extern crate serde_json;
        /// # extern crate serde;
        /// # extern crate chrono;
        /// # use chrono::{NaiveDateTime, Utc};
        /// # use serde::Deserialize;
        /// use chrono::naive::serde::ts_seconds::deserialize as from_ts;
        /// #[derive(Deserialize)]
        /// struct S {
        ///     #[serde(deserialize_with = "from_ts")]
        ///     time: NaiveDateTime
        /// }
        ///
        /// # fn example() -> Result<S, serde_json::Error> {
        /// let my_s: S = serde_json::from_str(r#"{ "time": 1431684000 }"#)?;
        /// # Ok(my_s)
        /// # }
        /// # fn main() { example().unwrap(); }
        /// ```
        pub fn deserialize<'de, D>(d: D) -> Result<NaiveDateTime, D::Error>
            where D: de::Deserializer<'de>
        {
            Ok(try!(d.deserialize_i64(NaiveDateTimeFromSecondsVisitor)))
        }

        /// Serialize a UTC datetime into an integer number of seconds since the epoch
        ///
        /// Intended for use with `serde`s `serialize_with` attribute.
        ///
        /// # Example:
        ///
        /// ```rust
        /// # // We mark this ignored so that we can test on 1.13 (which does not
        /// # // support custom derive), and run tests with --ignored on beta and
        /// # // nightly to actually trigger these.
        /// #
        /// # #[macro_use] extern crate serde_derive;
        /// # #[macro_use] extern crate serde_json;
        /// # #[macro_use] extern crate serde;
        /// # extern crate chrono;
        /// # use chrono::{TimeZone, NaiveDate, NaiveDateTime, Utc};
        /// # use serde::Serialize;
        /// use chrono::naive::serde::ts_seconds::serialize as to_ts;
        /// #[derive(Serialize)]
        /// struct S {
        ///     #[serde(serialize_with = "to_ts")]
        ///     time: NaiveDateTime
        /// }
        ///
        /// # fn example() -> Result<String, serde_json::Error> {
        /// let my_s = S {
        ///     time: NaiveDate::from_ymd(2015, 5, 15).and_hms(10, 0, 0),
        /// };
        /// let as_string = serde_json::to_string(&my_s)?;
        /// assert_eq!(as_string, r#"{"time":1431684000}"#);
        /// # Ok(as_string)
        /// # }
        /// # fn main() { example().unwrap(); }
        /// ```
        pub fn serialize<S>(dt: &NaiveDateTime, serializer: S) -> Result<S::Ok, S::Error>
            where S: ser::Serializer
        {
            serializer.serialize_i64(dt.timestamp())
        }

        struct NaiveDateTimeFromSecondsVisitor;

        impl<'de> de::Visitor<'de> for NaiveDateTimeFromSecondsVisitor {
            type Value = NaiveDateTime;

            fn expecting(&self, formatter: &mut fmt::Formatter) -> fmt::Result
            {
                write!(formatter, "a unix timestamp")
            }

            fn visit_i64<E>(self, value: i64) -> Result<NaiveDateTime, E>
                where E: de::Error
            {
                NaiveDateTime::from_timestamp_opt(value, 0)
                    .ok_or_else(|| E::custom(format!("value is not a legal timestamp: {}", value)))
            }

            fn visit_u64<E>(self, value: u64) -> Result<NaiveDateTime, E>
                where E: de::Error
            {
                NaiveDateTime::from_timestamp_opt(value as i64, 0)
                    .ok_or_else(|| E::custom(format!("value is not a legal timestamp: {}", value)))
            }
        }

    }

    #[cfg(test)] extern crate serde_json;
    #[cfg(test)] extern crate bincode;

    #[test]
    fn test_serde_serialize() {
        super::test_encodable_json(self::serde_json::to_string);
    }

    #[test]
    fn test_serde_deserialize() {
        super::test_decodable_json(|input| self::serde_json::from_str(&input));
    }

    #[test]
    fn test_serde_bincode() {
        // Bincode is relevant to test separately from JSON because
        // it is not self-describing.
        use naive::NaiveDate;
        use self::bincode::{Infinite, serialize, deserialize};

        let dt = NaiveDate::from_ymd(2016, 7, 8).and_hms_milli(9, 10, 48, 90);
        let encoded = serialize(&dt, Infinite).unwrap();
        let decoded: NaiveDateTime = deserialize(&encoded).unwrap();
        assert_eq!(dt, decoded);
    }
}

#[cfg(test)]
mod tests {
    use super::NaiveDateTime;
    use Datelike;
    use naive::{NaiveDate, MIN_DATE, MAX_DATE};
    use std::i64;
    use oldtime::Duration;

    #[test]
    fn test_datetime_from_timestamp() {
        let from_timestamp = |secs| NaiveDateTime::from_timestamp_opt(secs, 0);
        let ymdhms = |y,m,d,h,n,s| NaiveDate::from_ymd(y,m,d).and_hms(h,n,s);
        assert_eq!(from_timestamp(-1), Some(ymdhms(1969, 12, 31, 23, 59, 59)));
        assert_eq!(from_timestamp(0), Some(ymdhms(1970, 1, 1, 0, 0, 0)));
        assert_eq!(from_timestamp(1), Some(ymdhms(1970, 1, 1, 0, 0, 1)));
        assert_eq!(from_timestamp(1_000_000_000), Some(ymdhms(2001, 9, 9, 1, 46, 40)));
        assert_eq!(from_timestamp(0x7fffffff), Some(ymdhms(2038, 1, 19, 3, 14, 7)));
        assert_eq!(from_timestamp(i64::MIN), None);
        assert_eq!(from_timestamp(i64::MAX), None);
    }

    #[test]
    fn test_datetime_add() {
        fn check((y,m,d,h,n,s): (i32,u32,u32,u32,u32,u32), rhs: Duration,
                 result: Option<(i32,u32,u32,u32,u32,u32)>) {
            let lhs = NaiveDate::from_ymd(y, m, d).and_hms(h, n, s);
            let sum = result.map(|(y,m,d,h,n,s)| NaiveDate::from_ymd(y, m, d).and_hms(h, n, s));
            assert_eq!(lhs.checked_add_signed(rhs), sum);
            assert_eq!(lhs.checked_sub_signed(-rhs), sum);
        };

        check((2014,5,6, 7,8,9), Duration::seconds(3600 + 60 + 1), Some((2014,5,6, 8,9,10)));
        check((2014,5,6, 7,8,9), Duration::seconds(-(3600 + 60 + 1)), Some((2014,5,6, 6,7,8)));
        check((2014,5,6, 7,8,9), Duration::seconds(86399), Some((2014,5,7, 7,8,8)));
        check((2014,5,6, 7,8,9), Duration::seconds(86400 * 10), Some((2014,5,16, 7,8,9)));
        check((2014,5,6, 7,8,9), Duration::seconds(-86400 * 10), Some((2014,4,26, 7,8,9)));
        check((2014,5,6, 7,8,9), Duration::seconds(86400 * 10), Some((2014,5,16, 7,8,9)));

        // overflow check
        // assumes that we have correct values for MAX/MIN_DAYS_FROM_YEAR_0 from `naive::date`.
        // (they are private constants, but the equivalence is tested in that module.)
        let max_days_from_year_0 = MAX_DATE.signed_duration_since(NaiveDate::from_ymd(0,1,1));
        check((0,1,1, 0,0,0), max_days_from_year_0, Some((MAX_DATE.year(),12,31, 0,0,0)));
        check((0,1,1, 0,0,0), max_days_from_year_0 + Duration::seconds(86399),
              Some((MAX_DATE.year(),12,31, 23,59,59)));
        check((0,1,1, 0,0,0), max_days_from_year_0 + Duration::seconds(86400), None);
        check((0,1,1, 0,0,0), Duration::max_value(), None);

        let min_days_from_year_0 = MIN_DATE.signed_duration_since(NaiveDate::from_ymd(0,1,1));
        check((0,1,1, 0,0,0), min_days_from_year_0, Some((MIN_DATE.year(),1,1, 0,0,0)));
        check((0,1,1, 0,0,0), min_days_from_year_0 - Duration::seconds(1), None);
        check((0,1,1, 0,0,0), Duration::min_value(), None);
    }

    #[test]
    fn test_datetime_sub() {
        let ymdhms = |y,m,d,h,n,s| NaiveDate::from_ymd(y,m,d).and_hms(h,n,s);
        let since = NaiveDateTime::signed_duration_since;
        assert_eq!(since(ymdhms(2014, 5, 6, 7, 8, 9), ymdhms(2014, 5, 6, 7, 8, 9)),
                   Duration::zero());
        assert_eq!(since(ymdhms(2014, 5, 6, 7, 8, 10), ymdhms(2014, 5, 6, 7, 8, 9)),
                   Duration::seconds(1));
        assert_eq!(since(ymdhms(2014, 5, 6, 7, 8, 9), ymdhms(2014, 5, 6, 7, 8, 10)),
                   Duration::seconds(-1));
        assert_eq!(since(ymdhms(2014, 5, 7, 7, 8, 9), ymdhms(2014, 5, 6, 7, 8, 10)),
                   Duration::seconds(86399));
        assert_eq!(since(ymdhms(2001, 9, 9, 1, 46, 39), ymdhms(1970, 1, 1, 0, 0, 0)),
                   Duration::seconds(999_999_999));
    }

    #[test]
    fn test_datetime_addassignment() {
        let ymdhms = |y,m,d,h,n,s| NaiveDate::from_ymd(y,m,d).and_hms(h,n,s);
        let mut date = ymdhms(2016, 10, 1, 10, 10, 10);
        date += Duration::minutes(10_000_000);
        assert_eq!(date,  ymdhms(2035, 10, 6, 20, 50, 10));
        date += Duration::days(10);
        assert_eq!(date,  ymdhms(2035, 10, 16, 20, 50, 10));
    }

    #[test]
    fn test_datetime_subassignment() {
        let ymdhms = |y,m,d,h,n,s| NaiveDate::from_ymd(y,m,d).and_hms(h,n,s);
        let mut date = ymdhms(2016, 10, 1, 10, 10, 10);
        date -= Duration::minutes(10_000_000);
        assert_eq!(date,  ymdhms(1997, 9, 26, 23, 30, 10));
        date -= Duration::days(10);
        assert_eq!(date,  ymdhms(1997, 9, 16, 23, 30, 10));
    }

    #[test]
    fn test_datetime_timestamp() {
        let to_timestamp = |y,m,d,h,n,s| NaiveDate::from_ymd(y,m,d).and_hms(h,n,s).timestamp();
        assert_eq!(to_timestamp(1969, 12, 31, 23, 59, 59), -1);
        assert_eq!(to_timestamp(1970, 1, 1, 0, 0, 0), 0);
        assert_eq!(to_timestamp(1970, 1, 1, 0, 0, 1), 1);
        assert_eq!(to_timestamp(2001, 9, 9, 1, 46, 40), 1_000_000_000);
        assert_eq!(to_timestamp(2038, 1, 19, 3, 14, 7), 0x7fffffff);
    }

    #[test]
    fn test_datetime_from_str() {
        // valid cases
        let valid = [
            "2015-2-18T23:16:9.15",
            "-77-02-18T23:16:09",
            "  +82701  -  05  -  6  T  15  :  9  : 60.898989898989   ",
        ];
        for &s in &valid {
            let d = match s.parse::<NaiveDateTime>() {
                Ok(d) => d,
                Err(e) => panic!("parsing `{}` has failed: {}", s, e)
            };
            let s_ = format!("{:?}", d);
            // `s` and `s_` may differ, but `s.parse()` and `s_.parse()` must be same
            let d_ = match s_.parse::<NaiveDateTime>() {
                Ok(d) => d,
                Err(e) => panic!("`{}` is parsed into `{:?}`, but reparsing that has failed: {}",
                                 s, d, e)
            };
            assert!(d == d_, "`{}` is parsed into `{:?}`, but reparsed result \
                              `{:?}` does not match", s, d, d_);
        }

        // some invalid cases
        // since `ParseErrorKind` is private, all we can do is to check if there was an error
        assert!("".parse::<NaiveDateTime>().is_err());
        assert!("x".parse::<NaiveDateTime>().is_err());
        assert!("15".parse::<NaiveDateTime>().is_err());
        assert!("15:8:9".parse::<NaiveDateTime>().is_err());
        assert!("15-8-9".parse::<NaiveDateTime>().is_err());
        assert!("2015-15-15T15:15:15".parse::<NaiveDateTime>().is_err());
        assert!("2012-12-12T12:12:12x".parse::<NaiveDateTime>().is_err());
        assert!("2012-123-12T12:12:12".parse::<NaiveDateTime>().is_err());
        assert!("+ 82701-123-12T12:12:12".parse::<NaiveDateTime>().is_err());
        assert!("+802701-123-12T12:12:12".parse::<NaiveDateTime>().is_err()); // out-of-bound
    }

    #[test]
    fn test_datetime_parse_from_str() {
        let ymdhms = |y,m,d,h,n,s| NaiveDate::from_ymd(y,m,d).and_hms(h,n,s);
        assert_eq!(NaiveDateTime::parse_from_str("2014-5-7T12:34:56+09:30", "%Y-%m-%dT%H:%M:%S%z"),
                   Ok(ymdhms(2014, 5, 7, 12, 34, 56))); // ignore offset
        assert_eq!(NaiveDateTime::parse_from_str("2015-W06-1 000000", "%G-W%V-%u%H%M%S"),
                   Ok(ymdhms(2015, 2, 2, 0, 0, 0)));
        assert_eq!(NaiveDateTime::parse_from_str("Fri, 09 Aug 2013 23:54:35 GMT",
                                                 "%a, %d %b %Y %H:%M:%S GMT"),
                   Ok(ymdhms(2013, 8, 9, 23, 54, 35)));
        assert!(NaiveDateTime::parse_from_str("Sat, 09 Aug 2013 23:54:35 GMT",
                                              "%a, %d %b %Y %H:%M:%S GMT").is_err());
        assert!(NaiveDateTime::parse_from_str("2014-5-7 12:3456", "%Y-%m-%d %H:%M:%S").is_err());
        assert!(NaiveDateTime::parse_from_str("12:34:56", "%H:%M:%S").is_err()); // insufficient
    }

    #[test]
    fn test_datetime_format() {
        let dt = NaiveDate::from_ymd(2010, 9, 8).and_hms_milli(7, 6, 54, 321);
        assert_eq!(dt.format("%c").to_string(), "Wed Sep  8 07:06:54 2010");
        assert_eq!(dt.format("%s").to_string(), "1283929614");
        assert_eq!(dt.format("%t%n%%%n%t").to_string(), "\t\n%\n\t");

        // a horror of leap second: coming near to you.
        let dt = NaiveDate::from_ymd(2012, 6, 30).and_hms_milli(23, 59, 59, 1_000);
        assert_eq!(dt.format("%c").to_string(), "Sat Jun 30 23:59:60 2012");
        assert_eq!(dt.format("%s").to_string(), "1341100799"); // not 1341100800, it's intentional.
    }

    #[test]
    fn test_datetime_add_sub_invariant() { // issue #37
        let base = NaiveDate::from_ymd(2000, 1, 1).and_hms(0, 0, 0);
        let t = -946684799990000;
        let time = base + Duration::microseconds(t);
        assert_eq!(t, time.signed_duration_since(base).num_microseconds().unwrap());
    }
}<|MERGE_RESOLUTION|>--- conflicted
+++ resolved
@@ -4,11 +4,7 @@
 //! ISO 8601 date and time without timezone.
 
 use std::{str, fmt, hash};
-<<<<<<< HEAD
-use std::ops::{Add, Sub, AddAssign, SubAssign};
-=======
-use std::ops::{Add, Sub, Deref};
->>>>>>> 72c17520
+use std::ops::{Add, Sub, Deref, AddAssign, SubAssign};
 use num::traits::ToPrimitive;
 use oldtime::Duration as OldDuration;
 
@@ -1191,14 +1187,13 @@
     type Output = NaiveDateTime;
 
     #[inline]
-<<<<<<< HEAD
-    fn add(self, rhs: Duration) -> NaiveDateTime {
-        self.checked_add(rhs).expect("`NaiveDateTime + Duration` overflowed")
+    fn add(self, rhs: OldDuration) -> NaiveDateTime {
+        self.checked_add_signed(rhs).expect("`NaiveDateTime + Duration` overflowed")
     }
 }
 
-impl AddAssign<Duration> for NaiveDateTime {
-    fn add_assign(&mut self, rhs: Duration) {
+impl AddAssign<OldDuration> for NaiveDateTime {
+    fn add_assign(&mut self, rhs: OldDuration) {
         *self = self.add(rhs);
     }
 }
@@ -1246,10 +1241,6 @@
 
     fn sub(self, rhs: NaiveDateTime) -> Duration {
         (self.date - rhs.date) + (self.time - rhs.time)
-=======
-    fn add(self, rhs: OldDuration) -> NaiveDateTime {
-        self.checked_add_signed(rhs).expect("`NaiveDateTime + Duration` overflowed")
->>>>>>> 72c17520
     }
 }
 
