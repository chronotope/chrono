// This is a part of Chrono.
// See README.md and LICENSE.txt for details.

//! Date and time formatting routines.

#[cfg(all(feature = "alloc", not(feature = "std"), not(test)))]
use alloc::string::{String, ToString};
#[cfg(feature = "alloc")]
use core::borrow::Borrow;
#[cfg(feature = "alloc")]
use core::fmt::Display;
use core::fmt::{self, Write};

#[cfg(feature = "alloc")]
use crate::offset::Offset;
#[cfg(any(feature = "alloc", feature = "serde"))]
use crate::{Datelike, FixedOffset, NaiveDateTime, Timelike};
#[cfg(feature = "alloc")]
use crate::{NaiveDate, NaiveTime, Weekday};

#[cfg(feature = "alloc")]
use super::locales;
#[cfg(any(feature = "alloc", feature = "serde"))]
use super::{Colons, OffsetFormat, OffsetPrecision, Pad};
#[cfg(feature = "alloc")]
use super::{Fixed, InternalFixed, InternalInternal, Item, Numeric};
#[cfg(feature = "alloc")]
use locales::*;

/// A *temporary* object which can be used as an argument to `format!` or others.
/// This is normally constructed via `format` methods of each date and time type.
#[cfg(feature = "alloc")]
#[derive(Debug)]
pub struct DelayedFormat<I> {
    /// The date view, if any.
    date: Option<NaiveDate>,
    /// The time view, if any.
    time: Option<NaiveTime>,
    /// The name and local-to-UTC difference for the offset (timezone), if any.
    off: Option<(String, FixedOffset)>,
    /// An iterator returning formatting items.
    items: I,
    /// Locale used for text.
    // TODO: Only used with the locale feature. We should make this property
    // only present when the feature is enabled.
    #[cfg(feature = "unstable-locales")]
    locale: Option<Locale>,
}

#[cfg(feature = "alloc")]
impl<'a, I: Iterator<Item = B> + Clone, B: Borrow<Item<'a>>> DelayedFormat<I> {
    /// Makes a new `DelayedFormat` value out of local date and time.
    #[must_use]
    pub fn new(date: Option<NaiveDate>, time: Option<NaiveTime>, items: I) -> DelayedFormat<I> {
        DelayedFormat {
            date,
            time,
            off: None,
            items,
            #[cfg(feature = "unstable-locales")]
            locale: None,
        }
    }

    /// Makes a new `DelayedFormat` value out of local date and time and UTC offset.
    #[must_use]
    pub fn new_with_offset<Off>(
        date: Option<NaiveDate>,
        time: Option<NaiveTime>,
        offset: &Off,
        items: I,
    ) -> DelayedFormat<I>
    where
        Off: Offset + Display,
    {
        let name_and_diff = (offset.to_string(), offset.fix());
        DelayedFormat {
            date,
            time,
            off: Some(name_and_diff),
            items,
            #[cfg(feature = "unstable-locales")]
            locale: None,
        }
    }

    /// Makes a new `DelayedFormat` value out of local date and time and locale.
    #[cfg(feature = "unstable-locales")]
    #[must_use]
    pub fn new_with_locale(
        date: Option<NaiveDate>,
        time: Option<NaiveTime>,
        items: I,
        locale: Locale,
    ) -> DelayedFormat<I> {
        DelayedFormat { date, time, off: None, items, locale: Some(locale) }
    }

    /// Makes a new `DelayedFormat` value out of local date and time, UTC offset and locale.
    #[cfg(feature = "unstable-locales")]
    #[must_use]
    pub fn new_with_offset_and_locale<Off>(
        date: Option<NaiveDate>,
        time: Option<NaiveTime>,
        offset: &Off,
        items: I,
        locale: Locale,
    ) -> DelayedFormat<I>
    where
        Off: Offset + Display,
    {
        let name_and_diff = (offset.to_string(), offset.fix());
        DelayedFormat { date, time, off: Some(name_and_diff), items, locale: Some(locale) }
    }

    fn format(&self, w: &mut impl Write) -> fmt::Result {
        #[cfg(feature = "unstable-locales")]
        let locale = self.locale;
        #[cfg(not(feature = "unstable-locales"))]
        let locale = None;

        for item in self.items.clone() {
            match *item.borrow() {
                Item::Literal(s) | Item::Space(s) => w.write_str(s),
                #[cfg(feature = "alloc")]
                Item::OwnedLiteral(ref s) | Item::OwnedSpace(ref s) => w.write_str(s),
                Item::Numeric(ref spec, ref pad) => self.format_numeric(w, spec, pad),
                Item::Fixed(ref spec) => self.format_fixed(w, spec, locale),
                Item::Error => Err(fmt::Error),
            }?;
        }
        Ok(())
    }

    #[cfg(feature = "alloc")]
    fn format_numeric(&self, w: &mut impl Write, spec: &Numeric, pad: &Pad) -> fmt::Result {
        use self::Numeric::*;

        let week_from_sun = |d: NaiveDate| d.weeks_from(Weekday::Sun);
        let week_from_mon = |d: NaiveDate| d.weeks_from(Weekday::Mon);

        let (width, v) = match *spec {
            Year => (4, self.date.map(|d| i64::from(d.year()))),
            YearDiv100 => (2, self.date.map(|d| i64::from(d.year()).div_euclid(100))),
            YearMod100 => (2, self.date.map(|d| i64::from(d.year()).rem_euclid(100))),
            IsoYear => (4, self.date.map(|d| i64::from(d.iso_week().year()))),
            IsoYearDiv100 => (2, self.date.map(|d| i64::from(d.iso_week().year()).div_euclid(100))),
            IsoYearMod100 => (2, self.date.map(|d| i64::from(d.iso_week().year()).rem_euclid(100))),
            Month => (2, self.date.map(|d| i64::from(d.month()))),
            Day => (2, self.date.map(|d| i64::from(d.day()))),
            WeekFromSun => (2, self.date.map(|d| i64::from(week_from_sun(d)))),
            WeekFromMon => (2, self.date.map(|d| i64::from(week_from_mon(d)))),
            IsoWeek => (2, self.date.map(|d| i64::from(d.iso_week().week()))),
            NumDaysFromSun => (1, self.date.map(|d| i64::from(d.weekday().num_days_from_sunday()))),
            WeekdayFromMon => (1, self.date.map(|d| i64::from(d.weekday().number_from_monday()))),
            Ordinal => (3, self.date.map(|d| i64::from(d.ordinal()))),
            Hour => (2, self.time.map(|t| i64::from(t.hour()))),
            Hour12 => (2, self.time.map(|t| i64::from(t.hour12().1))),
            Minute => (2, self.time.map(|t| i64::from(t.minute()))),
            Second => {
                (2, self.time.map(|t| i64::from(t.second() + t.nanosecond() / 1_000_000_000)))
            }
            Nanosecond => (9, self.time.map(|t| i64::from(t.nanosecond() % 1_000_000_000))),
            Timestamp => (
                1,
                match (self.date, self.time, self.off.as_ref()) {
                    (Some(d), Some(t), None) => Some(d.and_time(t).and_utc().timestamp()),
                    (Some(d), Some(t), Some(&(_, off))) => {
                        Some(d.and_time(t).and_utc().timestamp() - i64::from(off.local_minus_utc()))
                    }
                    (_, _, _) => None,
                },
            ),

            // for the future expansion
            Internal(ref int) => match int._dummy {},
        };

        if let Some(v) = v {
            if (spec == &Year || spec == &IsoYear) && !(0..10_000).contains(&v) {
                // non-four-digit years require an explicit sign as per ISO 8601
                match *pad {
                    Pad::None => write!(w, "{:+}", v),
                    Pad::Zero => write!(w, "{:+01$}", v, width + 1),
                    Pad::Space => write!(w, "{:+1$}", v, width + 1),
                }
            } else {
                match *pad {
                    Pad::None => write!(w, "{}", v),
                    Pad::Zero => write!(w, "{:01$}", v, width),
                    Pad::Space => write!(w, "{:1$}", v, width),
                }
            }
        } else {
            Err(fmt::Error) // insufficient arguments for given format
        }
    }

    #[cfg(feature = "alloc")]
    fn format_fixed(
        &self,
        w: &mut impl Write,
        spec: &Fixed,
        locale: Option<Locale>,
    ) -> fmt::Result {
        use self::Fixed::*;

        let locale = locale.unwrap_or(default_locale());

        let ret = match *spec {
            ShortMonthName => self.date.map(|d| {
                w.write_str(short_months(locale)[d.month0() as usize])?;
                Ok(())
            }),
            LongMonthName => self.date.map(|d| {
                w.write_str(long_months(locale)[d.month0() as usize])?;
                Ok(())
            }),
            ShortWeekdayName => self.date.map(|d| {
                w.write_str(short_weekdays(locale)[d.weekday().num_days_from_sunday() as usize])?;
                Ok(())
            }),
            LongWeekdayName => self.date.map(|d| {
                w.write_str(long_weekdays(locale)[d.weekday().num_days_from_sunday() as usize])?;
                Ok(())
            }),
            LowerAmPm => self.time.map(|t| {
                let ampm = if t.hour12().0 { am_pm(locale)[1] } else { am_pm(locale)[0] };
                for c in ampm.chars().flat_map(|c| c.to_lowercase()) {
                    w.write_char(c)?
                }
                Ok(())
            }),
            UpperAmPm => self.time.map(|t| {
                w.write_str(if t.hour12().0 { am_pm(locale)[1] } else { am_pm(locale)[0] })?;
                Ok(())
            }),
            Nanosecond => self.time.map(|t| {
                let nano = t.nanosecond() % 1_000_000_000;
                if nano == 0 {
                    Ok(())
                } else {
                    w.write_str(decimal_point(locale))?;
                    if nano % 1_000_000 == 0 {
                        write!(w, "{:03}", nano / 1_000_000)
                    } else if nano % 1_000 == 0 {
                        write!(w, "{:06}", nano / 1_000)
                    } else {
                        write!(w, "{:09}", nano)
                    }
                }
            }),
            Nanosecond3 => self.time.map(|t| {
                let nano = t.nanosecond() % 1_000_000_000;
                w.write_str(decimal_point(locale))?;
                write!(w, "{:03}", nano / 1_000_000)
            }),
            Nanosecond6 => self.time.map(|t| {
                let nano = t.nanosecond() % 1_000_000_000;
                w.write_str(decimal_point(locale))?;
                write!(w, "{:06}", nano / 1_000)
            }),
            Nanosecond9 => self.time.map(|t| {
                let nano = t.nanosecond() % 1_000_000_000;
                w.write_str(decimal_point(locale))?;
                write!(w, "{:09}", nano)
            }),
            Internal(InternalFixed { val: InternalInternal::Nanosecond3NoDot }) => {
                self.time.map(|t| {
                    let nano = t.nanosecond() % 1_000_000_000;
                    write!(w, "{:03}", nano / 1_000_000)
                })
            }
            Internal(InternalFixed { val: InternalInternal::Nanosecond6NoDot }) => {
                self.time.map(|t| {
                    let nano = t.nanosecond() % 1_000_000_000;
                    write!(w, "{:06}", nano / 1_000)
                })
            }
            Internal(InternalFixed { val: InternalInternal::Nanosecond9NoDot }) => {
                self.time.map(|t| {
                    let nano = t.nanosecond() % 1_000_000_000;
                    write!(w, "{:09}", nano)
                })
            }
            TimezoneName => self.off.as_ref().map(|(name, _)| {
                w.write_str(name)?;
                Ok(())
            }),
            TimezoneOffset | TimezoneOffsetZ => self.off.as_ref().map(|&(_, off)| {
                OffsetFormat {
                    precision: OffsetPrecision::Minutes,
                    colons: Colons::Maybe,
                    allow_zulu: *spec == TimezoneOffsetZ,
                    padding: Pad::Zero,
                }
                .format(w, off)
            }),
            TimezoneOffsetColon | TimezoneOffsetColonZ => self.off.as_ref().map(|&(_, off)| {
                OffsetFormat {
                    precision: OffsetPrecision::Minutes,
                    colons: Colons::Colon,
                    allow_zulu: *spec == TimezoneOffsetColonZ,
                    padding: Pad::Zero,
                }
                .format(w, off)
            }),
            TimezoneOffsetDoubleColon => self.off.as_ref().map(|&(_, off)| {
                OffsetFormat {
                    precision: OffsetPrecision::Seconds,
                    colons: Colons::Colon,
                    allow_zulu: false,
                    padding: Pad::Zero,
                }
                .format(w, off)
            }),
            TimezoneOffsetTripleColon => self.off.as_ref().map(|&(_, off)| {
                OffsetFormat {
                    precision: OffsetPrecision::Hours,
                    colons: Colons::None,
                    allow_zulu: false,
                    padding: Pad::Zero,
                }
                .format(w, off)
            }),
            Internal(InternalFixed { val: InternalInternal::TimezoneOffsetPermissive }) => {
                return Err(fmt::Error);
            }
            RFC2822 =>
            // same as `%a, %d %b %Y %H:%M:%S %z`
            {
                if let (Some(d), Some(t), Some(&(_, off))) =
                    (self.date, self.time, self.off.as_ref())
                {
                    Some(write_rfc2822(w, crate::NaiveDateTime::new(d, t), off))
                } else {
                    None
                }
            }
            RFC3339 =>
            // same as `%Y-%m-%dT%H:%M:%S%.f%:z`
            {
                if let (Some(d), Some(t), Some(&(_, off))) =
                    (self.date, self.time, self.off.as_ref())
                {
                    Some(write_rfc3339(
                        w,
                        crate::NaiveDateTime::new(d, t),
                        off.fix(),
                        SecondsFormat::AutoSi,
                        false,
                    ))
                } else {
                    None
                }
            }
        };

        ret.unwrap_or(Err(fmt::Error)) // insufficient arguments for given format
    }
}

#[cfg(feature = "alloc")]
impl<'a, I: Iterator<Item = B> + Clone, B: Borrow<Item<'a>>> Display for DelayedFormat<I> {
    fn fmt(&self, f: &mut fmt::Formatter) -> fmt::Result {
        let mut result = String::new();
        self.format(&mut result)?;
        f.pad(&result)
    }
}

<<<<<<< HEAD
#[cfg(feature = "alloc")]
fn format_inner(
    w: &mut impl Write,
=======
/// Tries to format given arguments with given formatting items.
/// Internally used by `DelayedFormat`.
#[cfg(feature = "alloc")]
#[deprecated(since = "0.4.32", note = "Use DelayedFormat::fmt instead")]
pub fn format<'a, I, B>(
    w: &mut fmt::Formatter,
    date: Option<&NaiveDate>,
    time: Option<&NaiveTime>,
    off: Option<&(String, FixedOffset)>,
    items: I,
) -> fmt::Result
where
    I: Iterator<Item = B> + Clone,
    B: Borrow<Item<'a>>,
{
    DelayedFormat {
        date: date.copied(),
        time: time.copied(),
        off: off.cloned(),
        items,
        #[cfg(feature = "unstable-locales")]
        locale: None,
    }
    .fmt(w)
}

/// Formats single formatting item
#[cfg(feature = "alloc")]
#[deprecated(since = "0.4.32", note = "Use DelayedFormat::fmt instead")]
pub fn format_item(
    w: &mut fmt::Formatter,
>>>>>>> 7f57dde6
    date: Option<&NaiveDate>,
    time: Option<&NaiveTime>,
    off: Option<&(String, FixedOffset)>,
    item: &Item<'_>,
<<<<<<< HEAD
    locale: Option<Locale>,
) -> fmt::Result {
    let locale = locale.unwrap_or(default_locale());

    match *item {
        Item::Literal(s) | Item::Space(s) => w.write_str(s),
        #[cfg(feature = "alloc")]
        Item::OwnedLiteral(ref s) | Item::OwnedSpace(ref s) => w.write_str(s),

        Item::Numeric(ref spec, ref pad) => {
            use self::Numeric::*;

            let week_from_sun = |d: &NaiveDate| d.weeks_from(Weekday::Sun);
            let week_from_mon = |d: &NaiveDate| d.weeks_from(Weekday::Mon);

            let (width, v) = match *spec {
                Year => (4, date.map(|d| i64::from(d.year()))),
                YearDiv100 => (2, date.map(|d| i64::from(d.year()).div_euclid(100))),
                YearMod100 => (2, date.map(|d| i64::from(d.year()).rem_euclid(100))),
                IsoYear => (4, date.map(|d| i64::from(d.iso_week().year()))),
                IsoYearDiv100 => (2, date.map(|d| i64::from(d.iso_week().year()).div_euclid(100))),
                IsoYearMod100 => (2, date.map(|d| i64::from(d.iso_week().year()).rem_euclid(100))),
                Month => (2, date.map(|d| i64::from(d.month()))),
                Day => (2, date.map(|d| i64::from(d.day()))),
                WeekFromSun => (2, date.map(|d| i64::from(week_from_sun(d)))),
                WeekFromMon => (2, date.map(|d| i64::from(week_from_mon(d)))),
                IsoWeek => (2, date.map(|d| i64::from(d.iso_week().week()))),
                NumDaysFromSun => (1, date.map(|d| i64::from(d.weekday().num_days_from_sunday()))),
                WeekdayFromMon => (1, date.map(|d| i64::from(d.weekday().number_from_monday()))),
                Ordinal => (3, date.map(|d| i64::from(d.ordinal()))),
                Hour => (2, time.map(|t| i64::from(t.hour()))),
                Hour12 => (2, time.map(|t| i64::from(t.hour12().1))),
                Minute => (2, time.map(|t| i64::from(t.minute()))),
                Second => (2, time.map(|t| i64::from(t.second() + t.nanosecond() / 1_000_000_000))),
                Nanosecond => (9, time.map(|t| i64::from(t.nanosecond() % 1_000_000_000))),
                Timestamp => (
                    1,
                    match (date, time, off) {
                        (Some(d), Some(t), None) => Some(d.at(*t).in_utc().timestamp()),
                        (Some(d), Some(t), Some(&(_, off))) => {
                            Some(d.at(*t).in_utc().timestamp() - i64::from(off.local_minus_utc()))
                        }
                        (_, _, _) => None,
                    },
                ),

                // for the future expansion
                Internal(ref int) => match int._dummy {},
            };

            if let Some(v) = v {
                if (spec == &Year || spec == &IsoYear) && !(0..10_000).contains(&v) {
                    // non-four-digit years require an explicit sign as per ISO 8601
                    match *pad {
                        Pad::None => write!(w, "{:+}", v),
                        Pad::Zero => write!(w, "{:+01$}", v, width + 1),
                        Pad::Space => write!(w, "{:+1$}", v, width + 1),
                    }
                } else {
                    match *pad {
                        Pad::None => write!(w, "{}", v),
                        Pad::Zero => write!(w, "{:01$}", v, width),
                        Pad::Space => write!(w, "{:1$}", v, width),
                    }
                }
            } else {
                Err(fmt::Error) // insufficient arguments for given format
            }
        }

        Item::Fixed(ref spec) => {
            use self::Fixed::*;

            let ret = match *spec {
                ShortMonthName => date.map(|d| {
                    w.write_str(short_months(locale)[d.month0() as usize])?;
                    Ok(())
                }),
                LongMonthName => date.map(|d| {
                    w.write_str(long_months(locale)[d.month0() as usize])?;
                    Ok(())
                }),
                ShortWeekdayName => date.map(|d| {
                    w.write_str(
                        short_weekdays(locale)[d.weekday().num_days_from_sunday() as usize],
                    )?;
                    Ok(())
                }),
                LongWeekdayName => date.map(|d| {
                    w.write_str(
                        long_weekdays(locale)[d.weekday().num_days_from_sunday() as usize],
                    )?;
                    Ok(())
                }),
                LowerAmPm => time.map(|t| {
                    let ampm = if t.hour12().0 { am_pm(locale)[1] } else { am_pm(locale)[0] };
                    for c in ampm.chars().flat_map(|c| c.to_lowercase()) {
                        w.write_char(c)?
                    }
                    Ok(())
                }),
                UpperAmPm => time.map(|t| {
                    w.write_str(if t.hour12().0 { am_pm(locale)[1] } else { am_pm(locale)[0] })?;
                    Ok(())
                }),
                Nanosecond => time.map(|t| {
                    let nano = t.nanosecond() % 1_000_000_000;
                    if nano == 0 {
                        Ok(())
                    } else {
                        w.write_str(decimal_point(locale))?;
                        if nano % 1_000_000 == 0 {
                            write!(w, "{:03}", nano / 1_000_000)
                        } else if nano % 1_000 == 0 {
                            write!(w, "{:06}", nano / 1_000)
                        } else {
                            write!(w, "{:09}", nano)
                        }
                    }
                }),
                Nanosecond3 => time.map(|t| {
                    let nano = t.nanosecond() % 1_000_000_000;
                    w.write_str(decimal_point(locale))?;
                    write!(w, "{:03}", nano / 1_000_000)
                }),
                Nanosecond6 => time.map(|t| {
                    let nano = t.nanosecond() % 1_000_000_000;
                    w.write_str(decimal_point(locale))?;
                    write!(w, "{:06}", nano / 1_000)
                }),
                Nanosecond9 => time.map(|t| {
                    let nano = t.nanosecond() % 1_000_000_000;
                    w.write_str(decimal_point(locale))?;
                    write!(w, "{:09}", nano)
                }),
                Internal(InternalFixed { val: InternalInternal::Nanosecond3NoDot }) => {
                    time.map(|t| {
                        let nano = t.nanosecond() % 1_000_000_000;
                        write!(w, "{:03}", nano / 1_000_000)
                    })
                }
                Internal(InternalFixed { val: InternalInternal::Nanosecond6NoDot }) => {
                    time.map(|t| {
                        let nano = t.nanosecond() % 1_000_000_000;
                        write!(w, "{:06}", nano / 1_000)
                    })
                }
                Internal(InternalFixed { val: InternalInternal::Nanosecond9NoDot }) => {
                    time.map(|t| {
                        let nano = t.nanosecond() % 1_000_000_000;
                        write!(w, "{:09}", nano)
                    })
                }
                TimezoneName => off.map(|(name, _)| {
                    w.write_str(name)?;
                    Ok(())
                }),
                TimezoneOffset | TimezoneOffsetZ => off.map(|&(_, off)| {
                    OffsetFormat {
                        precision: OffsetPrecision::Minutes,
                        colons: Colons::Maybe,
                        allow_zulu: *spec == TimezoneOffsetZ,
                        padding: Pad::Zero,
                    }
                    .format(w, off)
                }),
                TimezoneOffsetColon | TimezoneOffsetColonZ => off.map(|&(_, off)| {
                    OffsetFormat {
                        precision: OffsetPrecision::Minutes,
                        colons: Colons::Colon,
                        allow_zulu: *spec == TimezoneOffsetColonZ,
                        padding: Pad::Zero,
                    }
                    .format(w, off)
                }),
                TimezoneOffsetDoubleColon => off.map(|&(_, off)| {
                    OffsetFormat {
                        precision: OffsetPrecision::Seconds,
                        colons: Colons::Colon,
                        allow_zulu: false,
                        padding: Pad::Zero,
                    }
                    .format(w, off)
                }),
                TimezoneOffsetTripleColon => off.map(|&(_, off)| {
                    OffsetFormat {
                        precision: OffsetPrecision::Hours,
                        colons: Colons::None,
                        allow_zulu: false,
                        padding: Pad::Zero,
                    }
                    .format(w, off)
                }),
                Internal(InternalFixed { val: InternalInternal::TimezoneOffsetPermissive }) => {
                    return Err(fmt::Error);
                }
                RFC2822 =>
                // same as `%a, %d %b %Y %H:%M:%S %z`
                {
                    if let (Some(d), Some(t), Some(&(_, off))) = (date, time, off) {
                        Some(write_rfc2822(w, crate::NaiveDateTime::new(*d, *t), off))
                    } else {
                        None
                    }
                }
                RFC3339 =>
                // same as `%Y-%m-%dT%H:%M:%S%.f%:z`
                {
                    if let (Some(d), Some(t), Some(&(_, off))) = (date, time, off) {
                        Some(write_rfc3339(
                            w,
                            crate::NaiveDateTime::new(*d, *t),
                            off.fix(),
                            SecondsFormat::AutoSi,
                            false,
                        ))
                    } else {
                        None
                    }
                }
            };

            ret.unwrap_or(Err(fmt::Error)) // insufficient arguments for given format
        }

        Item::Error => Err(fmt::Error),
    }
=======
) -> fmt::Result {
    DelayedFormat {
        date: date.copied(),
        time: time.copied(),
        off: off.cloned(),
        items: [item].into_iter(),
        #[cfg(feature = "unstable-locales")]
        locale: None,
    }
    .fmt(w)
>>>>>>> 7f57dde6
}

#[cfg(any(feature = "alloc", feature = "serde"))]
impl OffsetFormat {
    /// Writes an offset from UTC with the format defined by `self`.
    fn format(&self, w: &mut impl Write, off: FixedOffset) -> fmt::Result {
        let off = off.local_minus_utc();
        if self.allow_zulu && off == 0 {
            w.write_char('Z')?;
            return Ok(());
        }
        let (sign, off) = if off < 0 { ('-', -off) } else { ('+', off) };

        let hours;
        let mut mins = 0;
        let mut secs = 0;
        let precision = match self.precision {
            OffsetPrecision::Hours => {
                // Minutes and seconds are simply truncated
                hours = (off / 3600) as u8;
                OffsetPrecision::Hours
            }
            OffsetPrecision::Minutes | OffsetPrecision::OptionalMinutes => {
                // Round seconds to the nearest minute.
                let minutes = (off + 30) / 60;
                mins = (minutes % 60) as u8;
                hours = (minutes / 60) as u8;
                if self.precision == OffsetPrecision::OptionalMinutes && mins == 0 {
                    OffsetPrecision::Hours
                } else {
                    OffsetPrecision::Minutes
                }
            }
            OffsetPrecision::Seconds
            | OffsetPrecision::OptionalSeconds
            | OffsetPrecision::OptionalMinutesAndSeconds => {
                let minutes = off / 60;
                secs = (off % 60) as u8;
                mins = (minutes % 60) as u8;
                hours = (minutes / 60) as u8;
                if self.precision != OffsetPrecision::Seconds && secs == 0 {
                    if self.precision == OffsetPrecision::OptionalMinutesAndSeconds && mins == 0 {
                        OffsetPrecision::Hours
                    } else {
                        OffsetPrecision::Minutes
                    }
                } else {
                    OffsetPrecision::Seconds
                }
            }
        };
        let colons = self.colons == Colons::Colon;

        if hours < 10 {
            if self.padding == Pad::Space {
                w.write_char(' ')?;
            }
            w.write_char(sign)?;
            if self.padding == Pad::Zero {
                w.write_char('0')?;
            }
            w.write_char((b'0' + hours) as char)?;
        } else {
            w.write_char(sign)?;
            write_hundreds(w, hours)?;
        }
        if let OffsetPrecision::Minutes | OffsetPrecision::Seconds = precision {
            if colons {
                w.write_char(':')?;
            }
            write_hundreds(w, mins)?;
        }
        if let OffsetPrecision::Seconds = precision {
            if colons {
                w.write_char(':')?;
            }
            write_hundreds(w, secs)?;
        }
        Ok(())
    }
}

/// Specific formatting options for seconds. This may be extended in the
/// future, so exhaustive matching in external code is not recommended.
///
/// See the `TimeZone::to_rfc3339_opts` function for usage.
#[non_exhaustive]
#[derive(Clone, Copy, Debug, Eq, PartialEq, Hash)]
#[allow(clippy::manual_non_exhaustive)]
pub enum SecondsFormat {
    /// Format whole seconds only, with no decimal point nor subseconds.
    Secs,

    /// Use fixed 3 subsecond digits. This corresponds to [Fixed::Nanosecond3].
    Millis,

    /// Use fixed 6 subsecond digits. This corresponds to [Fixed::Nanosecond6].
    Micros,

    /// Use fixed 9 subsecond digits. This corresponds to [Fixed::Nanosecond9].
    Nanos,

    /// Automatically select one of `Secs`, `Millis`, `Micros`, or `Nanos` to display all available
    /// non-zero sub-second digits.  This corresponds to [Fixed::Nanosecond].
    AutoSi,
}

/// Writes the date, time and offset to the string. same as `%Y-%m-%dT%H:%M:%S%.f%:z`
#[inline]
#[cfg(any(feature = "alloc", feature = "serde"))]
pub(crate) fn write_rfc3339(
    w: &mut impl Write,
    dt: NaiveDateTime,
    off: FixedOffset,
    secform: SecondsFormat,
    use_z: bool,
) -> fmt::Result {
    let year = dt.date().year();
    if (0..=9999).contains(&year) {
        write_hundreds(w, (year / 100) as u8)?;
        write_hundreds(w, (year % 100) as u8)?;
    } else {
        // ISO 8601 requires the explicit sign for out-of-range years
        write!(w, "{:+05}", year)?;
    }
    w.write_char('-')?;
    write_hundreds(w, dt.date().month() as u8)?;
    w.write_char('-')?;
    write_hundreds(w, dt.date().day() as u8)?;

    w.write_char('T')?;

    let (hour, min, mut sec) = dt.time().hms();
    let mut nano = dt.nanosecond();
    if nano >= 1_000_000_000 {
        sec += 1;
        nano -= 1_000_000_000;
    }
    write_hundreds(w, hour as u8)?;
    w.write_char(':')?;
    write_hundreds(w, min as u8)?;
    w.write_char(':')?;
    let sec = sec;
    write_hundreds(w, sec as u8)?;

    match secform {
        SecondsFormat::Secs => {}
        SecondsFormat::Millis => write!(w, ".{:03}", nano / 1_000_000)?,
        SecondsFormat::Micros => write!(w, ".{:06}", nano / 1000)?,
        SecondsFormat::Nanos => write!(w, ".{:09}", nano)?,
        SecondsFormat::AutoSi => {
            if nano == 0 {
            } else if nano % 1_000_000 == 0 {
                write!(w, ".{:03}", nano / 1_000_000)?
            } else if nano % 1_000 == 0 {
                write!(w, ".{:06}", nano / 1_000)?
            } else {
                write!(w, ".{:09}", nano)?
            }
        }
    };

    OffsetFormat {
        precision: OffsetPrecision::Minutes,
        colons: Colons::Colon,
        allow_zulu: use_z,
        padding: Pad::Zero,
    }
    .format(w, off)
}

#[cfg(feature = "alloc")]
/// write datetimes like `Tue, 1 Jul 2003 10:52:37 +0200`, same as `%a, %d %b %Y %H:%M:%S %z`
pub(crate) fn write_rfc2822(
    w: &mut impl Write,
    dt: NaiveDateTime,
    off: FixedOffset,
) -> fmt::Result {
    let year = dt.year();
    // RFC2822 is only defined on years 0 through 9999
    if !(0..=9999).contains(&year) {
        return Err(fmt::Error);
    }

    let english = default_locale();

    w.write_str(short_weekdays(english)[dt.weekday().num_days_from_sunday() as usize])?;
    w.write_str(", ")?;
    let day = dt.day();
    if day < 10 {
        w.write_char((b'0' + day as u8) as char)?;
    } else {
        write_hundreds(w, day as u8)?;
    }
    w.write_char(' ')?;
    w.write_str(short_months(english)[dt.month0() as usize])?;
    w.write_char(' ')?;
    write_hundreds(w, (year / 100) as u8)?;
    write_hundreds(w, (year % 100) as u8)?;
    w.write_char(' ')?;

    let (hour, min, sec) = dt.time().hms();
    write_hundreds(w, hour as u8)?;
    w.write_char(':')?;
    write_hundreds(w, min as u8)?;
    w.write_char(':')?;
    let sec = sec + dt.nanosecond() / 1_000_000_000;
    write_hundreds(w, sec as u8)?;
    w.write_char(' ')?;
    OffsetFormat {
        precision: OffsetPrecision::Minutes,
        colons: Colons::None,
        allow_zulu: false,
        padding: Pad::Zero,
    }
    .format(w, off)
}

/// Equivalent to `{:02}` formatting for n < 100.
pub(crate) fn write_hundreds(w: &mut impl Write, n: u8) -> fmt::Result {
    if n >= 100 {
        return Err(fmt::Error);
    }

    let tens = b'0' + n / 10;
    let ones = b'0' + n % 10;
    w.write_char(tens as char)?;
    w.write_char(ones as char)
}

#[cfg(test)]
#[cfg(feature = "alloc")]
mod tests {
    use super::{Colons, OffsetFormat, OffsetPrecision, Pad};
    use crate::FixedOffset;
    #[cfg(feature = "alloc")]
    use crate::{NaiveDate, NaiveTime, TimeZone, Utc};

    #[test]
    #[cfg(feature = "alloc")]
    fn test_date_format() {
        let d = NaiveDate::from_ymd(2012, 3, 4).unwrap();
        assert_eq!(d.format("%Y,%C,%y,%G,%g").to_string(), "2012,20,12,2012,12");
        assert_eq!(d.format("%m,%b,%h,%B").to_string(), "03,Mar,Mar,March");
        assert_eq!(d.format("%d,%e").to_string(), "04, 4");
        assert_eq!(d.format("%U,%W,%V").to_string(), "10,09,09");
        assert_eq!(d.format("%a,%A,%w,%u").to_string(), "Sun,Sunday,0,7");
        assert_eq!(d.format("%j").to_string(), "064"); // since 2012 is a leap year
        assert_eq!(d.format("%D,%x").to_string(), "03/04/12,03/04/12");
        assert_eq!(d.format("%F").to_string(), "2012-03-04");
        assert_eq!(d.format("%v").to_string(), " 4-Mar-2012");
        assert_eq!(d.format("%t%n%%%n%t").to_string(), "\t\n%\n\t");

        // non-four-digit years
        assert_eq!(NaiveDate::from_ymd(12345, 1, 1).unwrap().format("%Y").to_string(), "+12345");
        assert_eq!(NaiveDate::from_ymd(1234, 1, 1).unwrap().format("%Y").to_string(), "1234");
        assert_eq!(NaiveDate::from_ymd(123, 1, 1).unwrap().format("%Y").to_string(), "0123");
        assert_eq!(NaiveDate::from_ymd(12, 1, 1).unwrap().format("%Y").to_string(), "0012");
        assert_eq!(NaiveDate::from_ymd(1, 1, 1).unwrap().format("%Y").to_string(), "0001");
        assert_eq!(NaiveDate::from_ymd(0, 1, 1).unwrap().format("%Y").to_string(), "0000");
        assert_eq!(NaiveDate::from_ymd(-1, 1, 1).unwrap().format("%Y").to_string(), "-0001");
        assert_eq!(NaiveDate::from_ymd(-12, 1, 1).unwrap().format("%Y").to_string(), "-0012");
        assert_eq!(NaiveDate::from_ymd(-123, 1, 1).unwrap().format("%Y").to_string(), "-0123");
        assert_eq!(NaiveDate::from_ymd(-1234, 1, 1).unwrap().format("%Y").to_string(), "-1234");
        assert_eq!(NaiveDate::from_ymd(-12345, 1, 1).unwrap().format("%Y").to_string(), "-12345");

        // corner cases
        assert_eq!(
            NaiveDate::from_ymd(2007, 12, 31).unwrap().format("%G,%g,%U,%W,%V").to_string(),
            "2008,08,52,53,01"
        );
        assert_eq!(
            NaiveDate::from_ymd(2010, 1, 3).unwrap().format("%G,%g,%U,%W,%V").to_string(),
            "2009,09,01,00,53"
        );
    }

    #[test]
    #[cfg(feature = "alloc")]
    fn test_time_format() {
        let t = NaiveTime::from_hms_nano(3, 5, 7, 98765432).unwrap();
        assert_eq!(t.format("%H,%k,%I,%l,%P,%p").to_string(), "03, 3,03, 3,am,AM");
        assert_eq!(t.format("%M").to_string(), "05");
        assert_eq!(t.format("%S,%f,%.f").to_string(), "07,098765432,.098765432");
        assert_eq!(t.format("%.3f,%.6f,%.9f").to_string(), ".098,.098765,.098765432");
        assert_eq!(t.format("%R").to_string(), "03:05");
        assert_eq!(t.format("%T,%X").to_string(), "03:05:07,03:05:07");
        assert_eq!(t.format("%r").to_string(), "03:05:07 AM");
        assert_eq!(t.format("%t%n%%%n%t").to_string(), "\t\n%\n\t");

        let t = NaiveTime::from_hms_micro(3, 5, 7, 432100).unwrap();
        assert_eq!(t.format("%S,%f,%.f").to_string(), "07,432100000,.432100");
        assert_eq!(t.format("%.3f,%.6f,%.9f").to_string(), ".432,.432100,.432100000");

        let t = NaiveTime::from_hms_milli(3, 5, 7, 210).unwrap();
        assert_eq!(t.format("%S,%f,%.f").to_string(), "07,210000000,.210");
        assert_eq!(t.format("%.3f,%.6f,%.9f").to_string(), ".210,.210000,.210000000");

        let t = NaiveTime::from_hms(3, 5, 7).unwrap();
        assert_eq!(t.format("%S,%f,%.f").to_string(), "07,000000000,");
        assert_eq!(t.format("%.3f,%.6f,%.9f").to_string(), ".000,.000000,.000000000");

        // corner cases
        assert_eq!(NaiveTime::from_hms(13, 57, 9).unwrap().format("%r").to_string(), "01:57:09 PM");
        assert_eq!(
            NaiveTime::from_hms_milli(23, 59, 59, 1_000).unwrap().format("%X").to_string(),
            "23:59:60"
        );
    }

    #[test]
    #[cfg(feature = "alloc")]
    fn test_datetime_format() {
        let dt = NaiveDate::from_ymd(2010, 9, 8).unwrap().at_hms_milli(7, 6, 54, 321).unwrap();
        assert_eq!(dt.format("%c").to_string(), "Wed Sep  8 07:06:54 2010");
        assert_eq!(dt.format("%s").to_string(), "1283929614");
        assert_eq!(dt.format("%t%n%%%n%t").to_string(), "\t\n%\n\t");

        // a horror of leap second: coming near to you.
        let dt = NaiveDate::from_ymd(2012, 6, 30).unwrap().at_hms_milli(23, 59, 59, 1_000).unwrap();
        assert_eq!(dt.format("%c").to_string(), "Sat Jun 30 23:59:60 2012");
        assert_eq!(dt.format("%s").to_string(), "1341100799"); // not 1341100800, it's intentional.
    }

    #[test]
    #[cfg(feature = "alloc")]
    fn test_datetime_format_alignment() {
        let datetime =
            Utc.at_ymd_and_hms(2007, 1, 2, 12, 34, 56).unwrap().with_nanosecond(123456789).unwrap();

        // Item::Literal, odd number of padding bytes.
        let percent = datetime.format("%%");
        assert_eq!("   %", format!("{:>4}", percent));
        assert_eq!("%   ", format!("{:<4}", percent));
        assert_eq!(" %  ", format!("{:^4}", percent));

        // Item::Numeric, custom non-ASCII padding character
        let year = datetime.format("%Y");
        assert_eq!("——2007", format!("{:—>6}", year));
        assert_eq!("2007——", format!("{:—<6}", year));
        assert_eq!("—2007—", format!("{:—^6}", year));

        // Item::Fixed
        let tz = datetime.format("%Z");
        assert_eq!("  UTC", format!("{:>5}", tz));
        assert_eq!("UTC  ", format!("{:<5}", tz));
        assert_eq!(" UTC ", format!("{:^5}", tz));

        // [Item::Numeric, Item::Space, Item::Literal, Item::Space, Item::Numeric]
        let ymd = datetime.format("%Y %B %d");
        assert_eq!("  2007 January 02", format!("{:>17}", ymd));
        assert_eq!("2007 January 02  ", format!("{:<17}", ymd));
        assert_eq!(" 2007 January 02 ", format!("{:^17}", ymd));

        // Truncated
        let time = datetime.format("%T%.6f");
        assert_eq!("12:34:56.1234", format!("{:.13}", time));
    }

    #[test]
    fn test_offset_formatting() {
        fn check_all(precision: OffsetPrecision, expected: [[&str; 7]; 12]) {
            fn check(
                precision: OffsetPrecision,
                colons: Colons,
                padding: Pad,
                allow_zulu: bool,
                offsets: [FixedOffset; 7],
                expected: [&str; 7],
            ) {
                let offset_format = OffsetFormat { precision, colons, allow_zulu, padding };
                for (offset, expected) in offsets.iter().zip(expected.iter()) {
                    let mut output = String::new();
                    offset_format.format(&mut output, *offset).unwrap();
                    assert_eq!(&output, expected);
                }
            }
            // +03:45, -03:30, +11:00, -11:00:22, +02:34:26, -12:34:30, +00:00
            let offsets = [
                FixedOffset::east(13_500).unwrap(),
                FixedOffset::east(-12_600).unwrap(),
                FixedOffset::east(39_600).unwrap(),
                FixedOffset::east(-39_622).unwrap(),
                FixedOffset::east(9266).unwrap(),
                FixedOffset::east(-45270).unwrap(),
                FixedOffset::east(0).unwrap(),
            ];
            check(precision, Colons::Colon, Pad::Zero, false, offsets, expected[0]);
            check(precision, Colons::Colon, Pad::Zero, true, offsets, expected[1]);
            check(precision, Colons::Colon, Pad::Space, false, offsets, expected[2]);
            check(precision, Colons::Colon, Pad::Space, true, offsets, expected[3]);
            check(precision, Colons::Colon, Pad::None, false, offsets, expected[4]);
            check(precision, Colons::Colon, Pad::None, true, offsets, expected[5]);
            check(precision, Colons::None, Pad::Zero, false, offsets, expected[6]);
            check(precision, Colons::None, Pad::Zero, true, offsets, expected[7]);
            check(precision, Colons::None, Pad::Space, false, offsets, expected[8]);
            check(precision, Colons::None, Pad::Space, true, offsets, expected[9]);
            check(precision, Colons::None, Pad::None, false, offsets, expected[10]);
            check(precision, Colons::None, Pad::None, true, offsets, expected[11]);
            // `Colons::Maybe` should format the same as `Colons::None`
            check(precision, Colons::Maybe, Pad::Zero, false, offsets, expected[6]);
            check(precision, Colons::Maybe, Pad::Zero, true, offsets, expected[7]);
            check(precision, Colons::Maybe, Pad::Space, false, offsets, expected[8]);
            check(precision, Colons::Maybe, Pad::Space, true, offsets, expected[9]);
            check(precision, Colons::Maybe, Pad::None, false, offsets, expected[10]);
            check(precision, Colons::Maybe, Pad::None, true, offsets, expected[11]);
        }
        check_all(
            OffsetPrecision::Hours,
            [
                ["+03", "-03", "+11", "-11", "+02", "-12", "+00"],
                ["+03", "-03", "+11", "-11", "+02", "-12", "Z"],
                [" +3", " -3", "+11", "-11", " +2", "-12", " +0"],
                [" +3", " -3", "+11", "-11", " +2", "-12", "Z"],
                ["+3", "-3", "+11", "-11", "+2", "-12", "+0"],
                ["+3", "-3", "+11", "-11", "+2", "-12", "Z"],
                ["+03", "-03", "+11", "-11", "+02", "-12", "+00"],
                ["+03", "-03", "+11", "-11", "+02", "-12", "Z"],
                [" +3", " -3", "+11", "-11", " +2", "-12", " +0"],
                [" +3", " -3", "+11", "-11", " +2", "-12", "Z"],
                ["+3", "-3", "+11", "-11", "+2", "-12", "+0"],
                ["+3", "-3", "+11", "-11", "+2", "-12", "Z"],
            ],
        );
        check_all(
            OffsetPrecision::Minutes,
            [
                ["+03:45", "-03:30", "+11:00", "-11:00", "+02:34", "-12:35", "+00:00"],
                ["+03:45", "-03:30", "+11:00", "-11:00", "+02:34", "-12:35", "Z"],
                [" +3:45", " -3:30", "+11:00", "-11:00", " +2:34", "-12:35", " +0:00"],
                [" +3:45", " -3:30", "+11:00", "-11:00", " +2:34", "-12:35", "Z"],
                ["+3:45", "-3:30", "+11:00", "-11:00", "+2:34", "-12:35", "+0:00"],
                ["+3:45", "-3:30", "+11:00", "-11:00", "+2:34", "-12:35", "Z"],
                ["+0345", "-0330", "+1100", "-1100", "+0234", "-1235", "+0000"],
                ["+0345", "-0330", "+1100", "-1100", "+0234", "-1235", "Z"],
                [" +345", " -330", "+1100", "-1100", " +234", "-1235", " +000"],
                [" +345", " -330", "+1100", "-1100", " +234", "-1235", "Z"],
                ["+345", "-330", "+1100", "-1100", "+234", "-1235", "+000"],
                ["+345", "-330", "+1100", "-1100", "+234", "-1235", "Z"],
            ],
        );
        #[rustfmt::skip]
        check_all(
            OffsetPrecision::Seconds,
            [
                ["+03:45:00", "-03:30:00", "+11:00:00", "-11:00:22", "+02:34:26", "-12:34:30", "+00:00:00"],
                ["+03:45:00", "-03:30:00", "+11:00:00", "-11:00:22", "+02:34:26", "-12:34:30", "Z"],
                [" +3:45:00", " -3:30:00", "+11:00:00", "-11:00:22", " +2:34:26", "-12:34:30", " +0:00:00"],
                [" +3:45:00", " -3:30:00", "+11:00:00", "-11:00:22", " +2:34:26", "-12:34:30", "Z"],
                ["+3:45:00", "-3:30:00", "+11:00:00", "-11:00:22", "+2:34:26", "-12:34:30", "+0:00:00"],
                ["+3:45:00", "-3:30:00", "+11:00:00", "-11:00:22", "+2:34:26", "-12:34:30", "Z"],
                ["+034500", "-033000", "+110000", "-110022", "+023426", "-123430", "+000000"],
                ["+034500", "-033000", "+110000", "-110022", "+023426", "-123430", "Z"],
                [" +34500", " -33000", "+110000", "-110022", " +23426", "-123430", " +00000"],
                [" +34500", " -33000", "+110000", "-110022", " +23426", "-123430", "Z"],
                ["+34500", "-33000", "+110000", "-110022", "+23426", "-123430", "+00000"],
                ["+34500", "-33000", "+110000", "-110022", "+23426", "-123430", "Z"],
            ],
        );
        check_all(
            OffsetPrecision::OptionalMinutes,
            [
                ["+03:45", "-03:30", "+11", "-11", "+02:34", "-12:35", "+00"],
                ["+03:45", "-03:30", "+11", "-11", "+02:34", "-12:35", "Z"],
                [" +3:45", " -3:30", "+11", "-11", " +2:34", "-12:35", " +0"],
                [" +3:45", " -3:30", "+11", "-11", " +2:34", "-12:35", "Z"],
                ["+3:45", "-3:30", "+11", "-11", "+2:34", "-12:35", "+0"],
                ["+3:45", "-3:30", "+11", "-11", "+2:34", "-12:35", "Z"],
                ["+0345", "-0330", "+11", "-11", "+0234", "-1235", "+00"],
                ["+0345", "-0330", "+11", "-11", "+0234", "-1235", "Z"],
                [" +345", " -330", "+11", "-11", " +234", "-1235", " +0"],
                [" +345", " -330", "+11", "-11", " +234", "-1235", "Z"],
                ["+345", "-330", "+11", "-11", "+234", "-1235", "+0"],
                ["+345", "-330", "+11", "-11", "+234", "-1235", "Z"],
            ],
        );
        check_all(
            OffsetPrecision::OptionalSeconds,
            [
                ["+03:45", "-03:30", "+11:00", "-11:00:22", "+02:34:26", "-12:34:30", "+00:00"],
                ["+03:45", "-03:30", "+11:00", "-11:00:22", "+02:34:26", "-12:34:30", "Z"],
                [" +3:45", " -3:30", "+11:00", "-11:00:22", " +2:34:26", "-12:34:30", " +0:00"],
                [" +3:45", " -3:30", "+11:00", "-11:00:22", " +2:34:26", "-12:34:30", "Z"],
                ["+3:45", "-3:30", "+11:00", "-11:00:22", "+2:34:26", "-12:34:30", "+0:00"],
                ["+3:45", "-3:30", "+11:00", "-11:00:22", "+2:34:26", "-12:34:30", "Z"],
                ["+0345", "-0330", "+1100", "-110022", "+023426", "-123430", "+0000"],
                ["+0345", "-0330", "+1100", "-110022", "+023426", "-123430", "Z"],
                [" +345", " -330", "+1100", "-110022", " +23426", "-123430", " +000"],
                [" +345", " -330", "+1100", "-110022", " +23426", "-123430", "Z"],
                ["+345", "-330", "+1100", "-110022", "+23426", "-123430", "+000"],
                ["+345", "-330", "+1100", "-110022", "+23426", "-123430", "Z"],
            ],
        );
        check_all(
            OffsetPrecision::OptionalMinutesAndSeconds,
            [
                ["+03:45", "-03:30", "+11", "-11:00:22", "+02:34:26", "-12:34:30", "+00"],
                ["+03:45", "-03:30", "+11", "-11:00:22", "+02:34:26", "-12:34:30", "Z"],
                [" +3:45", " -3:30", "+11", "-11:00:22", " +2:34:26", "-12:34:30", " +0"],
                [" +3:45", " -3:30", "+11", "-11:00:22", " +2:34:26", "-12:34:30", "Z"],
                ["+3:45", "-3:30", "+11", "-11:00:22", "+2:34:26", "-12:34:30", "+0"],
                ["+3:45", "-3:30", "+11", "-11:00:22", "+2:34:26", "-12:34:30", "Z"],
                ["+0345", "-0330", "+11", "-110022", "+023426", "-123430", "+00"],
                ["+0345", "-0330", "+11", "-110022", "+023426", "-123430", "Z"],
                [" +345", " -330", "+11", "-110022", " +23426", "-123430", " +0"],
                [" +345", " -330", "+11", "-110022", " +23426", "-123430", "Z"],
                ["+345", "-330", "+11", "-110022", "+23426", "-123430", "+0"],
                ["+345", "-330", "+11", "-110022", "+23426", "-123430", "Z"],
            ],
        );
    }
}<|MERGE_RESOLUTION|>--- conflicted
+++ resolved
@@ -164,9 +164,9 @@
             Timestamp => (
                 1,
                 match (self.date, self.time, self.off.as_ref()) {
-                    (Some(d), Some(t), None) => Some(d.and_time(t).and_utc().timestamp()),
+                    (Some(d), Some(t), None) => Some(d.at(t).in_utc().timestamp()),
                     (Some(d), Some(t), Some(&(_, off))) => {
-                        Some(d.and_time(t).and_utc().timestamp() - i64::from(off.local_minus_utc()))
+                        Some(d.at(t).in_utc().timestamp() - i64::from(off.local_minus_utc()))
                     }
                     (_, _, _) => None,
                 },
@@ -367,289 +367,6 @@
         self.format(&mut result)?;
         f.pad(&result)
     }
-}
-
-<<<<<<< HEAD
-#[cfg(feature = "alloc")]
-fn format_inner(
-    w: &mut impl Write,
-=======
-/// Tries to format given arguments with given formatting items.
-/// Internally used by `DelayedFormat`.
-#[cfg(feature = "alloc")]
-#[deprecated(since = "0.4.32", note = "Use DelayedFormat::fmt instead")]
-pub fn format<'a, I, B>(
-    w: &mut fmt::Formatter,
-    date: Option<&NaiveDate>,
-    time: Option<&NaiveTime>,
-    off: Option<&(String, FixedOffset)>,
-    items: I,
-) -> fmt::Result
-where
-    I: Iterator<Item = B> + Clone,
-    B: Borrow<Item<'a>>,
-{
-    DelayedFormat {
-        date: date.copied(),
-        time: time.copied(),
-        off: off.cloned(),
-        items,
-        #[cfg(feature = "unstable-locales")]
-        locale: None,
-    }
-    .fmt(w)
-}
-
-/// Formats single formatting item
-#[cfg(feature = "alloc")]
-#[deprecated(since = "0.4.32", note = "Use DelayedFormat::fmt instead")]
-pub fn format_item(
-    w: &mut fmt::Formatter,
->>>>>>> 7f57dde6
-    date: Option<&NaiveDate>,
-    time: Option<&NaiveTime>,
-    off: Option<&(String, FixedOffset)>,
-    item: &Item<'_>,
-<<<<<<< HEAD
-    locale: Option<Locale>,
-) -> fmt::Result {
-    let locale = locale.unwrap_or(default_locale());
-
-    match *item {
-        Item::Literal(s) | Item::Space(s) => w.write_str(s),
-        #[cfg(feature = "alloc")]
-        Item::OwnedLiteral(ref s) | Item::OwnedSpace(ref s) => w.write_str(s),
-
-        Item::Numeric(ref spec, ref pad) => {
-            use self::Numeric::*;
-
-            let week_from_sun = |d: &NaiveDate| d.weeks_from(Weekday::Sun);
-            let week_from_mon = |d: &NaiveDate| d.weeks_from(Weekday::Mon);
-
-            let (width, v) = match *spec {
-                Year => (4, date.map(|d| i64::from(d.year()))),
-                YearDiv100 => (2, date.map(|d| i64::from(d.year()).div_euclid(100))),
-                YearMod100 => (2, date.map(|d| i64::from(d.year()).rem_euclid(100))),
-                IsoYear => (4, date.map(|d| i64::from(d.iso_week().year()))),
-                IsoYearDiv100 => (2, date.map(|d| i64::from(d.iso_week().year()).div_euclid(100))),
-                IsoYearMod100 => (2, date.map(|d| i64::from(d.iso_week().year()).rem_euclid(100))),
-                Month => (2, date.map(|d| i64::from(d.month()))),
-                Day => (2, date.map(|d| i64::from(d.day()))),
-                WeekFromSun => (2, date.map(|d| i64::from(week_from_sun(d)))),
-                WeekFromMon => (2, date.map(|d| i64::from(week_from_mon(d)))),
-                IsoWeek => (2, date.map(|d| i64::from(d.iso_week().week()))),
-                NumDaysFromSun => (1, date.map(|d| i64::from(d.weekday().num_days_from_sunday()))),
-                WeekdayFromMon => (1, date.map(|d| i64::from(d.weekday().number_from_monday()))),
-                Ordinal => (3, date.map(|d| i64::from(d.ordinal()))),
-                Hour => (2, time.map(|t| i64::from(t.hour()))),
-                Hour12 => (2, time.map(|t| i64::from(t.hour12().1))),
-                Minute => (2, time.map(|t| i64::from(t.minute()))),
-                Second => (2, time.map(|t| i64::from(t.second() + t.nanosecond() / 1_000_000_000))),
-                Nanosecond => (9, time.map(|t| i64::from(t.nanosecond() % 1_000_000_000))),
-                Timestamp => (
-                    1,
-                    match (date, time, off) {
-                        (Some(d), Some(t), None) => Some(d.at(*t).in_utc().timestamp()),
-                        (Some(d), Some(t), Some(&(_, off))) => {
-                            Some(d.at(*t).in_utc().timestamp() - i64::from(off.local_minus_utc()))
-                        }
-                        (_, _, _) => None,
-                    },
-                ),
-
-                // for the future expansion
-                Internal(ref int) => match int._dummy {},
-            };
-
-            if let Some(v) = v {
-                if (spec == &Year || spec == &IsoYear) && !(0..10_000).contains(&v) {
-                    // non-four-digit years require an explicit sign as per ISO 8601
-                    match *pad {
-                        Pad::None => write!(w, "{:+}", v),
-                        Pad::Zero => write!(w, "{:+01$}", v, width + 1),
-                        Pad::Space => write!(w, "{:+1$}", v, width + 1),
-                    }
-                } else {
-                    match *pad {
-                        Pad::None => write!(w, "{}", v),
-                        Pad::Zero => write!(w, "{:01$}", v, width),
-                        Pad::Space => write!(w, "{:1$}", v, width),
-                    }
-                }
-            } else {
-                Err(fmt::Error) // insufficient arguments for given format
-            }
-        }
-
-        Item::Fixed(ref spec) => {
-            use self::Fixed::*;
-
-            let ret = match *spec {
-                ShortMonthName => date.map(|d| {
-                    w.write_str(short_months(locale)[d.month0() as usize])?;
-                    Ok(())
-                }),
-                LongMonthName => date.map(|d| {
-                    w.write_str(long_months(locale)[d.month0() as usize])?;
-                    Ok(())
-                }),
-                ShortWeekdayName => date.map(|d| {
-                    w.write_str(
-                        short_weekdays(locale)[d.weekday().num_days_from_sunday() as usize],
-                    )?;
-                    Ok(())
-                }),
-                LongWeekdayName => date.map(|d| {
-                    w.write_str(
-                        long_weekdays(locale)[d.weekday().num_days_from_sunday() as usize],
-                    )?;
-                    Ok(())
-                }),
-                LowerAmPm => time.map(|t| {
-                    let ampm = if t.hour12().0 { am_pm(locale)[1] } else { am_pm(locale)[0] };
-                    for c in ampm.chars().flat_map(|c| c.to_lowercase()) {
-                        w.write_char(c)?
-                    }
-                    Ok(())
-                }),
-                UpperAmPm => time.map(|t| {
-                    w.write_str(if t.hour12().0 { am_pm(locale)[1] } else { am_pm(locale)[0] })?;
-                    Ok(())
-                }),
-                Nanosecond => time.map(|t| {
-                    let nano = t.nanosecond() % 1_000_000_000;
-                    if nano == 0 {
-                        Ok(())
-                    } else {
-                        w.write_str(decimal_point(locale))?;
-                        if nano % 1_000_000 == 0 {
-                            write!(w, "{:03}", nano / 1_000_000)
-                        } else if nano % 1_000 == 0 {
-                            write!(w, "{:06}", nano / 1_000)
-                        } else {
-                            write!(w, "{:09}", nano)
-                        }
-                    }
-                }),
-                Nanosecond3 => time.map(|t| {
-                    let nano = t.nanosecond() % 1_000_000_000;
-                    w.write_str(decimal_point(locale))?;
-                    write!(w, "{:03}", nano / 1_000_000)
-                }),
-                Nanosecond6 => time.map(|t| {
-                    let nano = t.nanosecond() % 1_000_000_000;
-                    w.write_str(decimal_point(locale))?;
-                    write!(w, "{:06}", nano / 1_000)
-                }),
-                Nanosecond9 => time.map(|t| {
-                    let nano = t.nanosecond() % 1_000_000_000;
-                    w.write_str(decimal_point(locale))?;
-                    write!(w, "{:09}", nano)
-                }),
-                Internal(InternalFixed { val: InternalInternal::Nanosecond3NoDot }) => {
-                    time.map(|t| {
-                        let nano = t.nanosecond() % 1_000_000_000;
-                        write!(w, "{:03}", nano / 1_000_000)
-                    })
-                }
-                Internal(InternalFixed { val: InternalInternal::Nanosecond6NoDot }) => {
-                    time.map(|t| {
-                        let nano = t.nanosecond() % 1_000_000_000;
-                        write!(w, "{:06}", nano / 1_000)
-                    })
-                }
-                Internal(InternalFixed { val: InternalInternal::Nanosecond9NoDot }) => {
-                    time.map(|t| {
-                        let nano = t.nanosecond() % 1_000_000_000;
-                        write!(w, "{:09}", nano)
-                    })
-                }
-                TimezoneName => off.map(|(name, _)| {
-                    w.write_str(name)?;
-                    Ok(())
-                }),
-                TimezoneOffset | TimezoneOffsetZ => off.map(|&(_, off)| {
-                    OffsetFormat {
-                        precision: OffsetPrecision::Minutes,
-                        colons: Colons::Maybe,
-                        allow_zulu: *spec == TimezoneOffsetZ,
-                        padding: Pad::Zero,
-                    }
-                    .format(w, off)
-                }),
-                TimezoneOffsetColon | TimezoneOffsetColonZ => off.map(|&(_, off)| {
-                    OffsetFormat {
-                        precision: OffsetPrecision::Minutes,
-                        colons: Colons::Colon,
-                        allow_zulu: *spec == TimezoneOffsetColonZ,
-                        padding: Pad::Zero,
-                    }
-                    .format(w, off)
-                }),
-                TimezoneOffsetDoubleColon => off.map(|&(_, off)| {
-                    OffsetFormat {
-                        precision: OffsetPrecision::Seconds,
-                        colons: Colons::Colon,
-                        allow_zulu: false,
-                        padding: Pad::Zero,
-                    }
-                    .format(w, off)
-                }),
-                TimezoneOffsetTripleColon => off.map(|&(_, off)| {
-                    OffsetFormat {
-                        precision: OffsetPrecision::Hours,
-                        colons: Colons::None,
-                        allow_zulu: false,
-                        padding: Pad::Zero,
-                    }
-                    .format(w, off)
-                }),
-                Internal(InternalFixed { val: InternalInternal::TimezoneOffsetPermissive }) => {
-                    return Err(fmt::Error);
-                }
-                RFC2822 =>
-                // same as `%a, %d %b %Y %H:%M:%S %z`
-                {
-                    if let (Some(d), Some(t), Some(&(_, off))) = (date, time, off) {
-                        Some(write_rfc2822(w, crate::NaiveDateTime::new(*d, *t), off))
-                    } else {
-                        None
-                    }
-                }
-                RFC3339 =>
-                // same as `%Y-%m-%dT%H:%M:%S%.f%:z`
-                {
-                    if let (Some(d), Some(t), Some(&(_, off))) = (date, time, off) {
-                        Some(write_rfc3339(
-                            w,
-                            crate::NaiveDateTime::new(*d, *t),
-                            off.fix(),
-                            SecondsFormat::AutoSi,
-                            false,
-                        ))
-                    } else {
-                        None
-                    }
-                }
-            };
-
-            ret.unwrap_or(Err(fmt::Error)) // insufficient arguments for given format
-        }
-
-        Item::Error => Err(fmt::Error),
-    }
-=======
-) -> fmt::Result {
-    DelayedFormat {
-        date: date.copied(),
-        time: time.copied(),
-        off: off.cloned(),
-        items: [item].into_iter(),
-        #[cfg(feature = "unstable-locales")]
-        locale: None,
-    }
-    .fmt(w)
->>>>>>> 7f57dde6
 }
 
 #[cfg(any(feature = "alloc", feature = "serde"))]
