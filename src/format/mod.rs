--- conflicted
+++ resolved
@@ -28,25 +28,16 @@
 #[cfg(any(feature = "std", test))]
 use std::error::Error;
 
-<<<<<<< HEAD
-use div::{div_floor, mod_floor};
-=======
->>>>>>> 370a20cb
 #[cfg(any(feature = "alloc", feature = "std", test))]
 use naive::{NaiveDate, NaiveTime};
 #[cfg(any(feature = "alloc", feature = "std", test))]
 use offset::{FixedOffset, Offset};
 #[cfg(any(feature = "alloc", feature = "std", test))]
-<<<<<<< HEAD
-use {Datelike, Month, Timelike, Weekday};
-use {ParseMonthError, ParseWeekdayError};
+use {Datelike, Timelike};
+use {Month, ParseMonthError, ParseWeekdayError, Weekday};
 
 #[cfg(feature = "locales")]
 pub(crate) mod locales;
-=======
-use {Datelike, Timelike};
-use {Month, ParseMonthError, ParseWeekdayError, Weekday};
->>>>>>> 370a20cb
 
 pub use self::parse::parse;
 pub use self::parsed::Parsed;
@@ -860,7 +851,6 @@
     }
 }
 
-<<<<<<< HEAD
 /// Formats single formatting item
 #[cfg(feature = "locales")]
 pub fn format_item_localized<'a>(
@@ -898,8 +888,6 @@
     w.pad(&result)
 }
 
-=======
->>>>>>> 370a20cb
 /// Parsing a `str` into a `Month` uses the format [`%W`](./format/strftime/index.html).
 ///
 /// # Example
