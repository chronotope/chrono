--- conflicted
+++ resolved
@@ -629,14 +629,6 @@
         let datetime = self.to_naive_datetime_with_offset(offset)?;
         let offset = FixedOffset::east_opt(offset).ok_or(OUT_OF_RANGE)?;
 
-<<<<<<< HEAD
-        // this is used to prevent an overflow when calling FixedOffset::from_local_datetime
-        datetime
-            .checked_sub_signed(TimeDelta::seconds(i64::from(offset.local_minus_utc())))
-            .ok_or(OUT_OF_RANGE)?;
-
-=======
->>>>>>> 94f9738b
         match offset.from_local_datetime(&datetime) {
             LocalResult::None => Err(IMPOSSIBLE),
             LocalResult::Single(t) => Ok(t),
