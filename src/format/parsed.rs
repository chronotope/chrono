// This is a part of Chrono.
// See README.md and LICENSE.txt for details.

//! A collection of parsed date and time items.
//! They can be constructed incrementally while being checked for consistency.

use super::{ParseResult, IMPOSSIBLE, NOT_ENOUGH, OUT_OF_RANGE};
use crate::naive::{NaiveDate, NaiveDateTime, NaiveTime};
use crate::offset::{FixedOffset, LocalResult, Offset, TimeZone};
use crate::{DateTime, Datelike, TimeDelta, Timelike, Weekday};

/// A type to hold parsed fields of date and time that can check all fields are consistent.
///
/// There are three classes of methods:
///
/// - `set_*` methods to set fields you have available. They do a basic range check, and if the
///   same field is set more than once it is checked for consistency.
///
/// - `to_*` methods try to make a concrete date and time value out of set fields.
///   They fully check that all fields are consistent and whether the date/datetime exists.
///
/// - Methods to inspect the parsed fields.
///
/// `Parsed` is used internally by all parsing functions in chrono. It is a public type so that it
/// can be used to write custom parsers that reuse the resolving algorithm, or to inspect the
/// results of a string parsed with chrono without converting it to concrete types.
///
/// # Resolving algorithm
///
/// Resolving date/time parts is littered with lots of corner cases, which is why common date/time
/// parsers do not implement it correctly.
///
/// Chrono provides a complete resolution algorithm that checks all fields for consistency via the
/// `Parsed` type.
///
/// As an easy example, consider RFC 2822. The [RFC 2822 date and time format] has a day of the week
/// part, which should be consistent with the other date parts. But a `strptime`-based parse would
/// happily accept inconsistent input:
///
/// ```python
/// >>> import time
/// >>> time.strptime('Wed, 31 Dec 2014 04:26:40 +0000',
///                   '%a, %d %b %Y %H:%M:%S +0000')
/// time.struct_time(tm_year=2014, tm_mon=12, tm_mday=31,
///                  tm_hour=4, tm_min=26, tm_sec=40,
///                  tm_wday=2, tm_yday=365, tm_isdst=-1)
/// >>> time.strptime('Thu, 31 Dec 2014 04:26:40 +0000',
///                   '%a, %d %b %Y %H:%M:%S +0000')
/// time.struct_time(tm_year=2014, tm_mon=12, tm_mday=31,
///                  tm_hour=4, tm_min=26, tm_sec=40,
///                  tm_wday=3, tm_yday=365, tm_isdst=-1)
/// ```
///
/// [RFC 2822 date and time format]: https://tools.ietf.org/html/rfc2822#section-3.3
///
/// # Example
///
/// Let's see how `Parsed` correctly detects the second RFC 2822 string from before is inconsistent.
///
#[cfg_attr(not(feature = "alloc"), doc = "```ignore")]
#[cfg_attr(feature = "alloc", doc = "```rust")]
/// use chrono::format::{ParseErrorKind, Parsed};
/// use chrono::Weekday;
///
/// let mut parsed = Parsed::new();
/// parsed.set_weekday(Weekday::Wed)?;
/// parsed.set_day(31)?;
/// parsed.set_month(12)?;
/// parsed.set_year(2014)?;
/// parsed.set_hour(4)?;
/// parsed.set_minute(26)?;
/// parsed.set_second(40)?;
/// parsed.set_offset(0)?;
/// let dt = parsed.to_datetime()?;
/// assert_eq!(dt.to_rfc2822(), "Wed, 31 Dec 2014 04:26:40 +0000");
///
/// let mut parsed = Parsed::new();
/// parsed.set_weekday(Weekday::Thu)?; // changed to the wrong day
/// parsed.set_day(31)?;
/// parsed.set_month(12)?;
/// parsed.set_year(2014)?;
/// parsed.set_hour(4)?;
/// parsed.set_minute(26)?;
/// parsed.set_second(40)?;
/// parsed.set_offset(0)?;
/// let result = parsed.to_datetime();
///
/// assert!(result.is_err());
/// if let Err(error) = result {
///     assert_eq!(error.kind(), ParseErrorKind::Impossible);
/// }
/// # Ok::<(), chrono::ParseError>(())
/// ```
///
/// The same using chrono's build-in parser for RFC 2822 (the [RFC2822 formatting item]) and
/// [`format::parse()`] showing how to inspect a field on failure.
///
/// [RFC2822 formatting item]: crate::format::Fixed::RFC2822
/// [`format::parse()`]: crate::format::parse()
///
#[cfg_attr(not(feature = "alloc"), doc = "```ignore")]
#[cfg_attr(feature = "alloc", doc = "```rust")]
/// use chrono::format::{parse, Fixed, Item, Parsed};
/// use chrono::Weekday;
///
/// let rfc_2822 = [Item::Fixed(Fixed::RFC2822)];
///
/// let mut parsed = Parsed::new();
/// parse(&mut parsed, "Wed, 31 Dec 2014 04:26:40 +0000", rfc_2822.iter())?;
/// let dt = parsed.to_datetime()?;
///
/// assert_eq!(dt.to_rfc2822(), "Wed, 31 Dec 2014 04:26:40 +0000");
///
/// let mut parsed = Parsed::new();
/// parse(&mut parsed, "Thu, 31 Dec 2014 04:26:40 +0000", rfc_2822.iter())?;
/// let result = parsed.to_datetime();
///
/// assert!(result.is_err());
/// if result.is_err() {
///     // What is the weekday?
///     assert_eq!(parsed.weekday(), Some(Weekday::Thu));
/// }
/// # Ok::<(), chrono::ParseError>(())
/// ```
#[non_exhaustive]
#[derive(Clone, PartialEq, Eq, Debug, Default, Hash)]
pub struct Parsed {
    #[doc(hidden)]
    pub year: Option<i32>,
    #[doc(hidden)]
    pub year_div_100: Option<i32>,
    #[doc(hidden)]
    pub year_mod_100: Option<i32>,
    #[doc(hidden)]
    pub isoyear: Option<i32>,
    #[doc(hidden)]
    pub isoyear_div_100: Option<i32>,
    #[doc(hidden)]
    pub isoyear_mod_100: Option<i32>,
    #[doc(hidden)]
    pub month: Option<u32>,
    #[doc(hidden)]
    pub week_from_sun: Option<u32>,
    #[doc(hidden)]
    pub week_from_mon: Option<u32>,
    #[doc(hidden)]
    pub isoweek: Option<u32>,
    #[doc(hidden)]
    pub weekday: Option<Weekday>,
    #[doc(hidden)]
    pub ordinal: Option<u32>,
    #[doc(hidden)]
    pub day: Option<u32>,
    #[doc(hidden)]
    pub hour_div_12: Option<u32>,
    #[doc(hidden)]
    pub hour_mod_12: Option<u32>,
    #[doc(hidden)]
    pub minute: Option<u32>,
    #[doc(hidden)]
    pub second: Option<u32>,
    #[doc(hidden)]
    pub nanosecond: Option<u32>,
    #[doc(hidden)]
    pub timestamp: Option<i64>,
    #[doc(hidden)]
    pub offset: Option<i32>,
<<<<<<< HEAD
=======
    #[doc(hidden)]
    _dummy: (),
>>>>>>> 2d2f1a96
}

/// Checks if `old` is either empty or has the same value as `new` (i.e. "consistent"),
/// and if it is empty, set `old` to `new` as well.
#[inline]
fn set_if_consistent<T: PartialEq>(old: &mut Option<T>, new: T) -> ParseResult<()> {
    if let Some(ref old) = *old {
        if *old == new {
            Ok(())
        } else {
            Err(IMPOSSIBLE)
        }
    } else {
        *old = Some(new);
        Ok(())
    }
}

impl Parsed {
    /// Returns the initial value of parsed parts.
    #[must_use]
    pub fn new() -> Parsed {
        Parsed::default()
    }

    /// Set the [`year`](Parsed::year) field to the given value.
    ///
    /// The value can be negative, unlike the [`year_div_100`](Parsed::year_div_100) and
    /// [`year_mod_100`](Parsed::year_mod_100) fields.
    ///
    /// # Errors
    ///
    /// Returns `OUT_OF_RANGE` if `value` is outside the range of an `i32`.
    ///
    /// Returns `IMPOSSIBLE` if this field was already set to a different value.
    #[inline]
    pub fn set_year(&mut self, value: i64) -> ParseResult<()> {
        set_if_consistent(&mut self.year, i32::try_from(value).map_err(|_| OUT_OF_RANGE)?)
    }

    /// Set the [`year_div_100`](Parsed::year_div_100) field to the given value.
    ///
    /// # Errors
    ///
    /// Returns `OUT_OF_RANGE` if `value` is negative or if it is greater than `i32::MAX`.
    ///
    /// Returns `IMPOSSIBLE` if this field was already set to a different value.
    #[inline]
    pub fn set_year_div_100(&mut self, value: i64) -> ParseResult<()> {
        if !(0..=i32::MAX as i64).contains(&value) {
            return Err(OUT_OF_RANGE);
        }
        set_if_consistent(&mut self.year_div_100, value as i32)
    }

    /// Set the [`year_mod_100`](Parsed::year_mod_100) field to the given value.
    ///
    /// When set it implies that the year is not negative.
    ///
    /// If this field is set while the [`year_div_100`](Parsed::year_div_100) field is missing (and
    /// the full [`year`](Parsed::year) field is also not set), it assumes a default value for the
    /// [`year_div_100`](Parsed::year_div_100) field.
    /// The default is 19 when `year_mod_100 >= 70` and 20 otherwise.
    ///
    /// # Errors
    ///
    /// Returns `OUT_OF_RANGE` if `value` is negative or if it is greater than 99.
    ///
    /// Returns `IMPOSSIBLE` if this field was already set to a different value.
    #[inline]
    pub fn set_year_mod_100(&mut self, value: i64) -> ParseResult<()> {
        if !(0..100).contains(&value) {
            return Err(OUT_OF_RANGE);
        }
        set_if_consistent(&mut self.year_mod_100, value as i32)
    }

    /// Set the [`isoyear`](Parsed::isoyear) field, that is part of an [ISO 8601 week date], to the
    /// given value.
    ///
    /// The value can be negative, unlike the [`isoyear_div_100`](Parsed::isoyear_div_100) and
    /// [`isoyear_mod_100`](Parsed::isoyear_mod_100) fields.
    ///
    /// [ISO 8601 week date]: crate::NaiveDate#week-date
    ///
    /// # Errors
    ///
    /// Returns `OUT_OF_RANGE` if `value` is outside the range of an `i32`.
    ///
    /// Returns `IMPOSSIBLE` if this field was already set to a different value.
    #[inline]
    pub fn set_isoyear(&mut self, value: i64) -> ParseResult<()> {
        set_if_consistent(&mut self.isoyear, i32::try_from(value).map_err(|_| OUT_OF_RANGE)?)
    }

    /// Set the [`isoyear_div_100`](Parsed::isoyear_div_100) field, that is part of an
    /// [ISO 8601 week date], to the given value.
    ///
    /// [ISO 8601 week date]: crate::NaiveDate#week-date
    ///
    /// # Errors
    ///
    /// Returns `OUT_OF_RANGE` if `value` is negative or if it is greater than `i32::MAX`.
    ///
    /// Returns `IMPOSSIBLE` if this field was already set to a different value.
    #[inline]
    pub fn set_isoyear_div_100(&mut self, value: i64) -> ParseResult<()> {
        if !(0..=i32::MAX as i64).contains(&value) {
            return Err(OUT_OF_RANGE);
        }
        set_if_consistent(&mut self.isoyear_div_100, value as i32)
    }

    /// Set the [`isoyear_mod_100`](Parsed::isoyear_mod_100) field, that is part of an
    /// [ISO 8601 week date], to the given value.
    ///
    /// When set it implies that the year is not negative.
    ///
    /// If this field is set while the [`isoyear_div_100`](Parsed::isoyear_div_100) field is missing
    /// (and the full [`isoyear`](Parsed::isoyear) field is also not set), it assumes a default
    /// value for the [`isoyear_div_100`](Parsed::isoyear_div_100) field.
    /// The default is 19 when `year_mod_100 >= 70` and 20 otherwise.
    ///
    /// [ISO 8601 week date]: crate::NaiveDate#week-date
    ///
    /// # Errors
    ///
    /// Returns `OUT_OF_RANGE` if `value` is negative or if it is greater than 99.
    ///
    /// Returns `IMPOSSIBLE` if this field was already set to a different value.
    #[inline]
    pub fn set_isoyear_mod_100(&mut self, value: i64) -> ParseResult<()> {
        if !(0..100).contains(&value) {
            return Err(OUT_OF_RANGE);
        }
        set_if_consistent(&mut self.isoyear_mod_100, value as i32)
    }

    /// Set the [`month`](Parsed::month) field to the given value.
    ///
    /// # Errors
    ///
    /// Returns `OUT_OF_RANGE` if `value` is not in the range 1-12.
    ///
    /// Returns `IMPOSSIBLE` if this field was already set to a different value.
    #[inline]
    pub fn set_month(&mut self, value: i64) -> ParseResult<()> {
        if !(1..=12).contains(&value) {
            return Err(OUT_OF_RANGE);
        }
        set_if_consistent(&mut self.month, value as u32)
    }

    /// Set the [`week_from_sun`](Parsed::week_from_sun) week number field to the given value.
    ///
    /// Week 1 starts at the first Sunday of January.
    ///
    /// # Errors
    ///
    /// Returns `OUT_OF_RANGE` if `value` is not in the range 0-53.
    ///
    /// Returns `IMPOSSIBLE` if this field was already set to a different value.
    #[inline]
    pub fn set_week_from_sun(&mut self, value: i64) -> ParseResult<()> {
        if !(0..=53).contains(&value) {
            return Err(OUT_OF_RANGE);
        }
        set_if_consistent(&mut self.week_from_sun, value as u32)
    }

    /// Set the [`week_from_mon`](Parsed::week_from_mon) week number field to the given value.
    /// Set the 'week number starting with Monday' field to the given value.
    ///
    /// Week 1 starts at the first Monday of January.
    ///
    /// # Errors
    ///
    /// Returns `OUT_OF_RANGE` if `value` is not in the range 0-53.
    ///
    /// Returns `IMPOSSIBLE` if this field was already set to a different value.
    #[inline]
    pub fn set_week_from_mon(&mut self, value: i64) -> ParseResult<()> {
        if !(0..=53).contains(&value) {
            return Err(OUT_OF_RANGE);
        }
        set_if_consistent(&mut self.week_from_mon, value as u32)
    }

    /// Set the [`isoweek`](Parsed::isoweek) field for an [ISO 8601 week date] to the given value.
    ///
    /// [ISO 8601 week date]: crate::NaiveDate#week-date
    ///
    /// # Errors
    ///
    /// Returns `OUT_OF_RANGE` if `value` is not in the range 1-53.
    ///
    /// Returns `IMPOSSIBLE` if this field was already set to a different value.
    #[inline]
    pub fn set_isoweek(&mut self, value: i64) -> ParseResult<()> {
        if !(1..=53).contains(&value) {
            return Err(OUT_OF_RANGE);
        }
        set_if_consistent(&mut self.isoweek, value as u32)
    }

    /// Set the [`weekday`](Parsed::weekday) field to the given value.
    ///
    /// # Errors
    ///
    /// Returns `IMPOSSIBLE` if this field was already set to a different value.
    #[inline]
    pub fn set_weekday(&mut self, value: Weekday) -> ParseResult<()> {
        set_if_consistent(&mut self.weekday, value)
    }

    /// Set the [`ordinal`](Parsed::ordinal) (day of the year) field to the given value.
    ///
    /// # Errors
    ///
    /// Returns `OUT_OF_RANGE` if `value` is not in the range 1-366.
    ///
    /// Returns `IMPOSSIBLE` if this field was already set to a different value.
    #[inline]
    pub fn set_ordinal(&mut self, value: i64) -> ParseResult<()> {
        if !(1..=366).contains(&value) {
            return Err(OUT_OF_RANGE);
        }
        set_if_consistent(&mut self.ordinal, value as u32)
    }

    /// Set the [`day`](Parsed::day) of the month field to the given value.
    ///
    /// # Errors
    ///
    /// Returns `OUT_OF_RANGE` if `value` is not in the range 1-31.
    ///
    /// Returns `IMPOSSIBLE` if this field was already set to a different value.
    #[inline]
    pub fn set_day(&mut self, value: i64) -> ParseResult<()> {
        if !(1..=31).contains(&value) {
            return Err(OUT_OF_RANGE);
        }
        set_if_consistent(&mut self.day, value as u32)
    }

    /// Set the [`hour_div_12`](Parsed::hour_div_12) am/pm field to the given value.
    ///
    /// `false` indicates AM and `true` indicates PM.
    ///
    /// # Errors
    ///
    /// Returns `IMPOSSIBLE` if this field was already set to a different value.
    #[inline]
    pub fn set_ampm(&mut self, value: bool) -> ParseResult<()> {
        set_if_consistent(&mut self.hour_div_12, value as u32)
    }

    /// Set the [`hour_mod_12`](Parsed::hour_mod_12) field, for the hour number in 12-hour clocks,
    /// to the given value.
    ///
    /// Value must be in the canonical range of 1-12.
    /// It will internally be stored as 0-11 (`value % 12`).
    ///
    /// # Errors
    ///
    /// Returns `OUT_OF_RANGE` if `value` is not in the range 1-12.
    ///
    /// Returns `IMPOSSIBLE` if this field was already set to a different value.
    #[inline]
    pub fn set_hour12(&mut self, mut value: i64) -> ParseResult<()> {
        if !(1..=12).contains(&value) {
            return Err(OUT_OF_RANGE);
        }
        if value == 12 {
            value = 0
        }
        set_if_consistent(&mut self.hour_mod_12, value as u32)
    }

    /// Set the [`hour_div_12`](Parsed::hour_div_12) and [`hour_mod_12`](Parsed::hour_mod_12)
    /// fields to the given value for a 24-hour clock.
    ///
    /// # Errors
    ///
    /// May return `OUT_OF_RANGE` if `value` is not in the range 0-23.
    /// Currently only checks the value is not out of range for a `u32`.
    ///
    /// Returns `IMPOSSIBLE` one of the fields was already set to a different value.
    #[inline]
    pub fn set_hour(&mut self, value: i64) -> ParseResult<()> {
        let (hour_div_12, hour_mod_12) = match value {
            hour @ 0..=11 => (0, hour as u32),
            hour @ 12..=23 => (1, hour as u32 - 12),
            _ => return Err(OUT_OF_RANGE),
        };
        set_if_consistent(&mut self.hour_div_12, hour_div_12)?;
        set_if_consistent(&mut self.hour_mod_12, hour_mod_12)
    }

    /// Set the [`minute`](Parsed::minute) field to the given value.
    ///
    /// # Errors
    ///
    /// Returns `OUT_OF_RANGE` if `value` is not in the range 0-59.
    ///
    /// Returns `IMPOSSIBLE` if this field was already set to a different value.
    #[inline]
    pub fn set_minute(&mut self, value: i64) -> ParseResult<()> {
        if !(0..=59).contains(&value) {
            return Err(OUT_OF_RANGE);
        }
        set_if_consistent(&mut self.minute, value as u32)
    }

    /// Set the [`second`](Parsed::second) field to the given value.
    ///
    /// The value can be 60 in the case of a leap second.
    ///
    /// # Errors
    ///
    /// Returns `OUT_OF_RANGE` if `value` is not in the range 0-60.
    ///
    /// Returns `IMPOSSIBLE` if this field was already set to a different value.
    #[inline]
    pub fn set_second(&mut self, value: i64) -> ParseResult<()> {
        if !(0..=60).contains(&value) {
            return Err(OUT_OF_RANGE);
        }
        set_if_consistent(&mut self.second, value as u32)
    }

    /// Set the [`nanosecond`](Parsed::nanosecond) field to the given value.
    ///
    /// This is the number of nanoseconds since the whole second.
    ///
    /// # Errors
    ///
    /// Returns `OUT_OF_RANGE` if `value` is not in the range 0-999,999,999.
    ///
    /// Returns `IMPOSSIBLE` if this field was already set to a different value.
    #[inline]
    pub fn set_nanosecond(&mut self, value: i64) -> ParseResult<()> {
        if !(0..=999_999_999).contains(&value) {
            return Err(OUT_OF_RANGE);
        }
        set_if_consistent(&mut self.nanosecond, value as u32)
    }

    /// Set the [`timestamp`](Parsed::timestamp) field to the given value.
    ///
    /// A Unix timestamp is defined as the number of non-leap seconds since midnight UTC on
    /// January 1, 1970.
    ///
    /// # Errors
    ///
    /// Returns `IMPOSSIBLE` if this field was already set to a different value.
    #[inline]
    pub fn set_timestamp(&mut self, value: i64) -> ParseResult<()> {
        set_if_consistent(&mut self.timestamp, value)
    }

    /// Set the [`offset`](Parsed::offset) field to the given value.
    ///
    /// The offset is in seconds from local time to UTC.
    ///
    /// # Errors
    ///
    /// Returns `OUT_OF_RANGE` if `value` is ouside the range of an `i32`.
    ///
    /// Returns `IMPOSSIBLE` if this field was already set to a different value.
    #[inline]
    pub fn set_offset(&mut self, value: i64) -> ParseResult<()> {
        set_if_consistent(&mut self.offset, i32::try_from(value).map_err(|_| OUT_OF_RANGE)?)
    }

    /// Returns a parsed naive date out of given fields.
    ///
    /// This method is able to determine the date from given subset of fields:
    ///
    /// - Year, month, day.
    /// - Year, day of the year (ordinal).
    /// - Year, week number counted from Sunday or Monday, day of the week.
    /// - ISO week date.
    ///
    /// Gregorian year and ISO week date year can have their century number (`*_div_100`) omitted,
    /// the two-digit year is used to guess the century number then.
    ///
    /// It checks all given date fields are consistent with each other.
    ///
    /// # Errors
    ///
    /// This method returns:
    /// - `IMPOSSIBLE` if any of the date fields conflict.
    /// - `NOT_ENOUGH` if there are not enough fields set in `Parsed` for a complete date.
    /// - `OUT_OF_RANGE`
    ///   - if any of the date fields of `Parsed` are set to a value beyond their acceptable range.
    ///   - if the value would be outside the range of a [`NaiveDate`].
    ///   - if the date does not exist.
    pub fn to_naive_date(&self) -> ParseResult<NaiveDate> {
        fn resolve_year(
            y: Option<i32>,
            q: Option<i32>,
            r: Option<i32>,
        ) -> ParseResult<Option<i32>> {
            match (y, q, r) {
                // if there is no further information, simply return the given full year.
                // this is a common case, so let's avoid division here.
                (y, None, None) => Ok(y),

                // if there is a full year *and* also quotient and/or modulo,
                // check if present quotient and/or modulo is consistent to the full year.
                // since the presence of those fields means a positive full year,
                // we should filter a negative full year first.
                (Some(y), q, r @ Some(0..=99)) | (Some(y), q, r @ None) => {
                    if y < 0 {
                        return Err(IMPOSSIBLE);
                    }
                    let q_ = y / 100;
                    let r_ = y % 100;
                    if q.unwrap_or(q_) == q_ && r.unwrap_or(r_) == r_ {
                        Ok(Some(y))
                    } else {
                        Err(IMPOSSIBLE)
                    }
                }

                // the full year is missing but we have quotient and modulo.
                // reconstruct the full year. make sure that the result is always positive.
                (None, Some(q), Some(r @ 0..=99)) => {
                    if q < 0 {
                        return Err(IMPOSSIBLE);
                    }
                    let y = q.checked_mul(100).and_then(|v| v.checked_add(r));
                    Ok(Some(y.ok_or(OUT_OF_RANGE)?))
                }

                // we only have modulo. try to interpret a modulo as a conventional two-digit year.
                // note: we are affected by Rust issue #18060. avoid multiple range patterns.
                (None, None, Some(r @ 0..=99)) => Ok(Some(r + if r < 70 { 2000 } else { 1900 })),

                // otherwise it is an out-of-bound or insufficient condition.
                (None, Some(_), None) => Err(NOT_ENOUGH),
                (_, _, Some(_)) => Err(OUT_OF_RANGE),
            }
        }

        let given_year = resolve_year(self.year, self.year_div_100, self.year_mod_100)?;
        let given_isoyear = resolve_year(self.isoyear, self.isoyear_div_100, self.isoyear_mod_100)?;

        // verify the normal year-month-day date.
        let verify_ymd = |date: NaiveDate| {
            let year = date.year();
            let (year_div_100, year_mod_100) = if year >= 0 {
                (Some(year / 100), Some(year % 100))
            } else {
                (None, None) // they should be empty to be consistent
            };
            let month = date.month();
            let day = date.day();
            self.year.unwrap_or(year) == year
                && self.year_div_100.or(year_div_100) == year_div_100
                && self.year_mod_100.or(year_mod_100) == year_mod_100
                && self.month.unwrap_or(month) == month
                && self.day.unwrap_or(day) == day
        };

        // verify the ISO week date.
        let verify_isoweekdate = |date: NaiveDate| {
            let week = date.iso_week();
            let isoyear = week.year();
            let isoweek = week.week();
            let weekday = date.weekday();
            let (isoyear_div_100, isoyear_mod_100) = if isoyear >= 0 {
                (Some(isoyear / 100), Some(isoyear % 100))
            } else {
                (None, None) // they should be empty to be consistent
            };
            self.isoyear.unwrap_or(isoyear) == isoyear
                && self.isoyear_div_100.or(isoyear_div_100) == isoyear_div_100
                && self.isoyear_mod_100.or(isoyear_mod_100) == isoyear_mod_100
                && self.isoweek.unwrap_or(isoweek) == isoweek
                && self.weekday.unwrap_or(weekday) == weekday
        };

        // verify the ordinal and other (non-ISO) week dates.
        let verify_ordinal = |date: NaiveDate| {
            let ordinal = date.ordinal();
            let week_from_sun = date.weeks_from(Weekday::Sun);
            let week_from_mon = date.weeks_from(Weekday::Mon);
            self.ordinal.unwrap_or(ordinal) == ordinal
                && self.week_from_sun.map_or(week_from_sun, |v| v as i32) == week_from_sun
                && self.week_from_mon.map_or(week_from_mon, |v| v as i32) == week_from_mon
        };

        // test several possibilities.
        // tries to construct a full `NaiveDate` as much as possible, then verifies that
        // it is consistent with other given fields.
        let (verified, parsed_date) = match (given_year, given_isoyear, self) {
            (Some(year), _, &Parsed { month: Some(month), day: Some(day), .. }) => {
                // year, month, day
                let date = NaiveDate::from_ymd(year, month, day).map_err(|_| OUT_OF_RANGE)?;
                (verify_isoweekdate(date) && verify_ordinal(date), date)
            }

            (Some(year), _, &Parsed { ordinal: Some(ordinal), .. }) => {
                // year, day of the year
                let date = NaiveDate::from_yo(year, ordinal).map_err(|_| OUT_OF_RANGE)?;
                (verify_ymd(date) && verify_isoweekdate(date) && verify_ordinal(date), date)
            }

            (Some(year), _, &Parsed { week_from_sun: Some(week), weekday: Some(weekday), .. }) => {
                // year, week (starting at 1st Sunday), day of the week
<<<<<<< HEAD
                let newyear = NaiveDate::from_yo(year, 1).map_err(|_| OUT_OF_RANGE)?;
                let firstweek = match newyear.weekday() {
                    Weekday::Sun => 0,
                    Weekday::Mon => 6,
                    Weekday::Tue => 5,
                    Weekday::Wed => 4,
                    Weekday::Thu => 3,
                    Weekday::Fri => 2,
                    Weekday::Sat => 1,
                };

                // `firstweek+1`-th day of January is the beginning of the week 1.
                if week_from_sun > 53 {
                    return Err(OUT_OF_RANGE);
                } // can it overflow?
                let ndays = firstweek
                    + (week_from_sun as i32 - 1) * 7
                    + weekday.num_days_from_sunday() as i32;
                let date = newyear
                    .checked_add_signed(TimeDelta::days(i64::from(ndays)))
                    .ok_or(OUT_OF_RANGE)?;
                if date.year() != year {
                    return Err(OUT_OF_RANGE);
                } // early exit for correct error

=======
                let date = resolve_week_date(year, week, weekday, Weekday::Sun)?;
>>>>>>> 2d2f1a96
                (verify_ymd(date) && verify_isoweekdate(date) && verify_ordinal(date), date)
            }

            (Some(year), _, &Parsed { week_from_mon: Some(week), weekday: Some(weekday), .. }) => {
                // year, week (starting at 1st Monday), day of the week
<<<<<<< HEAD
                let newyear = NaiveDate::from_yo(year, 1).map_err(|_| OUT_OF_RANGE)?;
                let firstweek = match newyear.weekday() {
                    Weekday::Sun => 1,
                    Weekday::Mon => 0,
                    Weekday::Tue => 6,
                    Weekday::Wed => 5,
                    Weekday::Thu => 4,
                    Weekday::Fri => 3,
                    Weekday::Sat => 2,
                };

                // `firstweek+1`-th day of January is the beginning of the week 1.
                if week_from_mon > 53 {
                    return Err(OUT_OF_RANGE);
                } // can it overflow?
                let ndays = firstweek
                    + (week_from_mon as i32 - 1) * 7
                    + weekday.num_days_from_monday() as i32;
                let date = newyear
                    .checked_add_signed(TimeDelta::days(i64::from(ndays)))
                    .ok_or(OUT_OF_RANGE)?;
                if date.year() != year {
                    return Err(OUT_OF_RANGE);
                } // early exit for correct error

=======
                let date = resolve_week_date(year, week, weekday, Weekday::Mon)?;
>>>>>>> 2d2f1a96
                (verify_ymd(date) && verify_isoweekdate(date) && verify_ordinal(date), date)
            }

            (_, Some(isoyear), &Parsed { isoweek: Some(isoweek), weekday: Some(weekday), .. }) => {
                // ISO year, week, day of the week
                let date =
                    NaiveDate::from_isoywd(isoyear, isoweek, weekday).map_err(|_| OUT_OF_RANGE)?;
                (verify_ymd(date) && verify_ordinal(date), date)
            }

            (_, _, _) => return Err(NOT_ENOUGH),
        };

        if verified {
            Ok(parsed_date)
        } else {
            Err(IMPOSSIBLE)
        }
    }

    /// Returns a parsed naive time out of given fields.
    ///
    /// This method is able to determine the time from given subset of fields:
    ///
    /// - Hour, minute. (second and nanosecond assumed to be 0)
    /// - Hour, minute, second. (nanosecond assumed to be 0)
    /// - Hour, minute, second, nanosecond.
    ///
    /// It is able to handle leap seconds when given second is 60.
    ///
    /// # Errors
    ///
    /// This method returns:
    /// - `OUT_OF_RANGE` if any of the time fields of `Parsed` are set to a value beyond
    ///   their acceptable range.
    /// - `NOT_ENOUGH` if an hour field is missing, if AM/PM is missing in a 12-hour clock,
    ///   if minutes are missing, or if seconds are missing while the nanosecond field is present.
    pub fn to_naive_time(&self) -> ParseResult<NaiveTime> {
        let hour_div_12 = match self.hour_div_12 {
            Some(v @ 0..=1) => v,
            Some(_) => return Err(OUT_OF_RANGE),
            None => return Err(NOT_ENOUGH),
        };
        let hour_mod_12 = match self.hour_mod_12 {
            Some(v @ 0..=11) => v,
            Some(_) => return Err(OUT_OF_RANGE),
            None => return Err(NOT_ENOUGH),
        };
        let hour = hour_div_12 * 12 + hour_mod_12;

        let minute = match self.minute {
            Some(v @ 0..=59) => v,
            Some(_) => return Err(OUT_OF_RANGE),
            None => return Err(NOT_ENOUGH),
        };

        // we allow omitting seconds or nanoseconds, but they should be in the range.
        let (second, mut nano) = match self.second.unwrap_or(0) {
            v @ 0..=59 => (v, 0),
            60 => (59, 1_000_000_000),
            _ => return Err(OUT_OF_RANGE),
        };
        nano += match self.nanosecond {
            Some(v @ 0..=999_999_999) if self.second.is_some() => v,
            Some(0..=999_999_999) => return Err(NOT_ENOUGH), // second is missing
            Some(_) => return Err(OUT_OF_RANGE),
            None => 0,
        };

        NaiveTime::from_hms_nano(hour, minute, second, nano).map_err(|_| OUT_OF_RANGE)
    }

    /// Returns a parsed naive date and time out of given fields, except for the offset field.
    ///
    /// The offset is assumed to have a given value. It is not compared against the offset field set
    /// in the `Parsed` type, so it is allowed to be inconsistent.
    ///
    /// This method is able to determine the combined date and time from date and time fields or
    /// from a single timestamp field. It checks all fields are consistent with each other.
    ///
    /// # Errors
    ///
    /// This method returns:
    /// - `IMPOSSIBLE`  if any of the date fields conflict, or if a timestamp conflicts with any of
    ///   the other fields.
    /// - `NOT_ENOUGH` if there are not enough fields set in `Parsed` for a complete datetime.
    /// - `OUT_OF_RANGE`
    ///   - if any of the date or time fields of `Parsed` are set to a value beyond their acceptable
    ///     range.
    ///   - if the value would be outside the range of a [`NaiveDateTime`].
    ///   - if the date does not exist.
    pub fn to_naive_datetime_with_offset(&self, offset: i32) -> ParseResult<NaiveDateTime> {
        let date = self.to_naive_date();
        let time = self.to_naive_time();
        if let (Ok(date), Ok(time)) = (date, time) {
            let datetime = date.and_time(time);

            // verify the timestamp field if any
            // the following is safe, `timestamp` is very limited in range
            let timestamp = datetime.and_utc().timestamp() - i64::from(offset);
            if let Some(given_timestamp) = self.timestamp {
                // if `datetime` represents a leap second, it might be off by one second.
                if given_timestamp != timestamp
                    && !(datetime.nanosecond() >= 1_000_000_000 && given_timestamp == timestamp + 1)
                {
                    return Err(IMPOSSIBLE);
                }
            }

            Ok(datetime)
        } else if let Some(timestamp) = self.timestamp {
            use super::ParseError as PE;
            use super::ParseErrorKind::{Impossible, OutOfRange};

            // if date and time is problematic already, there is no point proceeding.
            // we at least try to give a correct error though.
            match (date, time) {
                (Err(PE(OutOfRange)), _) | (_, Err(PE(OutOfRange))) => return Err(OUT_OF_RANGE),
                (Err(PE(Impossible)), _) | (_, Err(PE(Impossible))) => return Err(IMPOSSIBLE),
                (_, _) => {} // one of them is insufficient
            }

            // reconstruct date and time fields from timestamp
            let ts = timestamp.checked_add(i64::from(offset)).ok_or(OUT_OF_RANGE)?;
<<<<<<< HEAD
            let datetime = NaiveDateTime::from_timestamp(ts, 0);
            let mut datetime = datetime.ok_or(OUT_OF_RANGE)?;
=======
            let mut datetime = DateTime::from_timestamp(ts, 0).ok_or(OUT_OF_RANGE)?.naive_utc();
>>>>>>> 2d2f1a96

            // fill year, ordinal, hour, minute and second fields from timestamp.
            // if existing fields are consistent, this will allow the full date/time reconstruction.
            let mut parsed = self.clone();
            if parsed.second == Some(60) {
                // `datetime.second()` cannot be 60, so this is the only case for a leap second.
                match datetime.second() {
                    // it's okay, just do not try to overwrite the existing field.
                    59 => {}
                    // `datetime` is known to be off by one second.
                    0 => {
                        datetime -= TimeDelta::try_seconds(1).unwrap();
                    }
                    // otherwise it is impossible.
                    _ => return Err(IMPOSSIBLE),
                }
            // ...and we have the correct candidates for other fields.
            } else {
                parsed.set_second(i64::from(datetime.second()))?;
            }
            parsed.set_year(i64::from(datetime.year()))?;
            parsed.set_ordinal(i64::from(datetime.ordinal()))?; // more efficient than ymd
            parsed.set_hour(i64::from(datetime.hour()))?;
            parsed.set_minute(i64::from(datetime.minute()))?;

            // validate other fields (e.g. week) and return
            let date = parsed.to_naive_date()?;
            let time = parsed.to_naive_time()?;
            Ok(date.and_time(time))
        } else {
            // reproduce the previous error(s)
            date?;
            time?;
            unreachable!()
        }
    }

    /// Returns a parsed fixed time zone offset out of given fields.
    ///
    /// # Errors
    ///
    /// This method returns:
    /// - `OUT_OF_RANGE` if the offset is out of range for a `FixedOffset`.
    /// - `NOT_ENOUGH` if the offset field is not set.
    pub fn to_fixed_offset(&self) -> ParseResult<FixedOffset> {
        FixedOffset::east(self.offset.ok_or(NOT_ENOUGH)?).map_err(|_| OUT_OF_RANGE)
    }

    /// Returns a parsed timezone-aware date and time out of given fields.
    ///
    /// This method is able to determine the combined date and time from date, time and offset
    /// fields, and/or from a single timestamp field. It checks all fields are consistent with each
    /// other.
    ///
    /// # Errors
    ///
    /// This method returns:
    /// - `IMPOSSIBLE`  if any of the date fields conflict, or if a timestamp conflicts with any of
    ///   the other fields.
    /// - `NOT_ENOUGH` if there are not enough fields set in `Parsed` for a complete datetime
    ///   including offset from UTC.
    /// - `OUT_OF_RANGE`
    ///   - if any of the fields of `Parsed` are set to a value beyond their acceptable
    ///   range.
    ///   - if the value would be outside the range of a [`NaiveDateTime`] or [`FixedOffset`].
    ///   - if the date does not exist.
    pub fn to_datetime(&self) -> ParseResult<DateTime<FixedOffset>> {
        // If there is no explicit offset, consider a timestamp value as indication of a UTC value.
        let offset = match (self.offset, self.timestamp) {
            (Some(off), _) => off,
            (None, Some(_)) => 0, // UNIX timestamp may assume 0 offset
            (None, None) => return Err(NOT_ENOUGH),
        };
        let datetime = self.to_naive_datetime_with_offset(offset)?;
        let offset = FixedOffset::east(offset).map_err(|_| OUT_OF_RANGE)?;

        match offset.from_local_datetime(&datetime) {
            LocalResult::None => Err(IMPOSSIBLE),
            LocalResult::Single(t) => Ok(t),
            LocalResult::Ambiguous(..) => Err(NOT_ENOUGH),
        }
    }

    /// Returns a parsed timezone-aware date and time out of given fields,
    /// with an additional [`TimeZone`] used to interpret and validate the local date.
    ///
    /// This method is able to determine the combined date and time from date and time, and/or from
    /// a single timestamp field. It checks all fields are consistent with each other.
    ///
    /// If the parsed fields include an UTC offset, it also has to be consistent with the offset in
    /// the provided `tz` time zone for that datetime.
    ///
    /// # Errors
    ///
    /// This method returns:
    /// - `IMPOSSIBLE`
    ///   - if any of the date fields conflict, if a timestamp conflicts with any of the other
    ///     fields, or if the offset field is set but differs from the offset at that time in the
    ///     `tz` time zone.
    ///   - if the local datetime does not exists in the provided time zone (because it falls in a
    ///     transition due to for example DST).
    /// - `NOT_ENOUGH` if there are not enough fields set in `Parsed` for a complete datetime, or if
    ///   the local time in the provided time zone is ambiguous (because it falls in a transition
    ///   due to for example DST) while there is no offset field or timestamp field set.
    /// - `OUT_OF_RANGE`
    ///   - if the value would be outside the range of a [`NaiveDateTime`] or [`FixedOffset`].
    ///   - if any of the fields of `Parsed` are set to a value beyond their acceptable range.
    ///   - if the date does not exist.
    pub fn to_datetime_with_timezone<Tz: TimeZone>(&self, tz: &Tz) -> ParseResult<DateTime<Tz>> {
        // if we have `timestamp` specified, guess an offset from that.
        let mut guessed_offset = 0;
        if let Some(timestamp) = self.timestamp {
            // make a naive `DateTime` from given timestamp and (if any) nanosecond.
            // an empty `nanosecond` is always equal to zero, so missing nanosecond is fine.
            let nanosecond = self.nanosecond.unwrap_or(0);
<<<<<<< HEAD
            let dt = NaiveDateTime::from_timestamp(timestamp, nanosecond);
            let dt = dt.ok_or(OUT_OF_RANGE)?;
=======
            let dt =
                DateTime::from_timestamp(timestamp, nanosecond).ok_or(OUT_OF_RANGE)?.naive_utc();
>>>>>>> 2d2f1a96
            guessed_offset = tz.offset_from_utc_datetime(&dt).fix().local_minus_utc();
        }

        // checks if the given `DateTime` has a consistent `Offset` with given `self.offset`.
        let check_offset = |dt: &DateTime<Tz>| {
            if let Some(offset) = self.offset {
                dt.offset().fix().local_minus_utc() == offset
            } else {
                true
            }
        };

        // `guessed_offset` should be correct when `self.timestamp` is given.
        // it will be 0 otherwise, but this is fine as the algorithm ignores offset for that case.
        let datetime = self.to_naive_datetime_with_offset(guessed_offset)?;
        match tz.from_local_datetime(&datetime) {
            LocalResult::None => Err(IMPOSSIBLE),
            LocalResult::Single(t) => {
                if check_offset(&t) {
                    Ok(t)
                } else {
                    Err(IMPOSSIBLE)
                }
            }
            LocalResult::Ambiguous(min, max) => {
                // try to disambiguate two possible local dates by offset.
                match (check_offset(&min), check_offset(&max)) {
                    (false, false) => Err(IMPOSSIBLE),
                    (false, true) => Ok(max),
                    (true, false) => Ok(min),
                    (true, true) => Err(NOT_ENOUGH),
                }
            }
        }
    }

    /// Get the `year` field if set.
    ///
    /// See also [`set_year()`](Parsed::set_year).
    #[inline]
    pub fn year(&self) -> Option<i32> {
        self.year
    }

    /// Get the `year_div_100` field if set.
    ///
    /// See also [`set_year_div_100()`](Parsed::set_year_div_100).
    #[inline]
    pub fn year_div_100(&self) -> Option<i32> {
        self.year_div_100
    }

    /// Get the `year_mod_100` field if set.
    ///
    /// See also [`set_year_mod_100()`](Parsed::set_year_mod_100).
    #[inline]
    pub fn year_mod_100(&self) -> Option<i32> {
        self.year_mod_100
    }

    /// Get the `isoyear` field that is part of an [ISO 8601 week date] if set.
    ///
    /// See also [`set_isoyear()`](Parsed::set_isoyear).
    ///
    /// [ISO 8601 week date]: crate::NaiveDate#week-date
    #[inline]
    pub fn isoyear(&self) -> Option<i32> {
        self.isoyear
    }

    /// Get the `isoyear_div_100` field that is part of an [ISO 8601 week date] if set.
    ///
    /// See also [`set_isoyear_div_100()`](Parsed::set_isoyear_div_100).
    ///
    /// [ISO 8601 week date]: crate::NaiveDate#week-date
    #[inline]
    pub fn isoyear_div_100(&self) -> Option<i32> {
        self.isoyear_div_100
    }

    /// Get the `isoyear_mod_100` field that is part of an [ISO 8601 week date] if set.
    ///
    /// See also [`set_isoyear_mod_100()`](Parsed::set_isoyear_mod_100).
    ///
    /// [ISO 8601 week date]: crate::NaiveDate#week-date
    #[inline]
    pub fn isoyear_mod_100(&self) -> Option<i32> {
        self.isoyear_mod_100
    }

    /// Get the `month` field if set.
    ///
    /// See also [`set_month()`](Parsed::set_month).
    #[inline]
    pub fn month(&self) -> Option<u32> {
        self.month
    }

    /// Get the `week_from_sun` field if set.
    ///
    /// See also [`set_week_from_sun()`](Parsed::set_week_from_sun).
    #[inline]
    pub fn week_from_sun(&self) -> Option<u32> {
        self.week_from_sun
    }

    /// Get the `week_from_mon` field if set.
    ///
    /// See also [`set_week_from_mon()`](Parsed::set_week_from_mon).
    #[inline]
    pub fn week_from_mon(&self) -> Option<u32> {
        self.week_from_mon
    }

    /// Get the `isoweek` field that is part of an [ISO 8601 week date] if set.
    ///
    /// See also [`set_isoweek()`](Parsed::set_isoweek).
    ///
    /// [ISO 8601 week date]: crate::NaiveDate#week-date
    #[inline]
    pub fn isoweek(&self) -> Option<u32> {
        self.isoweek
    }

    /// Get the `weekday` field if set.
    ///
    /// See also [`set_weekday()`](Parsed::set_weekday).
    #[inline]
    pub fn weekday(&self) -> Option<Weekday> {
        self.weekday
    }

    /// Get the `ordinal` (day of the year) field if set.
    ///
    /// See also [`set_ordinal()`](Parsed::set_ordinal).
    #[inline]
    pub fn ordinal(&self) -> Option<u32> {
        self.ordinal
    }

    /// Get the `day` of the month field if set.
    ///
    /// See also [`set_day()`](Parsed::set_day).
    #[inline]
    pub fn day(&self) -> Option<u32> {
        self.day
    }

    /// Get the `hour_div_12` field (am/pm) if set.
    ///
    /// 0 indicates AM and 1 indicates PM.
    ///
    /// See also [`set_ampm()`](Parsed::set_ampm) and [`set_hour()`](Parsed::set_hour).
    #[inline]
    pub fn hour_div_12(&self) -> Option<u32> {
        self.hour_div_12
    }

    /// Get the `hour_mod_12` field if set.
    ///
    /// See also [`set_hour12()`](Parsed::set_hour12) and [`set_hour()`](Parsed::set_hour).
    pub fn hour_mod_12(&self) -> Option<u32> {
        self.hour_mod_12
    }

    /// Get the `minute` field if set.
    ///
    /// See also [`set_minute()`](Parsed::set_minute).
    #[inline]
    pub fn minute(&self) -> Option<u32> {
        self.minute
    }

    /// Get the `second` field if set.
    ///
    /// See also [`set_second()`](Parsed::set_second).
    #[inline]
    pub fn second(&self) -> Option<u32> {
        self.second
    }

    /// Get the `nanosecond` field if set.
    ///
    /// See also [`set_nanosecond()`](Parsed::set_nanosecond).
    #[inline]
    pub fn nanosecond(&self) -> Option<u32> {
        self.nanosecond
    }

    /// Get the `timestamp` field if set.
    ///
    /// See also [`set_timestamp()`](Parsed::set_timestamp).
    #[inline]
    pub fn timestamp(&self) -> Option<i64> {
        self.timestamp
    }

    /// Get the `offset` field if set.
    ///
    /// See also [`set_offset()`](Parsed::set_offset).
    #[inline]
    pub fn offset(&self) -> Option<i32> {
        self.offset
    }
}

/// Create a `NaiveDate` when given a year, week, weekday, and the definition at which day of the
/// week a week starts.
///
/// Returns `IMPOSSIBLE` if `week` is `0` or `53` and the `weekday` falls outside the year.
fn resolve_week_date(
    year: i32,
    week: u32,
    weekday: Weekday,
    week_start_day: Weekday,
) -> ParseResult<NaiveDate> {
    if week > 53 {
        return Err(OUT_OF_RANGE);
    }

    let first_day_of_year = NaiveDate::from_yo_opt(year, 1).ok_or(OUT_OF_RANGE)?;
    // Ordinal of the day at which week 1 starts.
    let first_week_start = 1 + week_start_day.num_days_from(first_day_of_year.weekday()) as i32;
    // Number of the `weekday`, which is 0 for the first day of the week.
    let weekday = weekday.num_days_from(week_start_day) as i32;
    let ordinal = first_week_start + (week as i32 - 1) * 7 + weekday;
    if ordinal <= 0 {
        return Err(IMPOSSIBLE);
    }
    first_day_of_year.with_ordinal(ordinal as u32).ok_or(IMPOSSIBLE)
}

#[cfg(test)]
mod tests {
    use super::super::{IMPOSSIBLE, NOT_ENOUGH, OUT_OF_RANGE};
    use super::Parsed;
    use crate::naive::{NaiveDate, NaiveTime};
    use crate::offset::{FixedOffset, TimeZone, Utc};
    use crate::Datelike;
    use crate::Weekday::*;

    #[test]
    fn test_parsed_set_fields() {
        // year*, isoyear*
        let mut p = Parsed::new();
        assert_eq!(p.set_year(1987), Ok(()));
        assert_eq!(p.set_year(1986), Err(IMPOSSIBLE));
        assert_eq!(p.set_year(1988), Err(IMPOSSIBLE));
        assert_eq!(p.set_year(1987), Ok(()));
        assert_eq!(p.set_year_div_100(20), Ok(())); // independent to `year`
        assert_eq!(p.set_year_div_100(21), Err(IMPOSSIBLE));
        assert_eq!(p.set_year_div_100(19), Err(IMPOSSIBLE));
        assert_eq!(p.set_year_mod_100(37), Ok(())); // ditto
        assert_eq!(p.set_year_mod_100(38), Err(IMPOSSIBLE));
        assert_eq!(p.set_year_mod_100(36), Err(IMPOSSIBLE));

        let mut p = Parsed::new();
        assert_eq!(p.set_year(0), Ok(()));
        assert_eq!(p.set_year_div_100(0), Ok(()));
        assert_eq!(p.set_year_mod_100(0), Ok(()));

        let mut p = Parsed::new();
        assert_eq!(p.set_year_div_100(-1), Err(OUT_OF_RANGE));
        assert_eq!(p.set_year_mod_100(-1), Err(OUT_OF_RANGE));
        assert_eq!(p.set_year(-1), Ok(()));
        assert_eq!(p.set_year(-2), Err(IMPOSSIBLE));
        assert_eq!(p.set_year(0), Err(IMPOSSIBLE));

        let mut p = Parsed::new();
        assert_eq!(p.set_year_div_100(0x1_0000_0008), Err(OUT_OF_RANGE));
        assert_eq!(p.set_year_div_100(8), Ok(()));
        assert_eq!(p.set_year_div_100(0x1_0000_0008), Err(OUT_OF_RANGE));

        // month, week*, isoweek, ordinal, day, minute, second, nanosecond, offset
        let mut p = Parsed::new();
        assert_eq!(p.set_month(7), Ok(()));
        assert_eq!(p.set_month(1), Err(IMPOSSIBLE));
        assert_eq!(p.set_month(6), Err(IMPOSSIBLE));
        assert_eq!(p.set_month(8), Err(IMPOSSIBLE));
        assert_eq!(p.set_month(12), Err(IMPOSSIBLE));

        let mut p = Parsed::new();
        assert_eq!(p.set_month(8), Ok(()));
        assert_eq!(p.set_month(0x1_0000_0008), Err(OUT_OF_RANGE));

        // hour
        let mut p = Parsed::new();
        assert_eq!(p.set_hour(12), Ok(()));
        assert_eq!(p.set_hour(11), Err(IMPOSSIBLE));
        assert_eq!(p.set_hour(13), Err(IMPOSSIBLE));
        assert_eq!(p.set_hour(12), Ok(()));
        assert_eq!(p.set_ampm(false), Err(IMPOSSIBLE));
        assert_eq!(p.set_ampm(true), Ok(()));
        assert_eq!(p.set_hour12(12), Ok(()));
        assert_eq!(p.set_hour12(0), Err(OUT_OF_RANGE)); // requires canonical representation
        assert_eq!(p.set_hour12(1), Err(IMPOSSIBLE));
        assert_eq!(p.set_hour12(11), Err(IMPOSSIBLE));

        let mut p = Parsed::new();
        assert_eq!(p.set_ampm(true), Ok(()));
        assert_eq!(p.set_hour12(7), Ok(()));
        assert_eq!(p.set_hour(7), Err(IMPOSSIBLE));
        assert_eq!(p.set_hour(18), Err(IMPOSSIBLE));
        assert_eq!(p.set_hour(19), Ok(()));

        // timestamp
        let mut p = Parsed::new();
        assert_eq!(p.set_timestamp(1_234_567_890), Ok(()));
        assert_eq!(p.set_timestamp(1_234_567_889), Err(IMPOSSIBLE));
        assert_eq!(p.set_timestamp(1_234_567_891), Err(IMPOSSIBLE));
    }

    #[test]
    fn test_parsed_set_range() {
        assert_eq!(Parsed::new().set_year(i32::MIN as i64 - 1), Err(OUT_OF_RANGE));
        assert!(Parsed::new().set_year(i32::MIN as i64).is_ok());
        assert!(Parsed::new().set_year(i32::MAX as i64).is_ok());
        assert_eq!(Parsed::new().set_year(i32::MAX as i64 + 1), Err(OUT_OF_RANGE));

        assert_eq!(Parsed::new().set_year_div_100(-1), Err(OUT_OF_RANGE));
        assert!(Parsed::new().set_year_div_100(0).is_ok());
        assert!(Parsed::new().set_year_div_100(i32::MAX as i64).is_ok());
        assert_eq!(Parsed::new().set_year_div_100(i32::MAX as i64 + 1), Err(OUT_OF_RANGE));

        assert_eq!(Parsed::new().set_year_mod_100(-1), Err(OUT_OF_RANGE));
        assert!(Parsed::new().set_year_mod_100(0).is_ok());
        assert!(Parsed::new().set_year_mod_100(99).is_ok());
        assert_eq!(Parsed::new().set_year_mod_100(100), Err(OUT_OF_RANGE));

        assert_eq!(Parsed::new().set_isoyear(i32::MIN as i64 - 1), Err(OUT_OF_RANGE));
        assert!(Parsed::new().set_isoyear(i32::MIN as i64).is_ok());
        assert!(Parsed::new().set_isoyear(i32::MAX as i64).is_ok());
        assert_eq!(Parsed::new().set_isoyear(i32::MAX as i64 + 1), Err(OUT_OF_RANGE));

        assert_eq!(Parsed::new().set_isoyear_div_100(-1), Err(OUT_OF_RANGE));
        assert!(Parsed::new().set_isoyear_div_100(0).is_ok());
        assert!(Parsed::new().set_isoyear_div_100(99).is_ok());
        assert_eq!(Parsed::new().set_isoyear_div_100(i32::MAX as i64 + 1), Err(OUT_OF_RANGE));

        assert_eq!(Parsed::new().set_isoyear_mod_100(-1), Err(OUT_OF_RANGE));
        assert!(Parsed::new().set_isoyear_mod_100(0).is_ok());
        assert!(Parsed::new().set_isoyear_mod_100(99).is_ok());
        assert_eq!(Parsed::new().set_isoyear_mod_100(100), Err(OUT_OF_RANGE));

        assert_eq!(Parsed::new().set_month(0), Err(OUT_OF_RANGE));
        assert!(Parsed::new().set_month(1).is_ok());
        assert!(Parsed::new().set_month(12).is_ok());
        assert_eq!(Parsed::new().set_month(13), Err(OUT_OF_RANGE));

        assert_eq!(Parsed::new().set_week_from_sun(-1), Err(OUT_OF_RANGE));
        assert!(Parsed::new().set_week_from_sun(0).is_ok());
        assert!(Parsed::new().set_week_from_sun(53).is_ok());
        assert_eq!(Parsed::new().set_week_from_sun(54), Err(OUT_OF_RANGE));

        assert_eq!(Parsed::new().set_week_from_mon(-1), Err(OUT_OF_RANGE));
        assert!(Parsed::new().set_week_from_mon(0).is_ok());
        assert!(Parsed::new().set_week_from_mon(53).is_ok());
        assert_eq!(Parsed::new().set_week_from_mon(54), Err(OUT_OF_RANGE));

        assert_eq!(Parsed::new().set_isoweek(0), Err(OUT_OF_RANGE));
        assert!(Parsed::new().set_isoweek(1).is_ok());
        assert!(Parsed::new().set_isoweek(53).is_ok());
        assert_eq!(Parsed::new().set_isoweek(54), Err(OUT_OF_RANGE));

        assert_eq!(Parsed::new().set_ordinal(0), Err(OUT_OF_RANGE));
        assert!(Parsed::new().set_ordinal(1).is_ok());
        assert!(Parsed::new().set_ordinal(366).is_ok());
        assert_eq!(Parsed::new().set_ordinal(367), Err(OUT_OF_RANGE));

        assert_eq!(Parsed::new().set_day(0), Err(OUT_OF_RANGE));
        assert!(Parsed::new().set_day(1).is_ok());
        assert!(Parsed::new().set_day(31).is_ok());
        assert_eq!(Parsed::new().set_day(32), Err(OUT_OF_RANGE));

        assert_eq!(Parsed::new().set_hour12(0), Err(OUT_OF_RANGE));
        assert!(Parsed::new().set_hour12(1).is_ok());
        assert!(Parsed::new().set_hour12(12).is_ok());
        assert_eq!(Parsed::new().set_hour12(13), Err(OUT_OF_RANGE));

        assert_eq!(Parsed::new().set_hour(-1), Err(OUT_OF_RANGE));
        assert!(Parsed::new().set_hour(0).is_ok());
        assert!(Parsed::new().set_hour(23).is_ok());
        assert_eq!(Parsed::new().set_hour(24), Err(OUT_OF_RANGE));

        assert_eq!(Parsed::new().set_minute(-1), Err(OUT_OF_RANGE));
        assert!(Parsed::new().set_minute(0).is_ok());
        assert!(Parsed::new().set_minute(59).is_ok());
        assert_eq!(Parsed::new().set_minute(60), Err(OUT_OF_RANGE));

        assert_eq!(Parsed::new().set_second(-1), Err(OUT_OF_RANGE));
        assert!(Parsed::new().set_second(0).is_ok());
        assert!(Parsed::new().set_second(60).is_ok());
        assert_eq!(Parsed::new().set_second(61), Err(OUT_OF_RANGE));

        assert_eq!(Parsed::new().set_nanosecond(-1), Err(OUT_OF_RANGE));
        assert!(Parsed::new().set_nanosecond(0).is_ok());
        assert!(Parsed::new().set_nanosecond(999_999_999).is_ok());
        assert_eq!(Parsed::new().set_nanosecond(1_000_000_000), Err(OUT_OF_RANGE));

        assert!(Parsed::new().set_timestamp(i64::MIN).is_ok());
        assert!(Parsed::new().set_timestamp(i64::MAX).is_ok());

        assert_eq!(Parsed::new().set_offset(i32::MIN as i64 - 1), Err(OUT_OF_RANGE));
        assert!(Parsed::new().set_offset(i32::MIN as i64).is_ok());
        assert!(Parsed::new().set_offset(i32::MAX as i64).is_ok());
        assert_eq!(Parsed::new().set_offset(i32::MAX as i64 + 1), Err(OUT_OF_RANGE));
    }

    #[test]
    fn test_parsed_to_naive_date() {
        macro_rules! parse {
            ($($k:ident: $v:expr),*) => (
                Parsed { $($k: Some($v),)* ..Parsed::new() }.to_naive_date()
            )
        }

        let ymd = |y, m, d| Ok(NaiveDate::from_ymd(y, m, d).unwrap());

        // ymd: omission of fields
        assert_eq!(parse!(), Err(NOT_ENOUGH));
        assert_eq!(parse!(year: 1984), Err(NOT_ENOUGH));
        assert_eq!(parse!(year: 1984, month: 1), Err(NOT_ENOUGH));
        assert_eq!(parse!(year: 1984, month: 1, day: 2), ymd(1984, 1, 2));
        assert_eq!(parse!(year: 1984, day: 2), Err(NOT_ENOUGH));
        assert_eq!(parse!(year_div_100: 19), Err(NOT_ENOUGH));
        assert_eq!(parse!(year_div_100: 19, year_mod_100: 84), Err(NOT_ENOUGH));
        assert_eq!(parse!(year_div_100: 19, year_mod_100: 84, month: 1), Err(NOT_ENOUGH));
        assert_eq!(parse!(year_div_100: 19, year_mod_100: 84, month: 1, day: 2), ymd(1984, 1, 2));
        assert_eq!(parse!(year_div_100: 19, year_mod_100: 84, day: 2), Err(NOT_ENOUGH));
        assert_eq!(parse!(year_div_100: 19, month: 1, day: 2), Err(NOT_ENOUGH));
        assert_eq!(parse!(year_mod_100: 70, month: 1, day: 2), ymd(1970, 1, 2));
        assert_eq!(parse!(year_mod_100: 69, month: 1, day: 2), ymd(2069, 1, 2));

        // ymd: out-of-range conditions
        assert_eq!(parse!(year_div_100: 19, year_mod_100: 84, month: 2, day: 29), ymd(1984, 2, 29));
        assert_eq!(
            parse!(year_div_100: 19, year_mod_100: 83, month: 2, day: 29),
            Err(OUT_OF_RANGE)
        );
        assert_eq!(
            parse!(year_div_100: 19, year_mod_100: 83, month: 13, day: 1),
            Err(OUT_OF_RANGE)
        );
        assert_eq!(
            parse!(year_div_100: 19, year_mod_100: 83, month: 12, day: 31),
            ymd(1983, 12, 31)
        );
        assert_eq!(
            parse!(year_div_100: 19, year_mod_100: 83, month: 12, day: 32),
            Err(OUT_OF_RANGE)
        );
        assert_eq!(
            parse!(year_div_100: 19, year_mod_100: 83, month: 12, day: 0),
            Err(OUT_OF_RANGE)
        );
        assert_eq!(
            parse!(year_div_100: 19, year_mod_100: 100, month: 1, day: 1),
            Err(OUT_OF_RANGE)
        );
        assert_eq!(parse!(year_div_100: 19, year_mod_100: -1, month: 1, day: 1), Err(OUT_OF_RANGE));
        assert_eq!(parse!(year_div_100: 0, year_mod_100: 0, month: 1, day: 1), ymd(0, 1, 1));
        assert_eq!(parse!(year_div_100: -1, year_mod_100: 42, month: 1, day: 1), Err(IMPOSSIBLE));
        let max_year = NaiveDate::MAX.year();
        assert_eq!(
            parse!(year_div_100: max_year / 100,
                          year_mod_100: max_year % 100, month: 1, day: 1),
            ymd(max_year, 1, 1)
        );
        assert_eq!(
            parse!(year_div_100: (max_year + 1) / 100,
                          year_mod_100: (max_year + 1) % 100, month: 1, day: 1),
            Err(OUT_OF_RANGE)
        );

        // ymd: conflicting inputs
        assert_eq!(parse!(year: 1984, year_div_100: 19, month: 1, day: 1), ymd(1984, 1, 1));
        assert_eq!(parse!(year: 1984, year_div_100: 20, month: 1, day: 1), Err(IMPOSSIBLE));
        assert_eq!(parse!(year: 1984, year_mod_100: 84, month: 1, day: 1), ymd(1984, 1, 1));
        assert_eq!(parse!(year: 1984, year_mod_100: 83, month: 1, day: 1), Err(IMPOSSIBLE));
        assert_eq!(
            parse!(year: 1984, year_div_100: 19, year_mod_100: 84, month: 1, day: 1),
            ymd(1984, 1, 1)
        );
        assert_eq!(
            parse!(year: 1984, year_div_100: 18, year_mod_100: 94, month: 1, day: 1),
            Err(IMPOSSIBLE)
        );
        assert_eq!(
            parse!(year: 1984, year_div_100: 18, year_mod_100: 184, month: 1, day: 1),
            Err(OUT_OF_RANGE)
        );
        assert_eq!(
            parse!(year: -1, year_div_100: 0, year_mod_100: -1, month: 1, day: 1),
            Err(OUT_OF_RANGE)
        );
        assert_eq!(
            parse!(year: -1, year_div_100: -1, year_mod_100: 99, month: 1, day: 1),
            Err(IMPOSSIBLE)
        );
        assert_eq!(parse!(year: -1, year_div_100: 0, month: 1, day: 1), Err(IMPOSSIBLE));
        assert_eq!(parse!(year: -1, year_mod_100: 99, month: 1, day: 1), Err(IMPOSSIBLE));

        // weekdates
        assert_eq!(parse!(year: 2000, week_from_mon: 0), Err(NOT_ENOUGH));
        assert_eq!(parse!(year: 2000, week_from_sun: 0), Err(NOT_ENOUGH));
        assert_eq!(parse!(year: 2000, weekday: Sun), Err(NOT_ENOUGH));
        assert_eq!(parse!(year: 2000, week_from_mon: 0, weekday: Fri), Err(IMPOSSIBLE));
        assert_eq!(parse!(year: 2000, week_from_sun: 0, weekday: Fri), Err(IMPOSSIBLE));
        assert_eq!(parse!(year: 2000, week_from_mon: 0, weekday: Sat), ymd(2000, 1, 1));
        assert_eq!(parse!(year: 2000, week_from_sun: 0, weekday: Sat), ymd(2000, 1, 1));
        assert_eq!(parse!(year: 2000, week_from_mon: 0, weekday: Sun), ymd(2000, 1, 2));
        assert_eq!(parse!(year: 2000, week_from_sun: 1, weekday: Sun), ymd(2000, 1, 2));
        assert_eq!(parse!(year: 2000, week_from_mon: 1, weekday: Mon), ymd(2000, 1, 3));
        assert_eq!(parse!(year: 2000, week_from_sun: 1, weekday: Mon), ymd(2000, 1, 3));
        assert_eq!(parse!(year: 2000, week_from_mon: 1, weekday: Sat), ymd(2000, 1, 8));
        assert_eq!(parse!(year: 2000, week_from_sun: 1, weekday: Sat), ymd(2000, 1, 8));
        assert_eq!(parse!(year: 2000, week_from_mon: 1, weekday: Sun), ymd(2000, 1, 9));
        assert_eq!(parse!(year: 2000, week_from_sun: 2, weekday: Sun), ymd(2000, 1, 9));
        assert_eq!(parse!(year: 2000, week_from_mon: 2, weekday: Mon), ymd(2000, 1, 10));
        assert_eq!(parse!(year: 2000, week_from_sun: 52, weekday: Sat), ymd(2000, 12, 30));
        assert_eq!(parse!(year: 2000, week_from_sun: 53, weekday: Sun), ymd(2000, 12, 31));
        assert_eq!(parse!(year: 2000, week_from_sun: 53, weekday: Mon), Err(IMPOSSIBLE));
        assert_eq!(parse!(year: 2000, week_from_sun: 0xffffffff, weekday: Mon), Err(OUT_OF_RANGE));
        assert_eq!(parse!(year: 2006, week_from_sun: 0, weekday: Sat), Err(IMPOSSIBLE));
        assert_eq!(parse!(year: 2006, week_from_sun: 1, weekday: Sun), ymd(2006, 1, 1));

        // weekdates: conflicting inputs
        assert_eq!(
            parse!(year: 2000, week_from_mon: 1, week_from_sun: 1, weekday: Sat),
            ymd(2000, 1, 8)
        );
        assert_eq!(
            parse!(year: 2000, week_from_mon: 1, week_from_sun: 2, weekday: Sun),
            ymd(2000, 1, 9)
        );
        assert_eq!(
            parse!(year: 2000, week_from_mon: 1, week_from_sun: 1, weekday: Sun),
            Err(IMPOSSIBLE)
        );
        assert_eq!(
            parse!(year: 2000, week_from_mon: 2, week_from_sun: 2, weekday: Sun),
            Err(IMPOSSIBLE)
        );

        // ISO weekdates
        assert_eq!(parse!(isoyear: 2004, isoweek: 53), Err(NOT_ENOUGH));
        assert_eq!(parse!(isoyear: 2004, isoweek: 53, weekday: Fri), ymd(2004, 12, 31));
        assert_eq!(parse!(isoyear: 2004, isoweek: 53, weekday: Sat), ymd(2005, 1, 1));
        assert_eq!(parse!(isoyear: 2004, isoweek: 0xffffffff, weekday: Sat), Err(OUT_OF_RANGE));
        assert_eq!(parse!(isoyear: 2005, isoweek: 0, weekday: Thu), Err(OUT_OF_RANGE));
        assert_eq!(parse!(isoyear: 2005, isoweek: 5, weekday: Thu), ymd(2005, 2, 3));
        assert_eq!(parse!(isoyear: 2005, weekday: Thu), Err(NOT_ENOUGH));

        // year and ordinal
        assert_eq!(parse!(ordinal: 123), Err(NOT_ENOUGH));
        assert_eq!(parse!(year: 2000, ordinal: 0), Err(OUT_OF_RANGE));
        assert_eq!(parse!(year: 2000, ordinal: 1), ymd(2000, 1, 1));
        assert_eq!(parse!(year: 2000, ordinal: 60), ymd(2000, 2, 29));
        assert_eq!(parse!(year: 2000, ordinal: 61), ymd(2000, 3, 1));
        assert_eq!(parse!(year: 2000, ordinal: 366), ymd(2000, 12, 31));
        assert_eq!(parse!(year: 2000, ordinal: 367), Err(OUT_OF_RANGE));
        assert_eq!(parse!(year: 2000, ordinal: 0xffffffff), Err(OUT_OF_RANGE));
        assert_eq!(parse!(year: 2100, ordinal: 0), Err(OUT_OF_RANGE));
        assert_eq!(parse!(year: 2100, ordinal: 1), ymd(2100, 1, 1));
        assert_eq!(parse!(year: 2100, ordinal: 59), ymd(2100, 2, 28));
        assert_eq!(parse!(year: 2100, ordinal: 60), ymd(2100, 3, 1));
        assert_eq!(parse!(year: 2100, ordinal: 365), ymd(2100, 12, 31));
        assert_eq!(parse!(year: 2100, ordinal: 366), Err(OUT_OF_RANGE));
        assert_eq!(parse!(year: 2100, ordinal: 0xffffffff), Err(OUT_OF_RANGE));

        // more complex cases
        assert_eq!(
            parse!(year: 2014, month: 12, day: 31, ordinal: 365, isoyear: 2015, isoweek: 1,
                          week_from_sun: 52, week_from_mon: 52, weekday: Wed),
            ymd(2014, 12, 31)
        );
        assert_eq!(
            parse!(year: 2014, month: 12, ordinal: 365, isoyear: 2015, isoweek: 1,
                          week_from_sun: 52, week_from_mon: 52),
            ymd(2014, 12, 31)
        );
        assert_eq!(
            parse!(year: 2014, month: 12, day: 31, ordinal: 365, isoyear: 2014, isoweek: 53,
                          week_from_sun: 52, week_from_mon: 52, weekday: Wed),
            Err(IMPOSSIBLE)
        ); // no ISO week date 2014-W53-3
        assert_eq!(
            parse!(year: 2012, isoyear: 2015, isoweek: 1,
                          week_from_sun: 52, week_from_mon: 52),
            Err(NOT_ENOUGH)
        ); // ambiguous (2014-12-29, 2014-12-30, 2014-12-31)
        assert_eq!(parse!(year_div_100: 20, isoyear_mod_100: 15, ordinal: 366), Err(NOT_ENOUGH));
        // technically unique (2014-12-31) but Chrono gives up
    }

    #[test]
    fn test_parsed_to_naive_time() {
        macro_rules! parse {
            ($($k:ident: $v:expr),*) => (
                Parsed { $($k: Some($v),)* ..Parsed::new() }.to_naive_time()
            )
        }

        let hms = |h, m, s| Ok(NaiveTime::from_hms(h, m, s).unwrap());
        let hmsn = |h, m, s, n| Ok(NaiveTime::from_hms_nano(h, m, s, n).unwrap());

        // omission of fields
        assert_eq!(parse!(), Err(NOT_ENOUGH));
        assert_eq!(parse!(hour_div_12: 0), Err(NOT_ENOUGH));
        assert_eq!(parse!(hour_div_12: 0, hour_mod_12: 1), Err(NOT_ENOUGH));
        assert_eq!(parse!(hour_div_12: 0, hour_mod_12: 1, minute: 23), hms(1, 23, 0));
        assert_eq!(parse!(hour_div_12: 0, hour_mod_12: 1, minute: 23, second: 45), hms(1, 23, 45));
        assert_eq!(
            parse!(hour_div_12: 0, hour_mod_12: 1, minute: 23, second: 45,
                          nanosecond: 678_901_234),
            hmsn(1, 23, 45, 678_901_234)
        );
        assert_eq!(parse!(hour_div_12: 1, hour_mod_12: 11, minute: 45, second: 6), hms(23, 45, 6));
        assert_eq!(parse!(hour_mod_12: 1, minute: 23), Err(NOT_ENOUGH));
        assert_eq!(
            parse!(hour_div_12: 0, hour_mod_12: 1, minute: 23, nanosecond: 456_789_012),
            Err(NOT_ENOUGH)
        );

        // out-of-range conditions
        assert_eq!(parse!(hour_div_12: 2, hour_mod_12: 0, minute: 0), Err(OUT_OF_RANGE));
        assert_eq!(parse!(hour_div_12: 1, hour_mod_12: 12, minute: 0), Err(OUT_OF_RANGE));
        assert_eq!(parse!(hour_div_12: 0, hour_mod_12: 1, minute: 60), Err(OUT_OF_RANGE));
        assert_eq!(
            parse!(hour_div_12: 0, hour_mod_12: 1, minute: 23, second: 61),
            Err(OUT_OF_RANGE)
        );
        assert_eq!(
            parse!(hour_div_12: 0, hour_mod_12: 1, minute: 23, second: 34,
                          nanosecond: 1_000_000_000),
            Err(OUT_OF_RANGE)
        );

        // leap seconds
        assert_eq!(
            parse!(hour_div_12: 0, hour_mod_12: 1, minute: 23, second: 60),
            hmsn(1, 23, 59, 1_000_000_000)
        );
        assert_eq!(
            parse!(hour_div_12: 0, hour_mod_12: 1, minute: 23, second: 60,
                          nanosecond: 999_999_999),
            hmsn(1, 23, 59, 1_999_999_999)
        );
    }

    #[test]
    fn test_parsed_to_naive_datetime_with_offset() {
        macro_rules! parse {
            (offset = $offset:expr; $($k:ident: $v:expr),*) => (
                Parsed { $($k: Some($v),)* ..Parsed::new() }.to_naive_datetime_with_offset($offset)
            );
            ($($k:ident: $v:expr),*) => (parse!(offset = 0; $($k: $v),*))
        }

        let ymdhms =
            |y, m, d, h, n, s| Ok(NaiveDate::from_ymd(y, m, d).unwrap().and_hms(h, n, s).unwrap());
        let ymdhmsn = |y, m, d, h, n, s, nano| {
            Ok(NaiveDate::from_ymd(y, m, d).unwrap().and_hms_nano(h, n, s, nano).unwrap())
        };

        // omission of fields
        assert_eq!(parse!(), Err(NOT_ENOUGH));
        assert_eq!(
            parse!(year: 2015, month: 1, day: 30,
                          hour_div_12: 1, hour_mod_12: 2, minute: 38),
            ymdhms(2015, 1, 30, 14, 38, 0)
        );
        assert_eq!(
            parse!(year: 1997, month: 1, day: 30,
                          hour_div_12: 1, hour_mod_12: 2, minute: 38, second: 5),
            ymdhms(1997, 1, 30, 14, 38, 5)
        );
        assert_eq!(
            parse!(year: 2012, ordinal: 34, hour_div_12: 0, hour_mod_12: 5,
                          minute: 6, second: 7, nanosecond: 890_123_456),
            ymdhmsn(2012, 2, 3, 5, 6, 7, 890_123_456)
        );
        assert_eq!(parse!(timestamp: 0), ymdhms(1970, 1, 1, 0, 0, 0));
        assert_eq!(parse!(timestamp: 1, nanosecond: 0), ymdhms(1970, 1, 1, 0, 0, 1));
        assert_eq!(parse!(timestamp: 1, nanosecond: 1), ymdhmsn(1970, 1, 1, 0, 0, 1, 1));
        assert_eq!(parse!(timestamp: 1_420_000_000), ymdhms(2014, 12, 31, 4, 26, 40));
        assert_eq!(parse!(timestamp: -0x1_0000_0000), ymdhms(1833, 11, 24, 17, 31, 44));

        // full fields
        assert_eq!(
            parse!(year: 2014, year_div_100: 20, year_mod_100: 14, month: 12, day: 31,
                          ordinal: 365, isoyear: 2015, isoyear_div_100: 20, isoyear_mod_100: 15,
                          isoweek: 1, week_from_sun: 52, week_from_mon: 52, weekday: Wed,
                          hour_div_12: 0, hour_mod_12: 4, minute: 26, second: 40,
                          nanosecond: 12_345_678, timestamp: 1_420_000_000),
            ymdhmsn(2014, 12, 31, 4, 26, 40, 12_345_678)
        );
        assert_eq!(
            parse!(year: 2014, year_div_100: 20, year_mod_100: 14, month: 12, day: 31,
                          ordinal: 365, isoyear: 2015, isoyear_div_100: 20, isoyear_mod_100: 15,
                          isoweek: 1, week_from_sun: 52, week_from_mon: 52, weekday: Wed,
                          hour_div_12: 0, hour_mod_12: 4, minute: 26, second: 40,
                          nanosecond: 12_345_678, timestamp: 1_419_999_999),
            Err(IMPOSSIBLE)
        );
        assert_eq!(
            parse!(offset = 32400;
                          year: 2014, year_div_100: 20, year_mod_100: 14, month: 12, day: 31,
                          ordinal: 365, isoyear: 2015, isoyear_div_100: 20, isoyear_mod_100: 15,
                          isoweek: 1, week_from_sun: 52, week_from_mon: 52, weekday: Wed,
                          hour_div_12: 0, hour_mod_12: 4, minute: 26, second: 40,
                          nanosecond: 12_345_678, timestamp: 1_419_967_600),
            ymdhmsn(2014, 12, 31, 4, 26, 40, 12_345_678)
        );

        // more timestamps
        let max_days_from_year_1970 =
            NaiveDate::MAX.signed_duration_since(NaiveDate::from_ymd(1970, 1, 1).unwrap());
        let year_0_from_year_1970 = NaiveDate::from_ymd(0, 1, 1)
            .unwrap()
            .signed_duration_since(NaiveDate::from_ymd(1970, 1, 1).unwrap());
        let min_days_from_year_1970 =
            NaiveDate::MIN.signed_duration_since(NaiveDate::from_ymd(1970, 1, 1).unwrap());
        assert_eq!(
            parse!(timestamp: min_days_from_year_1970.num_seconds()),
            ymdhms(NaiveDate::MIN.year(), 1, 1, 0, 0, 0)
        );
        assert_eq!(
            parse!(timestamp: year_0_from_year_1970.num_seconds()),
            ymdhms(0, 1, 1, 0, 0, 0)
        );
        assert_eq!(
            parse!(timestamp: max_days_from_year_1970.num_seconds() + 86399),
            ymdhms(NaiveDate::MAX.year(), 12, 31, 23, 59, 59)
        );

        // leap seconds #1: partial fields
        assert_eq!(parse!(second: 59, timestamp: 1_341_100_798), Err(IMPOSSIBLE));
        assert_eq!(parse!(second: 59, timestamp: 1_341_100_799), ymdhms(2012, 6, 30, 23, 59, 59));
        assert_eq!(parse!(second: 59, timestamp: 1_341_100_800), Err(IMPOSSIBLE));
        assert_eq!(
            parse!(second: 60, timestamp: 1_341_100_799),
            ymdhmsn(2012, 6, 30, 23, 59, 59, 1_000_000_000)
        );
        assert_eq!(
            parse!(second: 60, timestamp: 1_341_100_800),
            ymdhmsn(2012, 6, 30, 23, 59, 59, 1_000_000_000)
        );
        assert_eq!(parse!(second: 0, timestamp: 1_341_100_800), ymdhms(2012, 7, 1, 0, 0, 0));
        assert_eq!(parse!(second: 1, timestamp: 1_341_100_800), Err(IMPOSSIBLE));
        assert_eq!(parse!(second: 60, timestamp: 1_341_100_801), Err(IMPOSSIBLE));

        // leap seconds #2: full fields
        // we need to have separate tests for them since it uses another control flow.
        assert_eq!(
            parse!(year: 2012, ordinal: 182, hour_div_12: 1, hour_mod_12: 11,
                          minute: 59, second: 59, timestamp: 1_341_100_798),
            Err(IMPOSSIBLE)
        );
        assert_eq!(
            parse!(year: 2012, ordinal: 182, hour_div_12: 1, hour_mod_12: 11,
                          minute: 59, second: 59, timestamp: 1_341_100_799),
            ymdhms(2012, 6, 30, 23, 59, 59)
        );
        assert_eq!(
            parse!(year: 2012, ordinal: 182, hour_div_12: 1, hour_mod_12: 11,
                          minute: 59, second: 59, timestamp: 1_341_100_800),
            Err(IMPOSSIBLE)
        );
        assert_eq!(
            parse!(year: 2012, ordinal: 182, hour_div_12: 1, hour_mod_12: 11,
                          minute: 59, second: 60, timestamp: 1_341_100_799),
            ymdhmsn(2012, 6, 30, 23, 59, 59, 1_000_000_000)
        );
        assert_eq!(
            parse!(year: 2012, ordinal: 182, hour_div_12: 1, hour_mod_12: 11,
                          minute: 59, second: 60, timestamp: 1_341_100_800),
            ymdhmsn(2012, 6, 30, 23, 59, 59, 1_000_000_000)
        );
        assert_eq!(
            parse!(year: 2012, ordinal: 183, hour_div_12: 0, hour_mod_12: 0,
                          minute: 0, second: 0, timestamp: 1_341_100_800),
            ymdhms(2012, 7, 1, 0, 0, 0)
        );
        assert_eq!(
            parse!(year: 2012, ordinal: 183, hour_div_12: 0, hour_mod_12: 0,
                          minute: 0, second: 1, timestamp: 1_341_100_800),
            Err(IMPOSSIBLE)
        );
        assert_eq!(
            parse!(year: 2012, ordinal: 182, hour_div_12: 1, hour_mod_12: 11,
                          minute: 59, second: 60, timestamp: 1_341_100_801),
            Err(IMPOSSIBLE)
        );

        // error codes
        assert_eq!(
            parse!(year: 2015, month: 1, day: 20, weekday: Tue,
                          hour_div_12: 2, hour_mod_12: 1, minute: 35, second: 20),
            Err(OUT_OF_RANGE)
        ); // `hour_div_12` is out of range
    }

    #[test]
    fn test_parsed_to_datetime() {
        macro_rules! parse {
            ($($k:ident: $v:expr),*) => (
                Parsed { $($k: Some($v),)* ..Parsed::new() }.to_datetime()
            )
        }

        let ymdhmsn = |y, m, d, h, n, s, nano, off| {
            Ok(FixedOffset::east(off)
                .unwrap()
                .from_local_datetime(
                    &NaiveDate::from_ymd(y, m, d).unwrap().and_hms_nano(h, n, s, nano).unwrap(),
                )
                .unwrap())
        };

        assert_eq!(parse!(offset: 0), Err(NOT_ENOUGH));
        assert_eq!(
            parse!(year: 2014, ordinal: 365, hour_div_12: 0, hour_mod_12: 4,
                          minute: 26, second: 40, nanosecond: 12_345_678),
            Err(NOT_ENOUGH)
        );
        assert_eq!(
            parse!(year: 2014, ordinal: 365, hour_div_12: 0, hour_mod_12: 4,
                          minute: 26, second: 40, nanosecond: 12_345_678, offset: 0),
            ymdhmsn(2014, 12, 31, 4, 26, 40, 12_345_678, 0)
        );
        assert_eq!(
            parse!(year: 2014, ordinal: 365, hour_div_12: 1, hour_mod_12: 1,
                          minute: 26, second: 40, nanosecond: 12_345_678, offset: 32400),
            ymdhmsn(2014, 12, 31, 13, 26, 40, 12_345_678, 32400)
        );
        assert_eq!(
            parse!(year: 2014, ordinal: 365, hour_div_12: 0, hour_mod_12: 1,
                          minute: 42, second: 4, nanosecond: 12_345_678, offset: -9876),
            ymdhmsn(2014, 12, 31, 1, 42, 4, 12_345_678, -9876)
        );
        assert_eq!(
            parse!(year: 2015, ordinal: 1, hour_div_12: 0, hour_mod_12: 4,
                          minute: 26, second: 40, nanosecond: 12_345_678, offset: 86_400),
            Err(OUT_OF_RANGE)
        ); // `FixedOffset` does not support such huge offset
    }

    #[test]
    fn test_parsed_to_datetime_with_timezone() {
        macro_rules! parse {
            ($tz:expr; $($k:ident: $v:expr),*) => (
                Parsed { $($k: Some($v),)* ..Parsed::new() }.to_datetime_with_timezone(&$tz)
            )
        }

        // single result from ymdhms
        assert_eq!(
            parse!(Utc;
                          year: 2014, ordinal: 365, hour_div_12: 0, hour_mod_12: 4,
                          minute: 26, second: 40, nanosecond: 12_345_678, offset: 0),
            Ok(Utc
                .from_local_datetime(
                    &NaiveDate::from_ymd(2014, 12, 31)
                        .unwrap()
                        .and_hms_nano(4, 26, 40, 12_345_678)
                        .unwrap()
                )
                .unwrap())
        );
        assert_eq!(
            parse!(Utc;
                          year: 2014, ordinal: 365, hour_div_12: 1, hour_mod_12: 1,
                          minute: 26, second: 40, nanosecond: 12_345_678, offset: 32400),
            Err(IMPOSSIBLE)
        );
        assert_eq!(
            parse!(FixedOffset::east(32400).unwrap();
                          year: 2014, ordinal: 365, hour_div_12: 0, hour_mod_12: 4,
                          minute: 26, second: 40, nanosecond: 12_345_678, offset: 0),
            Err(IMPOSSIBLE)
        );
        assert_eq!(
            parse!(FixedOffset::east(32400).unwrap();
                          year: 2014, ordinal: 365, hour_div_12: 1, hour_mod_12: 1,
                          minute: 26, second: 40, nanosecond: 12_345_678, offset: 32400),
            Ok(FixedOffset::east(32400)
                .unwrap()
                .from_local_datetime(
                    &NaiveDate::from_ymd(2014, 12, 31)
                        .unwrap()
                        .and_hms_nano(13, 26, 40, 12_345_678)
                        .unwrap()
                )
                .unwrap())
        );

        // single result from timestamp
        assert_eq!(
            parse!(Utc; timestamp: 1_420_000_000, offset: 0),
            Ok(Utc.with_ymd_and_hms(2014, 12, 31, 4, 26, 40).unwrap())
        );
        assert_eq!(parse!(Utc; timestamp: 1_420_000_000, offset: 32400), Err(IMPOSSIBLE));
        assert_eq!(
            parse!(FixedOffset::east(32400).unwrap(); timestamp: 1_420_000_000, offset: 0),
            Err(IMPOSSIBLE)
        );
        assert_eq!(
            parse!(FixedOffset::east(32400).unwrap(); timestamp: 1_420_000_000, offset: 32400),
            Ok(FixedOffset::east(32400)
                .unwrap()
                .with_ymd_and_hms(2014, 12, 31, 13, 26, 40)
                .unwrap())
        );

        // TODO test with a variable time zone (for None and Ambiguous cases)
    }

    #[test]
    fn issue_551() {
        use crate::Weekday;
        let mut parsed = Parsed::new();

        parsed.year = Some(2002);
        parsed.week_from_mon = Some(22);
        parsed.weekday = Some(Weekday::Mon);
        assert_eq!(NaiveDate::from_ymd(2002, 6, 3).unwrap(), parsed.to_naive_date().unwrap());

        parsed.year = Some(2001);
        assert_eq!(NaiveDate::from_ymd(2001, 5, 28).unwrap(), parsed.to_naive_date().unwrap());
    }
}<|MERGE_RESOLUTION|>--- conflicted
+++ resolved
@@ -165,11 +165,6 @@
     pub timestamp: Option<i64>,
     #[doc(hidden)]
     pub offset: Option<i32>,
-<<<<<<< HEAD
-=======
-    #[doc(hidden)]
-    _dummy: (),
->>>>>>> 2d2f1a96
 }
 
 /// Checks if `old` is either empty or has the same value as `new` (i.e. "consistent"),
@@ -682,69 +677,13 @@
 
             (Some(year), _, &Parsed { week_from_sun: Some(week), weekday: Some(weekday), .. }) => {
                 // year, week (starting at 1st Sunday), day of the week
-<<<<<<< HEAD
-                let newyear = NaiveDate::from_yo(year, 1).map_err(|_| OUT_OF_RANGE)?;
-                let firstweek = match newyear.weekday() {
-                    Weekday::Sun => 0,
-                    Weekday::Mon => 6,
-                    Weekday::Tue => 5,
-                    Weekday::Wed => 4,
-                    Weekday::Thu => 3,
-                    Weekday::Fri => 2,
-                    Weekday::Sat => 1,
-                };
-
-                // `firstweek+1`-th day of January is the beginning of the week 1.
-                if week_from_sun > 53 {
-                    return Err(OUT_OF_RANGE);
-                } // can it overflow?
-                let ndays = firstweek
-                    + (week_from_sun as i32 - 1) * 7
-                    + weekday.num_days_from_sunday() as i32;
-                let date = newyear
-                    .checked_add_signed(TimeDelta::days(i64::from(ndays)))
-                    .ok_or(OUT_OF_RANGE)?;
-                if date.year() != year {
-                    return Err(OUT_OF_RANGE);
-                } // early exit for correct error
-
-=======
                 let date = resolve_week_date(year, week, weekday, Weekday::Sun)?;
->>>>>>> 2d2f1a96
                 (verify_ymd(date) && verify_isoweekdate(date) && verify_ordinal(date), date)
             }
 
             (Some(year), _, &Parsed { week_from_mon: Some(week), weekday: Some(weekday), .. }) => {
                 // year, week (starting at 1st Monday), day of the week
-<<<<<<< HEAD
-                let newyear = NaiveDate::from_yo(year, 1).map_err(|_| OUT_OF_RANGE)?;
-                let firstweek = match newyear.weekday() {
-                    Weekday::Sun => 1,
-                    Weekday::Mon => 0,
-                    Weekday::Tue => 6,
-                    Weekday::Wed => 5,
-                    Weekday::Thu => 4,
-                    Weekday::Fri => 3,
-                    Weekday::Sat => 2,
-                };
-
-                // `firstweek+1`-th day of January is the beginning of the week 1.
-                if week_from_mon > 53 {
-                    return Err(OUT_OF_RANGE);
-                } // can it overflow?
-                let ndays = firstweek
-                    + (week_from_mon as i32 - 1) * 7
-                    + weekday.num_days_from_monday() as i32;
-                let date = newyear
-                    .checked_add_signed(TimeDelta::days(i64::from(ndays)))
-                    .ok_or(OUT_OF_RANGE)?;
-                if date.year() != year {
-                    return Err(OUT_OF_RANGE);
-                } // early exit for correct error
-
-=======
                 let date = resolve_week_date(year, week, weekday, Weekday::Mon)?;
->>>>>>> 2d2f1a96
                 (verify_ymd(date) && verify_isoweekdate(date) && verify_ordinal(date), date)
             }
 
@@ -869,12 +808,7 @@
 
             // reconstruct date and time fields from timestamp
             let ts = timestamp.checked_add(i64::from(offset)).ok_or(OUT_OF_RANGE)?;
-<<<<<<< HEAD
-            let datetime = NaiveDateTime::from_timestamp(ts, 0);
-            let mut datetime = datetime.ok_or(OUT_OF_RANGE)?;
-=======
             let mut datetime = DateTime::from_timestamp(ts, 0).ok_or(OUT_OF_RANGE)?.naive_utc();
->>>>>>> 2d2f1a96
 
             // fill year, ordinal, hour, minute and second fields from timestamp.
             // if existing fields are consistent, this will allow the full date/time reconstruction.
@@ -990,13 +924,8 @@
             // make a naive `DateTime` from given timestamp and (if any) nanosecond.
             // an empty `nanosecond` is always equal to zero, so missing nanosecond is fine.
             let nanosecond = self.nanosecond.unwrap_or(0);
-<<<<<<< HEAD
-            let dt = NaiveDateTime::from_timestamp(timestamp, nanosecond);
-            let dt = dt.ok_or(OUT_OF_RANGE)?;
-=======
             let dt =
                 DateTime::from_timestamp(timestamp, nanosecond).ok_or(OUT_OF_RANGE)?.naive_utc();
->>>>>>> 2d2f1a96
             guessed_offset = tz.offset_from_utc_datetime(&dt).fix().local_minus_utc();
         }
 
@@ -1217,7 +1146,7 @@
         return Err(OUT_OF_RANGE);
     }
 
-    let first_day_of_year = NaiveDate::from_yo_opt(year, 1).ok_or(OUT_OF_RANGE)?;
+    let first_day_of_year = NaiveDate::from_yo(year, 1).map_err(|_| OUT_OF_RANGE)?;
     // Ordinal of the day at which week 1 starts.
     let first_week_start = 1 + week_start_day.num_days_from(first_day_of_year.weekday()) as i32;
     // Number of the `weekday`, which is 0 for the first day of the week.
