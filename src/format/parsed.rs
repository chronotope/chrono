// This is a part of Chrono.
// See README.md and LICENSE.txt for details.

//! A collection of parsed date and time items.
//! They can be constructed incrementally while being checked for consistency.

use super::{ParseResult, IMPOSSIBLE, NOT_ENOUGH, OUT_OF_RANGE};
use crate::naive::{NaiveDate, NaiveDateTime, NaiveTime};
use crate::offset::{FixedOffset, LocalResult, Offset, TimeZone};
use crate::{DateTime, Datelike, TimeDelta, Timelike, Weekday};

/// A type to hold parsed fields of date and time that can check all fields are consistent.
///
/// There are two classes of methods:
///
/// - `set_*` methods to set fields you have available. They do a basic range check, and if the
///   same field is set more than once it is checked for consistency.
///
/// - `to_*` methods try to make a concrete date and time value out of set fields.
<<<<<<< HEAD
///   It fully checks any remaining out-of-range conditions and inconsistent/impossible fields.
#[non_exhaustive]
=======
///   They fully check that all fields are consistent and whether the date/datetime exists.
///
/// `Parsed` is used internally by all parsing functions in chrono. It is a public type so that it
/// can be used to write custom parsers that reuse the resolving algorithm, or to inspect the
/// results of a string parsed with chrono without converting it to concrete types.
///
/// # Resolving algorithm
///
/// Resolving date/time parts is littered with lots of corner cases, which is why common date/time
/// parsers do not correctly implement it.
///
/// Chrono provides a complete resolution algorithm that checks all fields for consistency via the
/// `Parsed` type.
///
/// As an easy example, consider RFC 2822. The [RFC 2822 date and time format] has a day of the week
/// part, which should be consistent with the other date parts. But a `strptime`-based parse would
/// happily accept inconsistent input:
///
/// ```python
/// >>> import time
/// >>> time.strptime('Wed, 31 Dec 2014 04:26:40 +0000',
///                   '%a, %d %b %Y %H:%M:%S +0000')
/// time.struct_time(tm_year=2014, tm_mon=12, tm_mday=31,
///                  tm_hour=4, tm_min=26, tm_sec=40,
///                  tm_wday=2, tm_yday=365, tm_isdst=-1)
/// >>> time.strptime('Thu, 31 Dec 2014 04:26:40 +0000',
///                   '%a, %d %b %Y %H:%M:%S +0000')
/// time.struct_time(tm_year=2014, tm_mon=12, tm_mday=31,
///                  tm_hour=4, tm_min=26, tm_sec=40,
///                  tm_wday=3, tm_yday=365, tm_isdst=-1)
/// ```
///
/// [RFC 2822 date and time format]: https://tools.ietf.org/html/rfc2822#section-3.3
///
/// # Example
///
/// Let's see how `Parsed` correctly detects the second RFC 2822 string from before is inconsistent.
///
#[cfg_attr(not(feature = "alloc"), doc = "```ignore")]
#[cfg_attr(feature = "alloc", doc = "```rust")]
/// use chrono::format::{ParseErrorKind, Parsed};
/// use chrono::Weekday;
///
/// let mut parsed = Parsed::new();
/// parsed.set_weekday(Weekday::Wed)?;
/// parsed.set_day(31)?;
/// parsed.set_month(12)?;
/// parsed.set_year(2014)?;
/// parsed.set_hour(4)?;
/// parsed.set_minute(26)?;
/// parsed.set_second(40)?;
/// parsed.set_offset(0)?;
/// let dt = parsed.to_datetime()?;
/// assert_eq!(dt.to_rfc2822(), "Wed, 31 Dec 2014 04:26:40 +0000");
///
/// let mut parsed = Parsed::new();
/// parsed.set_weekday(Weekday::Thu)?; // changed to the wrong day
/// parsed.set_day(31)?;
/// parsed.set_month(12)?;
/// parsed.set_year(2014)?;
/// parsed.set_hour(4)?;
/// parsed.set_minute(26)?;
/// parsed.set_second(40)?;
/// parsed.set_offset(0)?;
/// let result = parsed.to_datetime();
///
/// assert!(result.is_err());
/// if let Err(error) = result {
///     assert_eq!(error.kind(), ParseErrorKind::Impossible);
/// }
/// # Ok::<(), chrono::ParseError>(())
/// ```
///
/// The same using chrono's build-in parser for RFC 2822 (the [RFC2822 formatting item]) and
/// [`format::parse()`] showing how to inspect a field on failure.
///
/// [RFC2822 formatting item]: crate::format::Fixed::RFC2822
/// [`format::parse()`]: crate::format::parse()
///
#[cfg_attr(not(feature = "alloc"), doc = "```ignore")]
#[cfg_attr(feature = "alloc", doc = "```rust")]
/// use chrono::format::{parse, Fixed, Item, Parsed};
/// use chrono::Weekday;
///
/// let rfc_2822 = [Item::Fixed(Fixed::RFC2822)];
///
/// let mut parsed = Parsed::new();
/// parse(&mut parsed, "Wed, 31 Dec 2014 04:26:40 +0000", rfc_2822.iter())?;
/// let dt = parsed.to_datetime()?;
///
/// assert_eq!(dt.to_rfc2822(), "Wed, 31 Dec 2014 04:26:40 +0000");
///
/// let mut parsed = Parsed::new();
/// parse(&mut parsed, "Thu, 31 Dec 2014 04:26:40 +0000", rfc_2822.iter())?;
/// let result = parsed.to_datetime();
///
/// assert!(result.is_err());
/// if result.is_err() {
///     // What is the weekday?
///     assert_eq!(parsed.weekday, Some(Weekday::Thu));
/// }
/// # Ok::<(), chrono::ParseError>(())
/// ```
#[allow(clippy::manual_non_exhaustive)]
>>>>>>> 99121dd9
#[derive(Clone, PartialEq, Eq, Debug, Default, Hash)]
pub struct Parsed {
    /// Year.
    ///
    /// This can be negative unlike [`year_div_100`](#structfield.year_div_100)
    /// and [`year_mod_100`](#structfield.year_mod_100) fields.
    pub year: Option<i32>,

    /// Year divided by 100. Implies that the year is >= 1 BCE when set.
    ///
    /// Due to the common usage, if this field is missing but
    /// [`year_mod_100`](#structfield.year_mod_100) is present,
    /// it is inferred to 19 when `year_mod_100 >= 70` and 20 otherwise.
    pub year_div_100: Option<i32>,

    /// Year modulo 100. Implies that the year is >= 1 BCE when set.
    pub year_mod_100: Option<i32>,

    /// Year in the [ISO week date](../naive/struct.NaiveDate.html#week-date).
    ///
    /// This can be negative unlike [`isoyear_div_100`](#structfield.isoyear_div_100) and
    /// [`isoyear_mod_100`](#structfield.isoyear_mod_100) fields.
    pub isoyear: Option<i32>,

    /// Year in the [ISO week date](../naive/struct.NaiveDate.html#week-date), divided by 100.
    /// Implies that the year is >= 1 BCE when set.
    ///
    /// Due to the common usage, if this field is missing but
    /// [`isoyear_mod_100`](#structfield.isoyear_mod_100) is present,
    /// it is inferred to 19 when `isoyear_mod_100 >= 70` and 20 otherwise.
    pub isoyear_div_100: Option<i32>,

    /// Year in the [ISO week date](../naive/struct.NaiveDate.html#week-date), modulo 100.
    /// Implies that the year is >= 1 BCE when set.
    pub isoyear_mod_100: Option<i32>,

    /// Month (1--12).
    pub month: Option<u32>,

    /// Week number, where the week 1 starts at the first Sunday of January
    /// (0--53, 1--53 or 1--52 depending on the year).
    pub week_from_sun: Option<u32>,

    /// Week number, where the week 1 starts at the first Monday of January
    /// (0--53, 1--53 or 1--52 depending on the year).
    pub week_from_mon: Option<u32>,

    /// [ISO week number](../naive/struct.NaiveDate.html#week-date)
    /// (1--52 or 1--53 depending on the year).
    pub isoweek: Option<u32>,

    /// Day of the week.
    pub weekday: Option<Weekday>,

    /// Day of the year (1--365 or 1--366 depending on the year).
    pub ordinal: Option<u32>,

    /// Day of the month (1--28, 1--29, 1--30 or 1--31 depending on the month).
    pub day: Option<u32>,

    /// Hour number divided by 12 (0--1). 0 indicates AM and 1 indicates PM.
    pub hour_div_12: Option<u32>,

    /// Hour number modulo 12 (0--11).
    pub hour_mod_12: Option<u32>,

    /// Minute number (0--59).
    pub minute: Option<u32>,

    /// Second number (0--60, accounting for leap seconds).
    pub second: Option<u32>,

    /// The number of nanoseconds since the whole second (0--999,999,999).
    pub nanosecond: Option<u32>,

    /// The number of non-leap seconds since the midnight UTC on January 1, 1970.
    ///
    /// This can be off by one if [`second`](#structfield.second) is 60 (a leap second).
    pub timestamp: Option<i64>,

    /// Offset from the local time to UTC, in seconds.
    pub offset: Option<i32>,
}

/// Checks if `old` is either empty or has the same value as `new` (i.e. "consistent"),
/// and if it is empty, set `old` to `new` as well.
#[inline]
fn set_if_consistent<T: PartialEq>(old: &mut Option<T>, new: T) -> ParseResult<()> {
    if let Some(ref old) = *old {
        if *old == new {
            Ok(())
        } else {
            Err(IMPOSSIBLE)
        }
    } else {
        *old = Some(new);
        Ok(())
    }
}

impl Parsed {
    /// Returns the initial value of parsed parts.
    #[must_use]
    pub fn new() -> Parsed {
        Parsed::default()
    }

    /// Set the 'year' field to the given value.
    ///
    /// The value can be negative unlike the 'year divided by 100' and 'year modulo 100' fields.
    ///
    /// # Errors
    ///
    /// Returns `OUT_OF_RANGE` if `value` is outside the range of an `i32`.
    ///
    /// Returns `IMPOSSIBLE` if this field was already set to a different value.
    #[inline]
    pub fn set_year(&mut self, value: i64) -> ParseResult<()> {
        set_if_consistent(&mut self.year, i32::try_from(value).map_err(|_| OUT_OF_RANGE)?)
    }

    /// Set the 'year divided by 100' field to the given value.
    ///
    /// # Errors
    ///
    /// Returns `OUT_OF_RANGE` if `value` is negative or if it is greater than `i32::MAX`.
    ///
    /// Returns `IMPOSSIBLE` if this field was already set to a different value.
    #[inline]
    pub fn set_year_div_100(&mut self, value: i64) -> ParseResult<()> {
        if !(0..=i32::MAX as i64).contains(&value) {
            return Err(OUT_OF_RANGE);
        }
        set_if_consistent(&mut self.year_div_100, value as i32)
    }

    /// Set the 'year modulo 100' field to the given value.
    ///
    /// When set it implies that the year is not negative.
    ///
    /// If this field is set while the 'year divided by 100' field is missing (and the full 'year'
    /// field is also not set), it assumes a default value for the 'year divided by 100' field.
    /// The default is 19 when `year_mod_100 >= 70` and 20 otherwise.
    ///
    /// # Errors
    ///
    /// Return `OUT_OF_RANGE` if `value` is negative or if it is greater than 99.
    ///
    /// Returns `IMPOSSIBLE` if this field was already set to a different value.
    #[inline]
    pub fn set_year_mod_100(&mut self, value: i64) -> ParseResult<()> {
        if !(0..100).contains(&value) {
            return Err(OUT_OF_RANGE);
        }
        set_if_consistent(&mut self.year_mod_100, value as i32)
    }

    /// Set the 'year' field that is part of an [ISO 8601 week date] to the given value.
    ///
    /// The value can be negative unlike the 'year divided by 100' and 'year modulo 100' fields.
    ///
    /// [ISO 8601 week date]: crate::NaiveDate#week-date
    ///
    /// # Errors
    ///
    /// Returns `OUT_OF_RANGE` if `value` is outside the range of an `i32`.
    ///
    /// Returns `IMPOSSIBLE` if this field was already set to a different value.
    #[inline]
    pub fn set_isoyear(&mut self, value: i64) -> ParseResult<()> {
        set_if_consistent(&mut self.isoyear, i32::try_from(value).map_err(|_| OUT_OF_RANGE)?)
    }

    /// Set the 'year divided by 100' field that is part of an [ISO 8601 week date] to the given
    /// value.
    ///
    /// [ISO 8601 week date]: crate::NaiveDate#week-date
    ///
    /// # Errors
    ///
    /// Returns `OUT_OF_RANGE` if `value` is negative or if it is greater than `i32::MAX`.
    ///
    /// Returns `IMPOSSIBLE` if this field was already set to a different value.
    #[inline]
    pub fn set_isoyear_div_100(&mut self, value: i64) -> ParseResult<()> {
        if !(0..=i32::MAX as i64).contains(&value) {
            return Err(OUT_OF_RANGE);
        }
        set_if_consistent(&mut self.isoyear_div_100, value as i32)
    }

    /// Set the 'year modulo 100' that is part of an [ISO 8601 week date] field to the given value.
    ///
    /// When set it implies that the year is not negative.
    ///
    /// If this field is set while the 'year divided by 100' field is missing (and the full `year`
    /// field is also not set), it assumes a default value for the 'year divided by 100' field.
    /// The default is 19 when `year_mod_100 >= 70` and 20 otherwise.
    ///
    /// [ISO 8601 week date]: crate::NaiveDate#week-date
    ///
    /// # Errors
    ///
    /// Returns `OUT_OF_RANGE` if `value` is negative or if it is greater than 99.
    ///
    /// Returns `IMPOSSIBLE` if this field was already set to a different value.
    #[inline]
    pub fn set_isoyear_mod_100(&mut self, value: i64) -> ParseResult<()> {
        if !(0..100).contains(&value) {
            return Err(OUT_OF_RANGE);
        }
        set_if_consistent(&mut self.isoyear_mod_100, value as i32)
    }

    /// Set the 'month' field to the given value.
    ///
    /// # Errors
    ///
    /// Returns `OUT_OF_RANGE` if `value` is not in the range 1-12.
    ///
    /// Returns `IMPOSSIBLE` if this field was already set to a different value.
    #[inline]
    pub fn set_month(&mut self, value: i64) -> ParseResult<()> {
        if !(1..=12).contains(&value) {
            return Err(OUT_OF_RANGE);
        }
        set_if_consistent(&mut self.month, value as u32)
    }

    /// Set the 'week number starting with Sunday' field to the given value.
    ///
    /// Week 1 starts at the first Sunday of January.
    ///
    /// # Errors
    ///
    /// Returns `OUT_OF_RANGE` if `value` is not in the range 0-53.
    ///
    /// Returns `IMPOSSIBLE` if this field was already set to a different value.
    #[inline]
    pub fn set_week_from_sun(&mut self, value: i64) -> ParseResult<()> {
        if !(0..=53).contains(&value) {
            return Err(OUT_OF_RANGE);
        }
        set_if_consistent(&mut self.week_from_sun, value as u32)
    }

    /// Set the 'week number starting with Monday' field to the given value.
    ///
    /// Week 1 starts at the first Monday of January.
    ///
    /// # Errors
    ///
    /// Returns `OUT_OF_RANGE` if `value` is not in the range 0-53.
    ///
    /// Returns `IMPOSSIBLE` if this field was already set to a different value.
    #[inline]
    pub fn set_week_from_mon(&mut self, value: i64) -> ParseResult<()> {
        if !(0..=53).contains(&value) {
            return Err(OUT_OF_RANGE);
        }
        set_if_consistent(&mut self.week_from_mon, value as u32)
    }

    /// Set the '[ISO 8601 week number]' field to the given value.
    ///
    /// [ISO 8601 week number]: crate::NaiveDate#week-date
    ///
    /// # Errors
    ///
    /// Returns `OUT_OF_RANGE` if `value` is not in the range 1-53.
    ///
    /// Returns `IMPOSSIBLE` if this field was already set to a different value.
    #[inline]
    pub fn set_isoweek(&mut self, value: i64) -> ParseResult<()> {
        if !(1..=53).contains(&value) {
            return Err(OUT_OF_RANGE);
        }
        set_if_consistent(&mut self.isoweek, value as u32)
    }

    /// Set the 'day of the week' field to the given value.
    ///
    /// # Errors
    ///
    /// Returns `IMPOSSIBLE` if this field was already set to a different value.
    #[inline]
    pub fn set_weekday(&mut self, value: Weekday) -> ParseResult<()> {
        set_if_consistent(&mut self.weekday, value)
    }

    /// Set the 'ordinal' (day of the year) field to the given value.
    ///
    /// # Errors
    ///
    /// Returns `OUT_OF_RANGE` if `value` is not in the range 1-366.
    ///
    /// Returns `IMPOSSIBLE` if this field was already set to a different value.
    #[inline]
    pub fn set_ordinal(&mut self, value: i64) -> ParseResult<()> {
        if !(1..=366).contains(&value) {
            return Err(OUT_OF_RANGE);
        }
        set_if_consistent(&mut self.ordinal, value as u32)
    }

    /// Set the 'day of the month' field to the given value.
    ///
    /// # Errors
    ///
    /// Returns `OUT_OF_RANGE` if `value` is not in the range 1-31.
    ///
    /// Returns `IMPOSSIBLE` if this field was already set to a different value.
    #[inline]
    pub fn set_day(&mut self, value: i64) -> ParseResult<()> {
        if !(1..=31).contains(&value) {
            return Err(OUT_OF_RANGE);
        }
        set_if_consistent(&mut self.day, value as u32)
    }

    /// Set the 'am/pm' field to the given value.
    ///
    /// `false` indicates AM and `true` indicates PM.
    ///
    /// # Errors
    ///
    /// Returns `IMPOSSIBLE` if this field was already set to a different value.
    #[inline]
    pub fn set_ampm(&mut self, value: bool) -> ParseResult<()> {
        set_if_consistent(&mut self.hour_div_12, value as u32)
    }

    /// Set the 'hour number in 12-hour clocks' field to the given value.
    ///
    /// Value must be in the canonical range of 1-12.
    /// It will internally be stored as 0-11 (`value % 12`).
    ///
    /// # Errors
    ///
    /// Returns `OUT_OF_RANGE` if `value` is not in the range 1-12.
    ///
    /// Returns `IMPOSSIBLE` if this field was already set to a different value.
    #[inline]
    pub fn set_hour12(&mut self, mut value: i64) -> ParseResult<()> {
        if !(1..=12).contains(&value) {
            return Err(OUT_OF_RANGE);
        }
        if value == 12 {
            value = 0
        }
        set_if_consistent(&mut self.hour_mod_12, value as u32)
    }

    /// Set the 'hour' field to the given value.
    ///
    /// Internally this sets the 'hour modulo 12' and 'am/pm' fields.
    ///
    /// # Errors
    ///
    /// May return `OUT_OF_RANGE` if `value` is not in the range 0-23.
    /// Currently only checks the value is not out of range for a `u32`.
    ///
    /// Returns `IMPOSSIBLE` one of the fields was already set to a different value.
    #[inline]
    pub fn set_hour(&mut self, value: i64) -> ParseResult<()> {
        if !(0..=23).contains(&value) {
            return Err(OUT_OF_RANGE);
        }
        set_if_consistent(&mut self.hour_div_12, value as u32 / 12)?;
        set_if_consistent(&mut self.hour_mod_12, value as u32 % 12)
    }

    /// Set the 'minute' field to the given value.
    ///
    /// # Errors
    ///
    /// Returns `OUT_OF_RANGE` if `value` is not in the range 0-59.
    ///
    /// Returns `IMPOSSIBLE` if this field was already set to a different value.
    #[inline]
    pub fn set_minute(&mut self, value: i64) -> ParseResult<()> {
        if !(0..=59).contains(&value) {
            return Err(OUT_OF_RANGE);
        }
        set_if_consistent(&mut self.minute, value as u32)
    }

    /// Set the 'second' field to the given value.
    ///
    /// The value can be 60 in the case of a leap second.
    ///
    /// # Errors
    ///
    /// Returns `OUT_OF_RANGE` if `value` is not in the range 0-60.
    ///
    /// Returns `IMPOSSIBLE` if this field was already set to a different value.
    #[inline]
    pub fn set_second(&mut self, value: i64) -> ParseResult<()> {
        if !(0..=60).contains(&value) {
            return Err(OUT_OF_RANGE);
        }
        set_if_consistent(&mut self.second, value as u32)
    }

    /// Set the 'nanosecond' field to the given value.
    ///
    /// This is the number of nanoseconds since the whole second.
    ///
    /// # Errors
    ///
    /// Returns `OUT_OF_RANGE` if `value` is not in the range 0-999,999,999.
    ///
    /// Returns `IMPOSSIBLE` if this field was already set to a different value.
    #[inline]
    pub fn set_nanosecond(&mut self, value: i64) -> ParseResult<()> {
        if !(0..=999_999_999).contains(&value) {
            return Err(OUT_OF_RANGE);
        }
        set_if_consistent(&mut self.nanosecond, value as u32)
    }

    /// Set the 'timestamp' field to the given value.
    ///
    /// A Unix timestamp is defined as the number of non-leap seconds since midnight UTC on
    /// January 1, 1970.
    ///
    /// # Errors
    ///
    /// Returns `IMPOSSIBLE` if this field was already set to a different value.
    #[inline]
    pub fn set_timestamp(&mut self, value: i64) -> ParseResult<()> {
        set_if_consistent(&mut self.timestamp, value)
    }

    /// Set the 'offset from local time to UTC' field to the given value.
    ///
    /// The offset is in seconds.
    ///
    /// # Errors
    ///
    /// Returns `OUT_OF_RANGE` if `value` is ouside the range of an `i32`.
    ///
    /// Returns `IMPOSSIBLE` if this field was already set to a different value.
    #[inline]
    pub fn set_offset(&mut self, value: i64) -> ParseResult<()> {
        set_if_consistent(&mut self.offset, i32::try_from(value).map_err(|_| OUT_OF_RANGE)?)
    }

    /// Returns a parsed naive date out of given fields.
    ///
    /// This method is able to determine the date from given subset of fields:
    ///
    /// - Year, month, day.
    /// - Year, day of the year (ordinal).
    /// - Year, week number counted from Sunday or Monday, day of the week.
    /// - ISO week date.
    ///
    /// Gregorian year and ISO week date year can have their century number (`*_div_100`) omitted,
    /// the two-digit year is used to guess the century number then.
    ///
    /// It checks all given date fields are consistent with each other.
    ///
    /// # Errors
    ///
    /// This method returns:
    /// - `IMPOSSIBLE` if any of the date fields conflict.
    /// - `NOT_ENOUGH` if there are not enough fields set in `Parsed` for a complete date.
    /// - `OUT_OF_RANGE`
    ///   - if any of the date fields of `Parsed` are set to a value beyond their acceptable range.
    ///   - if the value would be outside the range of a [`NaiveDate`].
    ///   - if the date does not exist.
    pub fn to_naive_date(&self) -> ParseResult<NaiveDate> {
        fn resolve_year(
            y: Option<i32>,
            q: Option<i32>,
            r: Option<i32>,
        ) -> ParseResult<Option<i32>> {
            match (y, q, r) {
                // if there is no further information, simply return the given full year.
                // this is a common case, so let's avoid division here.
                (y, None, None) => Ok(y),

                // if there is a full year *and* also quotient and/or modulo,
                // check if present quotient and/or modulo is consistent to the full year.
                // since the presence of those fields means a positive full year,
                // we should filter a negative full year first.
                (Some(y), q, r @ Some(0..=99)) | (Some(y), q, r @ None) => {
                    if y < 0 {
                        return Err(IMPOSSIBLE);
                    }
                    let q_ = y / 100;
                    let r_ = y % 100;
                    if q.unwrap_or(q_) == q_ && r.unwrap_or(r_) == r_ {
                        Ok(Some(y))
                    } else {
                        Err(IMPOSSIBLE)
                    }
                }

                // the full year is missing but we have quotient and modulo.
                // reconstruct the full year. make sure that the result is always positive.
                (None, Some(q), Some(r @ 0..=99)) => {
                    if q < 0 {
                        return Err(IMPOSSIBLE);
                    }
                    let y = q.checked_mul(100).and_then(|v| v.checked_add(r));
                    Ok(Some(y.ok_or(OUT_OF_RANGE)?))
                }

                // we only have modulo. try to interpret a modulo as a conventional two-digit year.
                // note: we are affected by Rust issue #18060. avoid multiple range patterns.
                (None, None, Some(r @ 0..=99)) => Ok(Some(r + if r < 70 { 2000 } else { 1900 })),

                // otherwise it is an out-of-bound or insufficient condition.
                (None, Some(_), None) => Err(NOT_ENOUGH),
                (_, _, Some(_)) => Err(OUT_OF_RANGE),
            }
        }

        let given_year = resolve_year(self.year, self.year_div_100, self.year_mod_100)?;
        let given_isoyear = resolve_year(self.isoyear, self.isoyear_div_100, self.isoyear_mod_100)?;

        // verify the normal year-month-day date.
        let verify_ymd = |date: NaiveDate| {
            let year = date.year();
            let (year_div_100, year_mod_100) = if year >= 0 {
                (Some(year / 100), Some(year % 100))
            } else {
                (None, None) // they should be empty to be consistent
            };
            let month = date.month();
            let day = date.day();
            self.year.unwrap_or(year) == year
                && self.year_div_100.or(year_div_100) == year_div_100
                && self.year_mod_100.or(year_mod_100) == year_mod_100
                && self.month.unwrap_or(month) == month
                && self.day.unwrap_or(day) == day
        };

        // verify the ISO week date.
        let verify_isoweekdate = |date: NaiveDate| {
            let week = date.iso_week();
            let isoyear = week.year();
            let isoweek = week.week();
            let weekday = date.weekday();
            let (isoyear_div_100, isoyear_mod_100) = if isoyear >= 0 {
                (Some(isoyear / 100), Some(isoyear % 100))
            } else {
                (None, None) // they should be empty to be consistent
            };
            self.isoyear.unwrap_or(isoyear) == isoyear
                && self.isoyear_div_100.or(isoyear_div_100) == isoyear_div_100
                && self.isoyear_mod_100.or(isoyear_mod_100) == isoyear_mod_100
                && self.isoweek.unwrap_or(isoweek) == isoweek
                && self.weekday.unwrap_or(weekday) == weekday
        };

        // verify the ordinal and other (non-ISO) week dates.
        let verify_ordinal = |date: NaiveDate| {
            let ordinal = date.ordinal();
            let week_from_sun = date.weeks_from(Weekday::Sun);
            let week_from_mon = date.weeks_from(Weekday::Mon);
            self.ordinal.unwrap_or(ordinal) == ordinal
                && self.week_from_sun.map_or(week_from_sun, |v| v as i32) == week_from_sun
                && self.week_from_mon.map_or(week_from_mon, |v| v as i32) == week_from_mon
        };

        // test several possibilities.
        // tries to construct a full `NaiveDate` as much as possible, then verifies that
        // it is consistent with other given fields.
        let (verified, parsed_date) = match (given_year, given_isoyear, self) {
            (Some(year), _, &Parsed { month: Some(month), day: Some(day), .. }) => {
                // year, month, day
                let date = NaiveDate::from_ymd(year, month, day).map_err(|_| OUT_OF_RANGE)?;
                (verify_isoweekdate(date) && verify_ordinal(date), date)
            }

            (Some(year), _, &Parsed { ordinal: Some(ordinal), .. }) => {
                // year, day of the year
                let date = NaiveDate::from_yo(year, ordinal).ok_or(OUT_OF_RANGE)?;
                (verify_ymd(date) && verify_isoweekdate(date) && verify_ordinal(date), date)
            }

            (
                Some(year),
                _,
                &Parsed { week_from_sun: Some(week_from_sun), weekday: Some(weekday), .. },
            ) => {
                // year, week (starting at 1st Sunday), day of the week
                let newyear = NaiveDate::from_yo(year, 1).ok_or(OUT_OF_RANGE)?;
                let firstweek = match newyear.weekday() {
                    Weekday::Sun => 0,
                    Weekday::Mon => 6,
                    Weekday::Tue => 5,
                    Weekday::Wed => 4,
                    Weekday::Thu => 3,
                    Weekday::Fri => 2,
                    Weekday::Sat => 1,
                };

                // `firstweek+1`-th day of January is the beginning of the week 1.
                if week_from_sun > 53 {
                    return Err(OUT_OF_RANGE);
                } // can it overflow?
                let ndays = firstweek
                    + (week_from_sun as i32 - 1) * 7
                    + weekday.num_days_from_sunday() as i32;
                let date = newyear
                    .checked_add_signed(TimeDelta::days(i64::from(ndays)))
                    .ok_or(OUT_OF_RANGE)?;
                if date.year() != year {
                    return Err(OUT_OF_RANGE);
                } // early exit for correct error

                (verify_ymd(date) && verify_isoweekdate(date) && verify_ordinal(date), date)
            }

            (
                Some(year),
                _,
                &Parsed { week_from_mon: Some(week_from_mon), weekday: Some(weekday), .. },
            ) => {
                // year, week (starting at 1st Monday), day of the week
                let newyear = NaiveDate::from_yo(year, 1).ok_or(OUT_OF_RANGE)?;
                let firstweek = match newyear.weekday() {
                    Weekday::Sun => 1,
                    Weekday::Mon => 0,
                    Weekday::Tue => 6,
                    Weekday::Wed => 5,
                    Weekday::Thu => 4,
                    Weekday::Fri => 3,
                    Weekday::Sat => 2,
                };

                // `firstweek+1`-th day of January is the beginning of the week 1.
                if week_from_mon > 53 {
                    return Err(OUT_OF_RANGE);
                } // can it overflow?
                let ndays = firstweek
                    + (week_from_mon as i32 - 1) * 7
                    + weekday.num_days_from_monday() as i32;
                let date = newyear
                    .checked_add_signed(TimeDelta::days(i64::from(ndays)))
                    .ok_or(OUT_OF_RANGE)?;
                if date.year() != year {
                    return Err(OUT_OF_RANGE);
                } // early exit for correct error

                (verify_ymd(date) && verify_isoweekdate(date) && verify_ordinal(date), date)
            }

            (_, Some(isoyear), &Parsed { isoweek: Some(isoweek), weekday: Some(weekday), .. }) => {
                // ISO year, week, day of the week
                let date = NaiveDate::from_isoywd(isoyear, isoweek, weekday);
                let date = date.ok_or(OUT_OF_RANGE)?;
                (verify_ymd(date) && verify_ordinal(date), date)
            }

            (_, _, _) => return Err(NOT_ENOUGH),
        };

        if verified {
            Ok(parsed_date)
        } else {
            Err(IMPOSSIBLE)
        }
    }

    /// Returns a parsed naive time out of given fields.
    ///
    /// This method is able to determine the time from given subset of fields:
    ///
    /// - Hour, minute. (second and nanosecond assumed to be 0)
    /// - Hour, minute, second. (nanosecond assumed to be 0)
    /// - Hour, minute, second, nanosecond.
    ///
    /// It is able to handle leap seconds when given second is 60.
    ///
    /// # Errors
    ///
    /// This method returns:
    /// - `OUT_OF_RANGE` if any of the time fields of `Parsed` are set to a value beyond
    ///   their acceptable range.
    /// - `NOT_ENOUGH` if an hour field is missing, if AM/PM is missing in a 12-hour clock,
    ///   if minutes are missing, or if seconds are missing while the nanosecond field is present.
    pub fn to_naive_time(&self) -> ParseResult<NaiveTime> {
        let hour_div_12 = match self.hour_div_12 {
            Some(v @ 0..=1) => v,
            Some(_) => return Err(OUT_OF_RANGE),
            None => return Err(NOT_ENOUGH),
        };
        let hour_mod_12 = match self.hour_mod_12 {
            Some(v @ 0..=11) => v,
            Some(_) => return Err(OUT_OF_RANGE),
            None => return Err(NOT_ENOUGH),
        };
        let hour = hour_div_12 * 12 + hour_mod_12;

        let minute = match self.minute {
            Some(v @ 0..=59) => v,
            Some(_) => return Err(OUT_OF_RANGE),
            None => return Err(NOT_ENOUGH),
        };

        // we allow omitting seconds or nanoseconds, but they should be in the range.
        let (second, mut nano) = match self.second.unwrap_or(0) {
            v @ 0..=59 => (v, 0),
            60 => (59, 1_000_000_000),
            _ => return Err(OUT_OF_RANGE),
        };
        nano += match self.nanosecond {
            Some(v @ 0..=999_999_999) if self.second.is_some() => v,
            Some(0..=999_999_999) => return Err(NOT_ENOUGH), // second is missing
            Some(_) => return Err(OUT_OF_RANGE),
            None => 0,
        };

        NaiveTime::from_hms_nano(hour, minute, second, nano).map_err(|_| OUT_OF_RANGE)
    }

    /// Returns a parsed naive date and time out of given fields, except for the offset field.
    ///
    /// The offset is assumed to have a given value. It is not compared against the offset field set
    /// in the `Parsed` type, so it is allowed to be inconsistent.
    ///
    /// This method is able to determine the combined date and time from date and time fields or
    /// from a single timestamp field. It checks all fields are consistent with each other.
    ///
    /// # Errors
    ///
    /// This method returns:
    /// - `IMPOSSIBLE`  if any of the date fields conflict, or if a timestamp conflicts with any of
    ///   the other fields.
    /// - `NOT_ENOUGH` if there are not enough fields set in `Parsed` for a complete datetime.
    /// - `OUT_OF_RANGE`
    ///   - if any of the date or time fields of `Parsed` are set to a value beyond their acceptable
    ///     range.
    ///   - if the value would be outside the range of a [`NaiveDateTime`].
    ///   - if the date does not exist.
    pub fn to_naive_datetime_with_offset(&self, offset: i32) -> ParseResult<NaiveDateTime> {
        let date = self.to_naive_date();
        let time = self.to_naive_time();
        if let (Ok(date), Ok(time)) = (date, time) {
            let datetime = date.and_time(time);

            // verify the timestamp field if any
            // the following is safe, `timestamp` is very limited in range
            let timestamp = datetime.timestamp() - i64::from(offset);
            if let Some(given_timestamp) = self.timestamp {
                // if `datetime` represents a leap second, it might be off by one second.
                if given_timestamp != timestamp
                    && !(datetime.nanosecond() >= 1_000_000_000 && given_timestamp == timestamp + 1)
                {
                    return Err(IMPOSSIBLE);
                }
            }

            Ok(datetime)
        } else if let Some(timestamp) = self.timestamp {
            use super::ParseError as PE;
            use super::ParseErrorKind::{Impossible, OutOfRange};

            // if date and time is problematic already, there is no point proceeding.
            // we at least try to give a correct error though.
            match (date, time) {
                (Err(PE(OutOfRange)), _) | (_, Err(PE(OutOfRange))) => return Err(OUT_OF_RANGE),
                (Err(PE(Impossible)), _) | (_, Err(PE(Impossible))) => return Err(IMPOSSIBLE),
                (_, _) => {} // one of them is insufficient
            }

            // reconstruct date and time fields from timestamp
            let ts = timestamp.checked_add(i64::from(offset)).ok_or(OUT_OF_RANGE)?;
            let datetime = NaiveDateTime::from_timestamp(ts, 0);
            let mut datetime = datetime.ok_or(OUT_OF_RANGE)?;

            // fill year, ordinal, hour, minute and second fields from timestamp.
            // if existing fields are consistent, this will allow the full date/time reconstruction.
            let mut parsed = self.clone();
            if parsed.second == Some(60) {
                // `datetime.second()` cannot be 60, so this is the only case for a leap second.
                match datetime.second() {
                    // it's okay, just do not try to overwrite the existing field.
                    59 => {}
                    // `datetime` is known to be off by one second.
                    0 => {
                        datetime -= TimeDelta::seconds(1);
                    }
                    // otherwise it is impossible.
                    _ => return Err(IMPOSSIBLE),
                }
            // ...and we have the correct candidates for other fields.
            } else {
                parsed.set_second(i64::from(datetime.second()))?;
            }
            parsed.set_year(i64::from(datetime.year()))?;
            parsed.set_ordinal(i64::from(datetime.ordinal()))?; // more efficient than ymd
            parsed.set_hour(i64::from(datetime.hour()))?;
            parsed.set_minute(i64::from(datetime.minute()))?;

            // validate other fields (e.g. week) and return
            let date = parsed.to_naive_date()?;
            let time = parsed.to_naive_time()?;
            Ok(date.and_time(time))
        } else {
            // reproduce the previous error(s)
            date?;
            time?;
            unreachable!()
        }
    }

    /// Returns a parsed fixed time zone offset out of given fields.
    ///
    /// # Errors
    ///
    /// Returns `OUT_OF_RANGE` if the offset is out of range for a `FixedOffset`.
    pub fn to_fixed_offset(&self) -> ParseResult<FixedOffset> {
        self.offset.and_then(FixedOffset::east).ok_or(OUT_OF_RANGE)
    }

    /// Returns a parsed timezone-aware date and time out of given fields.
    ///
    /// This method is able to determine the combined date and time from date, time and offset
    /// fields, and/or from a single timestamp field. It checks all fields are consistent with each
    /// other.
    ///
    /// # Errors
    ///
    /// This method returns:
    /// - `IMPOSSIBLE`  if any of the date fields conflict, or if a timestamp conflicts with any of
    ///   the other fields.
    /// - `NOT_ENOUGH` if there are not enough fields set in `Parsed` for a complete datetime
    ///   including offset from UTC.
    /// - `OUT_OF_RANGE`
    ///   - if any of the fields of `Parsed` are set to a value beyond their acceptable
    ///   range.
    ///   - if the value would be outside the range of a [`NaiveDateTime`] or [`FixedOffset`].
    ///   - if the date does not exist.
    pub fn to_datetime(&self) -> ParseResult<DateTime<FixedOffset>> {
        // If there is no explicit offset, consider a timestamp value as indication of a UTC value.
        let offset = match (self.offset, self.timestamp) {
            (Some(off), _) => off,
            (None, Some(_)) => 0, // UNIX timestamp may assume 0 offset
            (None, None) => return Err(NOT_ENOUGH),
        };
        let datetime = self.to_naive_datetime_with_offset(offset)?;
        let offset = FixedOffset::east(offset).ok_or(OUT_OF_RANGE)?;

        match offset.from_local_datetime(&datetime) {
            LocalResult::None => Err(IMPOSSIBLE),
            LocalResult::Single(t) => Ok(t),
            LocalResult::Ambiguous(..) => Err(NOT_ENOUGH),
        }
    }

    /// Returns a parsed timezone-aware date and time out of given fields,
    /// with an additional [`TimeZone`] used to interpret and validate the local date.
    ///
    /// This method is able to determine the combined date and time from date and time, and/or from
    /// a single timestamp field. It checks all fields are consistent with each other.
    ///
    /// If the parsed fields include an UTC offset, it also has to be consistent with the offset in
    /// the provided `tz` time zone for that datetime.
    ///
    /// # Errors
    ///
    /// This method returns:
    /// - `IMPOSSIBLE`
    ///   - if any of the date fields conflict, if a timestamp conflicts with any of the other
    ///     fields, or if the offset field is set but differs from the offset at that time in the
    ///     `tz` time zone.
    ///   - if the local datetime does not exists in the provided time zone (because it falls in a
    ///     transition due to for example DST).
    /// - `NOT_ENOUGH` if there are not enough fields set in `Parsed` for a complete datetime, or if
    ///   the local time in the provided time zone is ambiguous (because it falls in a transition
    ///   due to for example DST) while there is no offset field or timestamp field set.
    /// - `OUT_OF_RANGE`
    ///   - if the value would be outside the range of a [`NaiveDateTime`] or [`FixedOffset`].
    ///   - if any of the fields of `Parsed` are set to a value beyond their acceptable range.
    ///   - if the date does not exist.
    pub fn to_datetime_with_timezone<Tz: TimeZone>(&self, tz: &Tz) -> ParseResult<DateTime<Tz>> {
        // if we have `timestamp` specified, guess an offset from that.
        let mut guessed_offset = 0;
        if let Some(timestamp) = self.timestamp {
            // make a naive `DateTime` from given timestamp and (if any) nanosecond.
            // an empty `nanosecond` is always equal to zero, so missing nanosecond is fine.
            let nanosecond = self.nanosecond.unwrap_or(0);
            let dt = NaiveDateTime::from_timestamp(timestamp, nanosecond);
            let dt = dt.ok_or(OUT_OF_RANGE)?;
            guessed_offset = tz.offset_from_utc_datetime(&dt).fix().local_minus_utc();
        }

        // checks if the given `DateTime` has a consistent `Offset` with given `self.offset`.
        let check_offset = |dt: &DateTime<Tz>| {
            if let Some(offset) = self.offset {
                dt.offset().fix().local_minus_utc() == offset
            } else {
                true
            }
        };

        // `guessed_offset` should be correct when `self.timestamp` is given.
        // it will be 0 otherwise, but this is fine as the algorithm ignores offset for that case.
        let datetime = self.to_naive_datetime_with_offset(guessed_offset)?;
        match tz.from_local_datetime(&datetime) {
            LocalResult::None => Err(IMPOSSIBLE),
            LocalResult::Single(t) => {
                if check_offset(&t) {
                    Ok(t)
                } else {
                    Err(IMPOSSIBLE)
                }
            }
            LocalResult::Ambiguous(min, max) => {
                // try to disambiguate two possible local dates by offset.
                match (check_offset(&min), check_offset(&max)) {
                    (false, false) => Err(IMPOSSIBLE),
                    (false, true) => Ok(max),
                    (true, false) => Ok(min),
                    (true, true) => Err(NOT_ENOUGH),
                }
            }
        }
    }
}

#[cfg(test)]
mod tests {
    use super::super::{IMPOSSIBLE, NOT_ENOUGH, OUT_OF_RANGE};
    use super::Parsed;
    use crate::naive::{NaiveDate, NaiveTime};
    use crate::offset::{FixedOffset, TimeZone, Utc};
    use crate::Datelike;
    use crate::Weekday::*;

    #[test]
    fn test_parsed_set_fields() {
        // year*, isoyear*
        let mut p = Parsed::new();
        assert_eq!(p.set_year(1987), Ok(()));
        assert_eq!(p.set_year(1986), Err(IMPOSSIBLE));
        assert_eq!(p.set_year(1988), Err(IMPOSSIBLE));
        assert_eq!(p.set_year(1987), Ok(()));
        assert_eq!(p.set_year_div_100(20), Ok(())); // independent to `year`
        assert_eq!(p.set_year_div_100(21), Err(IMPOSSIBLE));
        assert_eq!(p.set_year_div_100(19), Err(IMPOSSIBLE));
        assert_eq!(p.set_year_mod_100(37), Ok(())); // ditto
        assert_eq!(p.set_year_mod_100(38), Err(IMPOSSIBLE));
        assert_eq!(p.set_year_mod_100(36), Err(IMPOSSIBLE));

        let mut p = Parsed::new();
        assert_eq!(p.set_year(0), Ok(()));
        assert_eq!(p.set_year_div_100(0), Ok(()));
        assert_eq!(p.set_year_mod_100(0), Ok(()));

        let mut p = Parsed::new();
        assert_eq!(p.set_year_div_100(-1), Err(OUT_OF_RANGE));
        assert_eq!(p.set_year_mod_100(-1), Err(OUT_OF_RANGE));
        assert_eq!(p.set_year(-1), Ok(()));
        assert_eq!(p.set_year(-2), Err(IMPOSSIBLE));
        assert_eq!(p.set_year(0), Err(IMPOSSIBLE));

        let mut p = Parsed::new();
        assert_eq!(p.set_year_div_100(0x1_0000_0008), Err(OUT_OF_RANGE));
        assert_eq!(p.set_year_div_100(8), Ok(()));
        assert_eq!(p.set_year_div_100(0x1_0000_0008), Err(OUT_OF_RANGE));

        // month, week*, isoweek, ordinal, day, minute, second, nanosecond, offset
        let mut p = Parsed::new();
        assert_eq!(p.set_month(7), Ok(()));
        assert_eq!(p.set_month(1), Err(IMPOSSIBLE));
        assert_eq!(p.set_month(6), Err(IMPOSSIBLE));
        assert_eq!(p.set_month(8), Err(IMPOSSIBLE));
        assert_eq!(p.set_month(12), Err(IMPOSSIBLE));

        let mut p = Parsed::new();
        assert_eq!(p.set_month(8), Ok(()));
        assert_eq!(p.set_month(0x1_0000_0008), Err(OUT_OF_RANGE));

        // hour
        let mut p = Parsed::new();
        assert_eq!(p.set_hour(12), Ok(()));
        assert_eq!(p.set_hour(11), Err(IMPOSSIBLE));
        assert_eq!(p.set_hour(13), Err(IMPOSSIBLE));
        assert_eq!(p.set_hour(12), Ok(()));
        assert_eq!(p.set_ampm(false), Err(IMPOSSIBLE));
        assert_eq!(p.set_ampm(true), Ok(()));
        assert_eq!(p.set_hour12(12), Ok(()));
        assert_eq!(p.set_hour12(0), Err(OUT_OF_RANGE)); // requires canonical representation
        assert_eq!(p.set_hour12(1), Err(IMPOSSIBLE));
        assert_eq!(p.set_hour12(11), Err(IMPOSSIBLE));

        let mut p = Parsed::new();
        assert_eq!(p.set_ampm(true), Ok(()));
        assert_eq!(p.set_hour12(7), Ok(()));
        assert_eq!(p.set_hour(7), Err(IMPOSSIBLE));
        assert_eq!(p.set_hour(18), Err(IMPOSSIBLE));
        assert_eq!(p.set_hour(19), Ok(()));

        // timestamp
        let mut p = Parsed::new();
        assert_eq!(p.set_timestamp(1_234_567_890), Ok(()));
        assert_eq!(p.set_timestamp(1_234_567_889), Err(IMPOSSIBLE));
        assert_eq!(p.set_timestamp(1_234_567_891), Err(IMPOSSIBLE));
    }

    #[test]
    fn test_parsed_set_range() {
        assert_eq!(Parsed::new().set_year(i32::MIN as i64 - 1), Err(OUT_OF_RANGE));
        assert!(Parsed::new().set_year(i32::MIN as i64).is_ok());
        assert!(Parsed::new().set_year(i32::MAX as i64).is_ok());
        assert_eq!(Parsed::new().set_year(i32::MAX as i64 + 1), Err(OUT_OF_RANGE));

        assert_eq!(Parsed::new().set_year_div_100(-1), Err(OUT_OF_RANGE));
        assert!(Parsed::new().set_year_div_100(0).is_ok());
        assert!(Parsed::new().set_year_div_100(i32::MAX as i64).is_ok());
        assert_eq!(Parsed::new().set_year_div_100(i32::MAX as i64 + 1), Err(OUT_OF_RANGE));

        assert_eq!(Parsed::new().set_year_mod_100(-1), Err(OUT_OF_RANGE));
        assert!(Parsed::new().set_year_mod_100(0).is_ok());
        assert!(Parsed::new().set_year_mod_100(99).is_ok());
        assert_eq!(Parsed::new().set_year_mod_100(100), Err(OUT_OF_RANGE));

        assert_eq!(Parsed::new().set_isoyear(i32::MIN as i64 - 1), Err(OUT_OF_RANGE));
        assert!(Parsed::new().set_isoyear(i32::MIN as i64).is_ok());
        assert!(Parsed::new().set_isoyear(i32::MAX as i64).is_ok());
        assert_eq!(Parsed::new().set_isoyear(i32::MAX as i64 + 1), Err(OUT_OF_RANGE));

        assert_eq!(Parsed::new().set_isoyear_div_100(-1), Err(OUT_OF_RANGE));
        assert!(Parsed::new().set_isoyear_div_100(0).is_ok());
        assert!(Parsed::new().set_isoyear_div_100(99).is_ok());
        assert_eq!(Parsed::new().set_isoyear_div_100(i32::MAX as i64 + 1), Err(OUT_OF_RANGE));

        assert_eq!(Parsed::new().set_isoyear_mod_100(-1), Err(OUT_OF_RANGE));
        assert!(Parsed::new().set_isoyear_mod_100(0).is_ok());
        assert!(Parsed::new().set_isoyear_mod_100(99).is_ok());
        assert_eq!(Parsed::new().set_isoyear_mod_100(100), Err(OUT_OF_RANGE));

        assert_eq!(Parsed::new().set_month(0), Err(OUT_OF_RANGE));
        assert!(Parsed::new().set_month(1).is_ok());
        assert!(Parsed::new().set_month(12).is_ok());
        assert_eq!(Parsed::new().set_month(13), Err(OUT_OF_RANGE));

        assert_eq!(Parsed::new().set_week_from_sun(-1), Err(OUT_OF_RANGE));
        assert!(Parsed::new().set_week_from_sun(0).is_ok());
        assert!(Parsed::new().set_week_from_sun(53).is_ok());
        assert_eq!(Parsed::new().set_week_from_sun(54), Err(OUT_OF_RANGE));

        assert_eq!(Parsed::new().set_week_from_mon(-1), Err(OUT_OF_RANGE));
        assert!(Parsed::new().set_week_from_mon(0).is_ok());
        assert!(Parsed::new().set_week_from_mon(53).is_ok());
        assert_eq!(Parsed::new().set_week_from_mon(54), Err(OUT_OF_RANGE));

        assert_eq!(Parsed::new().set_isoweek(0), Err(OUT_OF_RANGE));
        assert!(Parsed::new().set_isoweek(1).is_ok());
        assert!(Parsed::new().set_isoweek(53).is_ok());
        assert_eq!(Parsed::new().set_isoweek(54), Err(OUT_OF_RANGE));

        assert_eq!(Parsed::new().set_ordinal(0), Err(OUT_OF_RANGE));
        assert!(Parsed::new().set_ordinal(1).is_ok());
        assert!(Parsed::new().set_ordinal(366).is_ok());
        assert_eq!(Parsed::new().set_ordinal(367), Err(OUT_OF_RANGE));

        assert_eq!(Parsed::new().set_day(0), Err(OUT_OF_RANGE));
        assert!(Parsed::new().set_day(1).is_ok());
        assert!(Parsed::new().set_day(31).is_ok());
        assert_eq!(Parsed::new().set_day(32), Err(OUT_OF_RANGE));

        assert_eq!(Parsed::new().set_hour12(0), Err(OUT_OF_RANGE));
        assert!(Parsed::new().set_hour12(1).is_ok());
        assert!(Parsed::new().set_hour12(12).is_ok());
        assert_eq!(Parsed::new().set_hour12(13), Err(OUT_OF_RANGE));

        assert_eq!(Parsed::new().set_hour(-1), Err(OUT_OF_RANGE));
        assert!(Parsed::new().set_hour(0).is_ok());
        assert!(Parsed::new().set_hour(23).is_ok());
        assert_eq!(Parsed::new().set_hour(24), Err(OUT_OF_RANGE));

        assert_eq!(Parsed::new().set_minute(-1), Err(OUT_OF_RANGE));
        assert!(Parsed::new().set_minute(0).is_ok());
        assert!(Parsed::new().set_minute(59).is_ok());
        assert_eq!(Parsed::new().set_minute(60), Err(OUT_OF_RANGE));

        assert_eq!(Parsed::new().set_second(-1), Err(OUT_OF_RANGE));
        assert!(Parsed::new().set_second(0).is_ok());
        assert!(Parsed::new().set_second(60).is_ok());
        assert_eq!(Parsed::new().set_second(61), Err(OUT_OF_RANGE));

        assert_eq!(Parsed::new().set_nanosecond(-1), Err(OUT_OF_RANGE));
        assert!(Parsed::new().set_nanosecond(0).is_ok());
        assert!(Parsed::new().set_nanosecond(999_999_999).is_ok());
        assert_eq!(Parsed::new().set_nanosecond(1_000_000_000), Err(OUT_OF_RANGE));

        assert!(Parsed::new().set_timestamp(i64::MIN).is_ok());
        assert!(Parsed::new().set_timestamp(i64::MAX).is_ok());

        assert_eq!(Parsed::new().set_offset(i32::MIN as i64 - 1), Err(OUT_OF_RANGE));
        assert!(Parsed::new().set_offset(i32::MIN as i64).is_ok());
        assert!(Parsed::new().set_offset(i32::MAX as i64).is_ok());
        assert_eq!(Parsed::new().set_offset(i32::MAX as i64 + 1), Err(OUT_OF_RANGE));
    }

    #[test]
    fn test_parsed_to_naive_date() {
        macro_rules! parse {
            ($($k:ident: $v:expr),*) => (
                Parsed { $($k: Some($v),)* ..Parsed::new() }.to_naive_date()
            )
        }

        let ymd = |y, m, d| Ok(NaiveDate::from_ymd(y, m, d).unwrap());

        // ymd: omission of fields
        assert_eq!(parse!(), Err(NOT_ENOUGH));
        assert_eq!(parse!(year: 1984), Err(NOT_ENOUGH));
        assert_eq!(parse!(year: 1984, month: 1), Err(NOT_ENOUGH));
        assert_eq!(parse!(year: 1984, month: 1, day: 2), ymd(1984, 1, 2));
        assert_eq!(parse!(year: 1984, day: 2), Err(NOT_ENOUGH));
        assert_eq!(parse!(year_div_100: 19), Err(NOT_ENOUGH));
        assert_eq!(parse!(year_div_100: 19, year_mod_100: 84), Err(NOT_ENOUGH));
        assert_eq!(parse!(year_div_100: 19, year_mod_100: 84, month: 1), Err(NOT_ENOUGH));
        assert_eq!(parse!(year_div_100: 19, year_mod_100: 84, month: 1, day: 2), ymd(1984, 1, 2));
        assert_eq!(parse!(year_div_100: 19, year_mod_100: 84, day: 2), Err(NOT_ENOUGH));
        assert_eq!(parse!(year_div_100: 19, month: 1, day: 2), Err(NOT_ENOUGH));
        assert_eq!(parse!(year_mod_100: 70, month: 1, day: 2), ymd(1970, 1, 2));
        assert_eq!(parse!(year_mod_100: 69, month: 1, day: 2), ymd(2069, 1, 2));

        // ymd: out-of-range conditions
        assert_eq!(parse!(year_div_100: 19, year_mod_100: 84, month: 2, day: 29), ymd(1984, 2, 29));
        assert_eq!(
            parse!(year_div_100: 19, year_mod_100: 83, month: 2, day: 29),
            Err(OUT_OF_RANGE)
        );
        assert_eq!(
            parse!(year_div_100: 19, year_mod_100: 83, month: 13, day: 1),
            Err(OUT_OF_RANGE)
        );
        assert_eq!(
            parse!(year_div_100: 19, year_mod_100: 83, month: 12, day: 31),
            ymd(1983, 12, 31)
        );
        assert_eq!(
            parse!(year_div_100: 19, year_mod_100: 83, month: 12, day: 32),
            Err(OUT_OF_RANGE)
        );
        assert_eq!(
            parse!(year_div_100: 19, year_mod_100: 83, month: 12, day: 0),
            Err(OUT_OF_RANGE)
        );
        assert_eq!(
            parse!(year_div_100: 19, year_mod_100: 100, month: 1, day: 1),
            Err(OUT_OF_RANGE)
        );
        assert_eq!(parse!(year_div_100: 19, year_mod_100: -1, month: 1, day: 1), Err(OUT_OF_RANGE));
        assert_eq!(parse!(year_div_100: 0, year_mod_100: 0, month: 1, day: 1), ymd(0, 1, 1));
        assert_eq!(parse!(year_div_100: -1, year_mod_100: 42, month: 1, day: 1), Err(IMPOSSIBLE));
        let max_year = NaiveDate::MAX.year();
        assert_eq!(
            parse!(year_div_100: max_year / 100,
                          year_mod_100: max_year % 100, month: 1, day: 1),
            ymd(max_year, 1, 1)
        );
        assert_eq!(
            parse!(year_div_100: (max_year + 1) / 100,
                          year_mod_100: (max_year + 1) % 100, month: 1, day: 1),
            Err(OUT_OF_RANGE)
        );

        // ymd: conflicting inputs
        assert_eq!(parse!(year: 1984, year_div_100: 19, month: 1, day: 1), ymd(1984, 1, 1));
        assert_eq!(parse!(year: 1984, year_div_100: 20, month: 1, day: 1), Err(IMPOSSIBLE));
        assert_eq!(parse!(year: 1984, year_mod_100: 84, month: 1, day: 1), ymd(1984, 1, 1));
        assert_eq!(parse!(year: 1984, year_mod_100: 83, month: 1, day: 1), Err(IMPOSSIBLE));
        assert_eq!(
            parse!(year: 1984, year_div_100: 19, year_mod_100: 84, month: 1, day: 1),
            ymd(1984, 1, 1)
        );
        assert_eq!(
            parse!(year: 1984, year_div_100: 18, year_mod_100: 94, month: 1, day: 1),
            Err(IMPOSSIBLE)
        );
        assert_eq!(
            parse!(year: 1984, year_div_100: 18, year_mod_100: 184, month: 1, day: 1),
            Err(OUT_OF_RANGE)
        );
        assert_eq!(
            parse!(year: -1, year_div_100: 0, year_mod_100: -1, month: 1, day: 1),
            Err(OUT_OF_RANGE)
        );
        assert_eq!(
            parse!(year: -1, year_div_100: -1, year_mod_100: 99, month: 1, day: 1),
            Err(IMPOSSIBLE)
        );
        assert_eq!(parse!(year: -1, year_div_100: 0, month: 1, day: 1), Err(IMPOSSIBLE));
        assert_eq!(parse!(year: -1, year_mod_100: 99, month: 1, day: 1), Err(IMPOSSIBLE));

        // weekdates
        assert_eq!(parse!(year: 2000, week_from_mon: 0), Err(NOT_ENOUGH));
        assert_eq!(parse!(year: 2000, week_from_sun: 0), Err(NOT_ENOUGH));
        assert_eq!(parse!(year: 2000, weekday: Sun), Err(NOT_ENOUGH));
        assert_eq!(parse!(year: 2000, week_from_mon: 0, weekday: Fri), Err(OUT_OF_RANGE));
        assert_eq!(parse!(year: 2000, week_from_sun: 0, weekday: Fri), Err(OUT_OF_RANGE));
        assert_eq!(parse!(year: 2000, week_from_mon: 0, weekday: Sat), ymd(2000, 1, 1));
        assert_eq!(parse!(year: 2000, week_from_sun: 0, weekday: Sat), ymd(2000, 1, 1));
        assert_eq!(parse!(year: 2000, week_from_mon: 0, weekday: Sun), ymd(2000, 1, 2));
        assert_eq!(parse!(year: 2000, week_from_sun: 1, weekday: Sun), ymd(2000, 1, 2));
        assert_eq!(parse!(year: 2000, week_from_mon: 1, weekday: Mon), ymd(2000, 1, 3));
        assert_eq!(parse!(year: 2000, week_from_sun: 1, weekday: Mon), ymd(2000, 1, 3));
        assert_eq!(parse!(year: 2000, week_from_mon: 1, weekday: Sat), ymd(2000, 1, 8));
        assert_eq!(parse!(year: 2000, week_from_sun: 1, weekday: Sat), ymd(2000, 1, 8));
        assert_eq!(parse!(year: 2000, week_from_mon: 1, weekday: Sun), ymd(2000, 1, 9));
        assert_eq!(parse!(year: 2000, week_from_sun: 2, weekday: Sun), ymd(2000, 1, 9));
        assert_eq!(parse!(year: 2000, week_from_mon: 2, weekday: Mon), ymd(2000, 1, 10));
        assert_eq!(parse!(year: 2000, week_from_sun: 52, weekday: Sat), ymd(2000, 12, 30));
        assert_eq!(parse!(year: 2000, week_from_sun: 53, weekday: Sun), ymd(2000, 12, 31));
        assert_eq!(parse!(year: 2000, week_from_sun: 53, weekday: Mon), Err(OUT_OF_RANGE));
        assert_eq!(parse!(year: 2000, week_from_sun: 0xffffffff, weekday: Mon), Err(OUT_OF_RANGE));
        assert_eq!(parse!(year: 2006, week_from_sun: 0, weekday: Sat), Err(OUT_OF_RANGE));
        assert_eq!(parse!(year: 2006, week_from_sun: 1, weekday: Sun), ymd(2006, 1, 1));

        // weekdates: conflicting inputs
        assert_eq!(
            parse!(year: 2000, week_from_mon: 1, week_from_sun: 1, weekday: Sat),
            ymd(2000, 1, 8)
        );
        assert_eq!(
            parse!(year: 2000, week_from_mon: 1, week_from_sun: 2, weekday: Sun),
            ymd(2000, 1, 9)
        );
        assert_eq!(
            parse!(year: 2000, week_from_mon: 1, week_from_sun: 1, weekday: Sun),
            Err(IMPOSSIBLE)
        );
        assert_eq!(
            parse!(year: 2000, week_from_mon: 2, week_from_sun: 2, weekday: Sun),
            Err(IMPOSSIBLE)
        );

        // ISO weekdates
        assert_eq!(parse!(isoyear: 2004, isoweek: 53), Err(NOT_ENOUGH));
        assert_eq!(parse!(isoyear: 2004, isoweek: 53, weekday: Fri), ymd(2004, 12, 31));
        assert_eq!(parse!(isoyear: 2004, isoweek: 53, weekday: Sat), ymd(2005, 1, 1));
        assert_eq!(parse!(isoyear: 2004, isoweek: 0xffffffff, weekday: Sat), Err(OUT_OF_RANGE));
        assert_eq!(parse!(isoyear: 2005, isoweek: 0, weekday: Thu), Err(OUT_OF_RANGE));
        assert_eq!(parse!(isoyear: 2005, isoweek: 5, weekday: Thu), ymd(2005, 2, 3));
        assert_eq!(parse!(isoyear: 2005, weekday: Thu), Err(NOT_ENOUGH));

        // year and ordinal
        assert_eq!(parse!(ordinal: 123), Err(NOT_ENOUGH));
        assert_eq!(parse!(year: 2000, ordinal: 0), Err(OUT_OF_RANGE));
        assert_eq!(parse!(year: 2000, ordinal: 1), ymd(2000, 1, 1));
        assert_eq!(parse!(year: 2000, ordinal: 60), ymd(2000, 2, 29));
        assert_eq!(parse!(year: 2000, ordinal: 61), ymd(2000, 3, 1));
        assert_eq!(parse!(year: 2000, ordinal: 366), ymd(2000, 12, 31));
        assert_eq!(parse!(year: 2000, ordinal: 367), Err(OUT_OF_RANGE));
        assert_eq!(parse!(year: 2000, ordinal: 0xffffffff), Err(OUT_OF_RANGE));
        assert_eq!(parse!(year: 2100, ordinal: 0), Err(OUT_OF_RANGE));
        assert_eq!(parse!(year: 2100, ordinal: 1), ymd(2100, 1, 1));
        assert_eq!(parse!(year: 2100, ordinal: 59), ymd(2100, 2, 28));
        assert_eq!(parse!(year: 2100, ordinal: 60), ymd(2100, 3, 1));
        assert_eq!(parse!(year: 2100, ordinal: 365), ymd(2100, 12, 31));
        assert_eq!(parse!(year: 2100, ordinal: 366), Err(OUT_OF_RANGE));
        assert_eq!(parse!(year: 2100, ordinal: 0xffffffff), Err(OUT_OF_RANGE));

        // more complex cases
        assert_eq!(
            parse!(year: 2014, month: 12, day: 31, ordinal: 365, isoyear: 2015, isoweek: 1,
                          week_from_sun: 52, week_from_mon: 52, weekday: Wed),
            ymd(2014, 12, 31)
        );
        assert_eq!(
            parse!(year: 2014, month: 12, ordinal: 365, isoyear: 2015, isoweek: 1,
                          week_from_sun: 52, week_from_mon: 52),
            ymd(2014, 12, 31)
        );
        assert_eq!(
            parse!(year: 2014, month: 12, day: 31, ordinal: 365, isoyear: 2014, isoweek: 53,
                          week_from_sun: 52, week_from_mon: 52, weekday: Wed),
            Err(IMPOSSIBLE)
        ); // no ISO week date 2014-W53-3
        assert_eq!(
            parse!(year: 2012, isoyear: 2015, isoweek: 1,
                          week_from_sun: 52, week_from_mon: 52),
            Err(NOT_ENOUGH)
        ); // ambiguous (2014-12-29, 2014-12-30, 2014-12-31)
        assert_eq!(parse!(year_div_100: 20, isoyear_mod_100: 15, ordinal: 366), Err(NOT_ENOUGH));
        // technically unique (2014-12-31) but Chrono gives up
    }

    #[test]
    fn test_parsed_to_naive_time() {
        macro_rules! parse {
            ($($k:ident: $v:expr),*) => (
                Parsed { $($k: Some($v),)* ..Parsed::new() }.to_naive_time()
            )
        }

        let hms = |h, m, s| Ok(NaiveTime::from_hms(h, m, s).unwrap());
        let hmsn = |h, m, s, n| Ok(NaiveTime::from_hms_nano(h, m, s, n).unwrap());

        // omission of fields
        assert_eq!(parse!(), Err(NOT_ENOUGH));
        assert_eq!(parse!(hour_div_12: 0), Err(NOT_ENOUGH));
        assert_eq!(parse!(hour_div_12: 0, hour_mod_12: 1), Err(NOT_ENOUGH));
        assert_eq!(parse!(hour_div_12: 0, hour_mod_12: 1, minute: 23), hms(1, 23, 0));
        assert_eq!(parse!(hour_div_12: 0, hour_mod_12: 1, minute: 23, second: 45), hms(1, 23, 45));
        assert_eq!(
            parse!(hour_div_12: 0, hour_mod_12: 1, minute: 23, second: 45,
                          nanosecond: 678_901_234),
            hmsn(1, 23, 45, 678_901_234)
        );
        assert_eq!(parse!(hour_div_12: 1, hour_mod_12: 11, minute: 45, second: 6), hms(23, 45, 6));
        assert_eq!(parse!(hour_mod_12: 1, minute: 23), Err(NOT_ENOUGH));
        assert_eq!(
            parse!(hour_div_12: 0, hour_mod_12: 1, minute: 23, nanosecond: 456_789_012),
            Err(NOT_ENOUGH)
        );

        // out-of-range conditions
        assert_eq!(parse!(hour_div_12: 2, hour_mod_12: 0, minute: 0), Err(OUT_OF_RANGE));
        assert_eq!(parse!(hour_div_12: 1, hour_mod_12: 12, minute: 0), Err(OUT_OF_RANGE));
        assert_eq!(parse!(hour_div_12: 0, hour_mod_12: 1, minute: 60), Err(OUT_OF_RANGE));
        assert_eq!(
            parse!(hour_div_12: 0, hour_mod_12: 1, minute: 23, second: 61),
            Err(OUT_OF_RANGE)
        );
        assert_eq!(
            parse!(hour_div_12: 0, hour_mod_12: 1, minute: 23, second: 34,
                          nanosecond: 1_000_000_000),
            Err(OUT_OF_RANGE)
        );

        // leap seconds
        assert_eq!(
            parse!(hour_div_12: 0, hour_mod_12: 1, minute: 23, second: 60),
            hmsn(1, 23, 59, 1_000_000_000)
        );
        assert_eq!(
            parse!(hour_div_12: 0, hour_mod_12: 1, minute: 23, second: 60,
                          nanosecond: 999_999_999),
            hmsn(1, 23, 59, 1_999_999_999)
        );
    }

    #[test]
    fn test_parsed_to_naive_datetime_with_offset() {
        macro_rules! parse {
            (offset = $offset:expr; $($k:ident: $v:expr),*) => (
                Parsed { $($k: Some($v),)* ..Parsed::new() }.to_naive_datetime_with_offset($offset)
            );
            ($($k:ident: $v:expr),*) => (parse!(offset = 0; $($k: $v),*))
        }

        let ymdhms =
            |y, m, d, h, n, s| Ok(NaiveDate::from_ymd(y, m, d).unwrap().and_hms(h, n, s).unwrap());
        let ymdhmsn = |y, m, d, h, n, s, nano| {
            Ok(NaiveDate::from_ymd(y, m, d).unwrap().and_hms_nano(h, n, s, nano).unwrap())
        };

        // omission of fields
        assert_eq!(parse!(), Err(NOT_ENOUGH));
        assert_eq!(
            parse!(year: 2015, month: 1, day: 30,
                          hour_div_12: 1, hour_mod_12: 2, minute: 38),
            ymdhms(2015, 1, 30, 14, 38, 0)
        );
        assert_eq!(
            parse!(year: 1997, month: 1, day: 30,
                          hour_div_12: 1, hour_mod_12: 2, minute: 38, second: 5),
            ymdhms(1997, 1, 30, 14, 38, 5)
        );
        assert_eq!(
            parse!(year: 2012, ordinal: 34, hour_div_12: 0, hour_mod_12: 5,
                          minute: 6, second: 7, nanosecond: 890_123_456),
            ymdhmsn(2012, 2, 3, 5, 6, 7, 890_123_456)
        );
        assert_eq!(parse!(timestamp: 0), ymdhms(1970, 1, 1, 0, 0, 0));
        assert_eq!(parse!(timestamp: 1, nanosecond: 0), ymdhms(1970, 1, 1, 0, 0, 1));
        assert_eq!(parse!(timestamp: 1, nanosecond: 1), ymdhmsn(1970, 1, 1, 0, 0, 1, 1));
        assert_eq!(parse!(timestamp: 1_420_000_000), ymdhms(2014, 12, 31, 4, 26, 40));
        assert_eq!(parse!(timestamp: -0x1_0000_0000), ymdhms(1833, 11, 24, 17, 31, 44));

        // full fields
        assert_eq!(
            parse!(year: 2014, year_div_100: 20, year_mod_100: 14, month: 12, day: 31,
                          ordinal: 365, isoyear: 2015, isoyear_div_100: 20, isoyear_mod_100: 15,
                          isoweek: 1, week_from_sun: 52, week_from_mon: 52, weekday: Wed,
                          hour_div_12: 0, hour_mod_12: 4, minute: 26, second: 40,
                          nanosecond: 12_345_678, timestamp: 1_420_000_000),
            ymdhmsn(2014, 12, 31, 4, 26, 40, 12_345_678)
        );
        assert_eq!(
            parse!(year: 2014, year_div_100: 20, year_mod_100: 14, month: 12, day: 31,
                          ordinal: 365, isoyear: 2015, isoyear_div_100: 20, isoyear_mod_100: 15,
                          isoweek: 1, week_from_sun: 52, week_from_mon: 52, weekday: Wed,
                          hour_div_12: 0, hour_mod_12: 4, minute: 26, second: 40,
                          nanosecond: 12_345_678, timestamp: 1_419_999_999),
            Err(IMPOSSIBLE)
        );
        assert_eq!(
            parse!(offset = 32400;
                          year: 2014, year_div_100: 20, year_mod_100: 14, month: 12, day: 31,
                          ordinal: 365, isoyear: 2015, isoyear_div_100: 20, isoyear_mod_100: 15,
                          isoweek: 1, week_from_sun: 52, week_from_mon: 52, weekday: Wed,
                          hour_div_12: 0, hour_mod_12: 4, minute: 26, second: 40,
                          nanosecond: 12_345_678, timestamp: 1_419_967_600),
            ymdhmsn(2014, 12, 31, 4, 26, 40, 12_345_678)
        );

        // more timestamps
        let max_days_from_year_1970 =
            NaiveDate::MAX.signed_duration_since(NaiveDate::from_ymd(1970, 1, 1).unwrap());
        let year_0_from_year_1970 = NaiveDate::from_ymd(0, 1, 1)
            .unwrap()
            .signed_duration_since(NaiveDate::from_ymd(1970, 1, 1).unwrap());
        let min_days_from_year_1970 =
            NaiveDate::MIN.signed_duration_since(NaiveDate::from_ymd(1970, 1, 1).unwrap());
        assert_eq!(
            parse!(timestamp: min_days_from_year_1970.num_seconds()),
            ymdhms(NaiveDate::MIN.year(), 1, 1, 0, 0, 0)
        );
        assert_eq!(
            parse!(timestamp: year_0_from_year_1970.num_seconds()),
            ymdhms(0, 1, 1, 0, 0, 0)
        );
        assert_eq!(
            parse!(timestamp: max_days_from_year_1970.num_seconds() + 86399),
            ymdhms(NaiveDate::MAX.year(), 12, 31, 23, 59, 59)
        );

        // leap seconds #1: partial fields
        assert_eq!(parse!(second: 59, timestamp: 1_341_100_798), Err(IMPOSSIBLE));
        assert_eq!(parse!(second: 59, timestamp: 1_341_100_799), ymdhms(2012, 6, 30, 23, 59, 59));
        assert_eq!(parse!(second: 59, timestamp: 1_341_100_800), Err(IMPOSSIBLE));
        assert_eq!(
            parse!(second: 60, timestamp: 1_341_100_799),
            ymdhmsn(2012, 6, 30, 23, 59, 59, 1_000_000_000)
        );
        assert_eq!(
            parse!(second: 60, timestamp: 1_341_100_800),
            ymdhmsn(2012, 6, 30, 23, 59, 59, 1_000_000_000)
        );
        assert_eq!(parse!(second: 0, timestamp: 1_341_100_800), ymdhms(2012, 7, 1, 0, 0, 0));
        assert_eq!(parse!(second: 1, timestamp: 1_341_100_800), Err(IMPOSSIBLE));
        assert_eq!(parse!(second: 60, timestamp: 1_341_100_801), Err(IMPOSSIBLE));

        // leap seconds #2: full fields
        // we need to have separate tests for them since it uses another control flow.
        assert_eq!(
            parse!(year: 2012, ordinal: 182, hour_div_12: 1, hour_mod_12: 11,
                          minute: 59, second: 59, timestamp: 1_341_100_798),
            Err(IMPOSSIBLE)
        );
        assert_eq!(
            parse!(year: 2012, ordinal: 182, hour_div_12: 1, hour_mod_12: 11,
                          minute: 59, second: 59, timestamp: 1_341_100_799),
            ymdhms(2012, 6, 30, 23, 59, 59)
        );
        assert_eq!(
            parse!(year: 2012, ordinal: 182, hour_div_12: 1, hour_mod_12: 11,
                          minute: 59, second: 59, timestamp: 1_341_100_800),
            Err(IMPOSSIBLE)
        );
        assert_eq!(
            parse!(year: 2012, ordinal: 182, hour_div_12: 1, hour_mod_12: 11,
                          minute: 59, second: 60, timestamp: 1_341_100_799),
            ymdhmsn(2012, 6, 30, 23, 59, 59, 1_000_000_000)
        );
        assert_eq!(
            parse!(year: 2012, ordinal: 182, hour_div_12: 1, hour_mod_12: 11,
                          minute: 59, second: 60, timestamp: 1_341_100_800),
            ymdhmsn(2012, 6, 30, 23, 59, 59, 1_000_000_000)
        );
        assert_eq!(
            parse!(year: 2012, ordinal: 183, hour_div_12: 0, hour_mod_12: 0,
                          minute: 0, second: 0, timestamp: 1_341_100_800),
            ymdhms(2012, 7, 1, 0, 0, 0)
        );
        assert_eq!(
            parse!(year: 2012, ordinal: 183, hour_div_12: 0, hour_mod_12: 0,
                          minute: 0, second: 1, timestamp: 1_341_100_800),
            Err(IMPOSSIBLE)
        );
        assert_eq!(
            parse!(year: 2012, ordinal: 182, hour_div_12: 1, hour_mod_12: 11,
                          minute: 59, second: 60, timestamp: 1_341_100_801),
            Err(IMPOSSIBLE)
        );

        // error codes
        assert_eq!(
            parse!(year: 2015, month: 1, day: 20, weekday: Tue,
                          hour_div_12: 2, hour_mod_12: 1, minute: 35, second: 20),
            Err(OUT_OF_RANGE)
        ); // `hour_div_12` is out of range
    }

    #[test]
    fn test_parsed_to_datetime() {
        macro_rules! parse {
            ($($k:ident: $v:expr),*) => (
                Parsed { $($k: Some($v),)* ..Parsed::new() }.to_datetime()
            )
        }

        let ymdhmsn = |y, m, d, h, n, s, nano, off| {
            Ok(FixedOffset::east(off)
                .unwrap()
                .from_local_datetime(
                    &NaiveDate::from_ymd(y, m, d).unwrap().and_hms_nano(h, n, s, nano).unwrap(),
                )
                .unwrap())
        };

        assert_eq!(parse!(offset: 0), Err(NOT_ENOUGH));
        assert_eq!(
            parse!(year: 2014, ordinal: 365, hour_div_12: 0, hour_mod_12: 4,
                          minute: 26, second: 40, nanosecond: 12_345_678),
            Err(NOT_ENOUGH)
        );
        assert_eq!(
            parse!(year: 2014, ordinal: 365, hour_div_12: 0, hour_mod_12: 4,
                          minute: 26, second: 40, nanosecond: 12_345_678, offset: 0),
            ymdhmsn(2014, 12, 31, 4, 26, 40, 12_345_678, 0)
        );
        assert_eq!(
            parse!(year: 2014, ordinal: 365, hour_div_12: 1, hour_mod_12: 1,
                          minute: 26, second: 40, nanosecond: 12_345_678, offset: 32400),
            ymdhmsn(2014, 12, 31, 13, 26, 40, 12_345_678, 32400)
        );
        assert_eq!(
            parse!(year: 2014, ordinal: 365, hour_div_12: 0, hour_mod_12: 1,
                          minute: 42, second: 4, nanosecond: 12_345_678, offset: -9876),
            ymdhmsn(2014, 12, 31, 1, 42, 4, 12_345_678, -9876)
        );
        assert_eq!(
            parse!(year: 2015, ordinal: 1, hour_div_12: 0, hour_mod_12: 4,
                          minute: 26, second: 40, nanosecond: 12_345_678, offset: 86_400),
            Err(OUT_OF_RANGE)
        ); // `FixedOffset` does not support such huge offset
    }

    #[test]
    fn test_parsed_to_datetime_with_timezone() {
        macro_rules! parse {
            ($tz:expr; $($k:ident: $v:expr),*) => (
                Parsed { $($k: Some($v),)* ..Parsed::new() }.to_datetime_with_timezone(&$tz)
            )
        }

        // single result from ymdhms
        assert_eq!(
            parse!(Utc;
                          year: 2014, ordinal: 365, hour_div_12: 0, hour_mod_12: 4,
                          minute: 26, second: 40, nanosecond: 12_345_678, offset: 0),
            Ok(Utc
                .from_local_datetime(
                    &NaiveDate::from_ymd(2014, 12, 31)
                        .unwrap()
                        .and_hms_nano(4, 26, 40, 12_345_678)
                        .unwrap()
                )
                .unwrap())
        );
        assert_eq!(
            parse!(Utc;
                          year: 2014, ordinal: 365, hour_div_12: 1, hour_mod_12: 1,
                          minute: 26, second: 40, nanosecond: 12_345_678, offset: 32400),
            Err(IMPOSSIBLE)
        );
        assert_eq!(
            parse!(FixedOffset::east(32400).unwrap();
                          year: 2014, ordinal: 365, hour_div_12: 0, hour_mod_12: 4,
                          minute: 26, second: 40, nanosecond: 12_345_678, offset: 0),
            Err(IMPOSSIBLE)
        );
        assert_eq!(
            parse!(FixedOffset::east(32400).unwrap();
                          year: 2014, ordinal: 365, hour_div_12: 1, hour_mod_12: 1,
                          minute: 26, second: 40, nanosecond: 12_345_678, offset: 32400),
            Ok(FixedOffset::east(32400)
                .unwrap()
                .from_local_datetime(
                    &NaiveDate::from_ymd(2014, 12, 31)
                        .unwrap()
                        .and_hms_nano(13, 26, 40, 12_345_678)
                        .unwrap()
                )
                .unwrap())
        );

        // single result from timestamp
        assert_eq!(
            parse!(Utc; timestamp: 1_420_000_000, offset: 0),
            Ok(Utc.with_ymd_and_hms(2014, 12, 31, 4, 26, 40).unwrap())
        );
        assert_eq!(parse!(Utc; timestamp: 1_420_000_000, offset: 32400), Err(IMPOSSIBLE));
        assert_eq!(
            parse!(FixedOffset::east(32400).unwrap(); timestamp: 1_420_000_000, offset: 0),
            Err(IMPOSSIBLE)
        );
        assert_eq!(
            parse!(FixedOffset::east(32400).unwrap(); timestamp: 1_420_000_000, offset: 32400),
            Ok(FixedOffset::east(32400)
                .unwrap()
                .with_ymd_and_hms(2014, 12, 31, 13, 26, 40)
                .unwrap())
        );

        // TODO test with a variable time zone (for None and Ambiguous cases)
    }

    #[test]
    fn issue_551() {
        use crate::Weekday;
        let mut parsed = Parsed::new();

        parsed.year = Some(2002);
        parsed.week_from_mon = Some(22);
        parsed.weekday = Some(Weekday::Mon);
        assert_eq!(NaiveDate::from_ymd(2002, 6, 3).unwrap(), parsed.to_naive_date().unwrap());

        parsed.year = Some(2001);
        assert_eq!(NaiveDate::from_ymd(2001, 5, 28).unwrap(), parsed.to_naive_date().unwrap());
    }
}<|MERGE_RESOLUTION|>--- conflicted
+++ resolved
@@ -17,10 +17,6 @@
 ///   same field is set more than once it is checked for consistency.
 ///
 /// - `to_*` methods try to make a concrete date and time value out of set fields.
-<<<<<<< HEAD
-///   It fully checks any remaining out-of-range conditions and inconsistent/impossible fields.
-#[non_exhaustive]
-=======
 ///   They fully check that all fields are consistent and whether the date/datetime exists.
 ///
 /// `Parsed` is used internally by all parsing functions in chrono. It is a public type so that it
@@ -124,8 +120,7 @@
 /// }
 /// # Ok::<(), chrono::ParseError>(())
 /// ```
-#[allow(clippy::manual_non_exhaustive)]
->>>>>>> 99121dd9
+#[non_exhaustive]
 #[derive(Clone, PartialEq, Eq, Debug, Default, Hash)]
 pub struct Parsed {
     /// Year.
