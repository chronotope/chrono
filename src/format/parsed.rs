// This is a part of Chrono.
// See README.md and LICENSE.txt for details.

//! A collection of parsed date and time items.
//! They can be constructed incrementally while being checked for consistency.

use super::{ParseResult, IMPOSSIBLE, NOT_ENOUGH, OUT_OF_RANGE};
use crate::naive::{NaiveDate, NaiveDateTime, NaiveTime};
use crate::offset::{FixedOffset, LocalResult, Offset, TimeZone};
use crate::{DateTime, Datelike, TimeDelta, Timelike, Weekday};

/// A type to hold parsed fields of date and time that can check all fields are consistent.
///
/// There are two classes of methods:
///
/// - `set_*` methods to set fields you have available. They do a basic range check, and if the
///   same field is set more than once it is checked for consistency.
///
/// - `to_*` methods try to make a concrete date and time value out of set fields.
<<<<<<< HEAD
///   It fully checks any remaining out-of-range conditions and inconsistent/impossible fields.
#[non_exhaustive]
=======
///   They fully check that all fields are consistent and whether the date/datetime exists.
///
/// `Parsed` is used internally by all parsing functions in chrono. It is a public type so that it
/// can be used to write custom parsers that reuse the resolving algorithm, or to inspect the
/// results of a string parsed with chrono without converting it to concrete types.
///
/// # Resolving algorithm
///
/// Resolving date/time parts is littered with lots of corner cases, which is why common date/time
/// parsers do not implement it correctly.
///
/// Chrono provides a complete resolution algorithm that checks all fields for consistency via the
/// `Parsed` type.
///
/// As an easy example, consider RFC 2822. The [RFC 2822 date and time format] has a day of the week
/// part, which should be consistent with the other date parts. But a `strptime`-based parse would
/// happily accept inconsistent input:
///
/// ```python
/// >>> import time
/// >>> time.strptime('Wed, 31 Dec 2014 04:26:40 +0000',
///                   '%a, %d %b %Y %H:%M:%S +0000')
/// time.struct_time(tm_year=2014, tm_mon=12, tm_mday=31,
///                  tm_hour=4, tm_min=26, tm_sec=40,
///                  tm_wday=2, tm_yday=365, tm_isdst=-1)
/// >>> time.strptime('Thu, 31 Dec 2014 04:26:40 +0000',
///                   '%a, %d %b %Y %H:%M:%S +0000')
/// time.struct_time(tm_year=2014, tm_mon=12, tm_mday=31,
///                  tm_hour=4, tm_min=26, tm_sec=40,
///                  tm_wday=3, tm_yday=365, tm_isdst=-1)
/// ```
///
/// [RFC 2822 date and time format]: https://tools.ietf.org/html/rfc2822#section-3.3
///
/// # Example
///
/// Let's see how `Parsed` correctly detects the second RFC 2822 string from before is inconsistent.
///
#[cfg_attr(not(feature = "alloc"), doc = "```ignore")]
#[cfg_attr(feature = "alloc", doc = "```rust")]
/// use chrono::format::{ParseErrorKind, Parsed};
/// use chrono::Weekday;
///
/// let mut parsed = Parsed::new();
/// parsed.set_weekday(Weekday::Wed)?;
/// parsed.set_day(31)?;
/// parsed.set_month(12)?;
/// parsed.set_year(2014)?;
/// parsed.set_hour(4)?;
/// parsed.set_minute(26)?;
/// parsed.set_second(40)?;
/// parsed.set_offset(0)?;
/// let dt = parsed.to_datetime()?;
/// assert_eq!(dt.to_rfc2822(), "Wed, 31 Dec 2014 04:26:40 +0000");
///
/// let mut parsed = Parsed::new();
/// parsed.set_weekday(Weekday::Thu)?; // changed to the wrong day
/// parsed.set_day(31)?;
/// parsed.set_month(12)?;
/// parsed.set_year(2014)?;
/// parsed.set_hour(4)?;
/// parsed.set_minute(26)?;
/// parsed.set_second(40)?;
/// parsed.set_offset(0)?;
/// let result = parsed.to_datetime();
///
/// assert!(result.is_err());
/// if let Err(error) = result {
///     assert_eq!(error.kind(), ParseErrorKind::Impossible);
/// }
/// # Ok::<(), chrono::ParseError>(())
/// ```
///
/// The same using chrono's build-in parser for RFC 2822 (the [RFC2822 formatting item]) and
/// [`format::parse()`] showing how to inspect a field on failure.
///
/// [RFC2822 formatting item]: crate::format::Fixed::RFC2822
/// [`format::parse()`]: crate::format::parse()
///
#[cfg_attr(not(feature = "alloc"), doc = "```ignore")]
#[cfg_attr(feature = "alloc", doc = "```rust")]
/// use chrono::format::{parse, Fixed, Item, Parsed};
/// use chrono::Weekday;
///
/// let rfc_2822 = [Item::Fixed(Fixed::RFC2822)];
///
/// let mut parsed = Parsed::new();
/// parse(&mut parsed, "Wed, 31 Dec 2014 04:26:40 +0000", rfc_2822.iter())?;
/// let dt = parsed.to_datetime()?;
///
/// assert_eq!(dt.to_rfc2822(), "Wed, 31 Dec 2014 04:26:40 +0000");
///
/// let mut parsed = Parsed::new();
/// parse(&mut parsed, "Thu, 31 Dec 2014 04:26:40 +0000", rfc_2822.iter())?;
/// let result = parsed.to_datetime();
///
/// assert!(result.is_err());
/// if result.is_err() {
///     // What is the weekday?
///     assert_eq!(parsed.weekday, Some(Weekday::Thu));
/// }
/// # Ok::<(), chrono::ParseError>(())
/// ```
#[allow(clippy::manual_non_exhaustive)]
>>>>>>> e292d9bc
#[derive(Clone, PartialEq, Eq, Debug, Default, Hash)]
pub struct Parsed {
    /// Year.
    ///
    /// This can be negative, unlike [`year_div_100`](#structfield.year_div_100)
    /// and [`year_mod_100`](#structfield.year_mod_100) fields.
    pub year: Option<i32>,

    /// Year divided by 100. Implies that the year is >= 1 BCE when set.
    ///
    /// Due to the common usage, if this field is missing but
    /// [`year_mod_100`](#structfield.year_mod_100) is present,
    /// it is inferred to 19 when `year_mod_100 >= 70` and 20 otherwise.
    pub year_div_100: Option<i32>,

    /// Year modulo 100. Implies that the year is >= 1 BCE when set.
    pub year_mod_100: Option<i32>,

    /// Year in the [ISO week date](../naive/struct.NaiveDate.html#week-date).
    ///
    /// This can be negative, unlike [`isoyear_div_100`](#structfield.isoyear_div_100) and
    /// [`isoyear_mod_100`](#structfield.isoyear_mod_100) fields.
    pub isoyear: Option<i32>,

    /// Year in the [ISO week date](../naive/struct.NaiveDate.html#week-date), divided by 100.
    /// Implies that the year is >= 1 BCE when set.
    ///
    /// Due to the common usage, if this field is missing but
    /// [`isoyear_mod_100`](#structfield.isoyear_mod_100) is present,
    /// it is inferred to 19 when `isoyear_mod_100 >= 70` and 20 otherwise.
    pub isoyear_div_100: Option<i32>,

    /// Year in the [ISO week date](../naive/struct.NaiveDate.html#week-date), modulo 100.
    /// Implies that the year is >= 1 BCE when set.
    pub isoyear_mod_100: Option<i32>,

    /// Month (1--12).
    pub month: Option<u32>,

    /// Week number, where the week 1 starts at the first Sunday of January
    /// (0--53, 1--53 or 1--52 depending on the year).
    pub week_from_sun: Option<u32>,

    /// Week number, where the week 1 starts at the first Monday of January
    /// (0--53, 1--53 or 1--52 depending on the year).
    pub week_from_mon: Option<u32>,

    /// [ISO week number](../naive/struct.NaiveDate.html#week-date)
    /// (1--52 or 1--53 depending on the year).
    pub isoweek: Option<u32>,

    /// Day of the week.
    pub weekday: Option<Weekday>,

    /// Day of the year (1--365 or 1--366 depending on the year).
    pub ordinal: Option<u32>,

    /// Day of the month (1--28, 1--29, 1--30 or 1--31 depending on the month).
    pub day: Option<u32>,

    /// Hour number divided by 12 (0--1). 0 indicates AM and 1 indicates PM.
    pub hour_div_12: Option<u32>,

    /// Hour number modulo 12 (0--11).
    pub hour_mod_12: Option<u32>,

    /// Minute number (0--59).
    pub minute: Option<u32>,

    /// Second number (0--60, accounting for leap seconds).
    pub second: Option<u32>,

    /// The number of nanoseconds since the whole second (0--999,999,999).
    pub nanosecond: Option<u32>,

    /// The number of non-leap seconds since the midnight UTC on January 1, 1970.
    ///
    /// This can be off by one if [`second`](#structfield.second) is 60 (a leap second).
    pub timestamp: Option<i64>,

    /// Offset from the local time to UTC, in seconds.
    pub offset: Option<i32>,
}

/// Checks if `old` is either empty or has the same value as `new` (i.e. "consistent"),
/// and if it is empty, set `old` to `new` as well.
#[inline]
fn set_if_consistent<T: PartialEq>(old: &mut Option<T>, new: T) -> ParseResult<()> {
    if let Some(ref old) = *old {
        if *old == new {
            Ok(())
        } else {
            Err(IMPOSSIBLE)
        }
    } else {
        *old = Some(new);
        Ok(())
    }
}

impl Parsed {
    /// Returns the initial value of parsed parts.
    #[must_use]
    pub fn new() -> Parsed {
        Parsed::default()
    }

    /// Set the 'year' field to the given value.
    ///
    /// The value can be negative, unlike the 'year divided by 100' and 'year modulo 100' fields.
    ///
    /// # Errors
    ///
    /// Returns `OUT_OF_RANGE` if `value` is outside the range of an `i32`.
    ///
    /// Returns `IMPOSSIBLE` if this field was already set to a different value.
    #[inline]
    pub fn set_year(&mut self, value: i64) -> ParseResult<()> {
        set_if_consistent(&mut self.year, i32::try_from(value).map_err(|_| OUT_OF_RANGE)?)
    }

    /// Set the 'year divided by 100' field to the given value.
    ///
    /// # Errors
    ///
    /// Returns `OUT_OF_RANGE` if `value` is negative or if it is greater than `i32::MAX`.
    ///
    /// Returns `IMPOSSIBLE` if this field was already set to a different value.
    #[inline]
    pub fn set_year_div_100(&mut self, value: i64) -> ParseResult<()> {
        if value < 0 {
            return Err(OUT_OF_RANGE);
        }
        set_if_consistent(&mut self.year_div_100, i32::try_from(value).map_err(|_| OUT_OF_RANGE)?)
    }

    /// Set the 'year modulo 100' field to the given value.
    ///
    /// When set it implies that the year is not negative.
    ///
    /// If this field is set while the 'year divided by 100' field is missing (and the full 'year'
    /// field is also not set), it assumes a default value for the 'year divided by 100' field.
    /// The default is 19 when `year_mod_100 >= 70` and 20 otherwise.
    ///
    /// # Errors
    ///
    /// May return `OUT_OF_RANGE` if `value` is negative or if it is greater than 99.
    /// Currently only checks the value is positive and not out of range for an `i32`.
    ///
    /// Returns `IMPOSSIBLE` if this field was already set to a different value.
    #[inline]
    pub fn set_year_mod_100(&mut self, value: i64) -> ParseResult<()> {
        if value < 0 {
            return Err(OUT_OF_RANGE);
        }
        set_if_consistent(&mut self.year_mod_100, i32::try_from(value).map_err(|_| OUT_OF_RANGE)?)
    }

    /// Set the 'year' field that is part of an [ISO 8601 week date] to the given value.
    ///
    /// The value can be negative, unlike the 'year divided by 100' and 'year modulo 100' fields.
    ///
    /// [ISO 8601 week date]: crate::NaiveDate#week-date
    ///
    /// # Errors
    ///
    /// Returns `OUT_OF_RANGE` if `value` is outside the range of an `i32`.
    ///
    /// Returns `IMPOSSIBLE` if this field was already set to a different value.
    #[inline]
    pub fn set_isoyear(&mut self, value: i64) -> ParseResult<()> {
        set_if_consistent(&mut self.isoyear, i32::try_from(value).map_err(|_| OUT_OF_RANGE)?)
    }

    /// Set the 'year divided by 100' field that is part of an [ISO 8601 week date] to the given
    /// value.
    ///
    /// [ISO 8601 week date]: crate::NaiveDate#week-date
    ///
    /// # Errors
    ///
    /// Returns `OUT_OF_RANGE` if `value` is negative or if it is greater than `i32::MAX`.
    ///
    /// Returns `IMPOSSIBLE` if this field was already set to a different value.
    #[inline]
    pub fn set_isoyear_div_100(&mut self, value: i64) -> ParseResult<()> {
        if value < 0 {
            return Err(OUT_OF_RANGE);
        }
        set_if_consistent(
            &mut self.isoyear_div_100,
            i32::try_from(value).map_err(|_| OUT_OF_RANGE)?,
        )
    }

    /// Set the 'year modulo 100' that is part of an [ISO 8601 week date] field to the given value.
    ///
    /// When set it implies that the year is not negative.
    ///
    /// If this field is set while the 'year divided by 100' field is missing (and the full `year`
    /// field is also not set), it assumes a default value for the 'year divided by 100' field.
    /// The default is 19 when `year_mod_100 >= 70` and 20 otherwise.
    ///
    /// [ISO 8601 week date]: crate::NaiveDate#week-date
    ///
    /// # Errors
    ///
    /// May return `OUT_OF_RANGE` if `value` is negative or if it is greater than 99.
    /// Currently only checks the value is positive and not out of range for an `i32`.
    ///
    /// Returns `IMPOSSIBLE` if this field was already set to a different value.
    #[inline]
    pub fn set_isoyear_mod_100(&mut self, value: i64) -> ParseResult<()> {
        if value < 0 {
            return Err(OUT_OF_RANGE);
        }
        set_if_consistent(
            &mut self.isoyear_mod_100,
            i32::try_from(value).map_err(|_| OUT_OF_RANGE)?,
        )
    }

    /// Set the 'month' field to the given value.
    ///
    /// # Errors
    ///
    /// May return `OUT_OF_RANGE` if `value` is not in the range 1-12.
    /// Currently only checks the value is not out of range for a `u32`.
    ///
    /// Returns `IMPOSSIBLE` if this field was already set to a different value.
    #[inline]
    pub fn set_month(&mut self, value: i64) -> ParseResult<()> {
        set_if_consistent(&mut self.month, u32::try_from(value).map_err(|_| OUT_OF_RANGE)?)
    }

    /// Set the 'week number starting with Sunday' field to the given value.
    ///
    /// Week 1 starts at the first Sunday of January.
    ///
    /// # Errors
    ///
    /// May return `OUT_OF_RANGE` if `value` is not in the range 0-53.
    /// Currently only checks the value is not out of range for a `u32`.
    ///
    /// Returns `IMPOSSIBLE` if this field was already set to a different value.
    #[inline]
    pub fn set_week_from_sun(&mut self, value: i64) -> ParseResult<()> {
        set_if_consistent(&mut self.week_from_sun, u32::try_from(value).map_err(|_| OUT_OF_RANGE)?)
    }

    /// Set the 'week number starting with Monday' field to the given value.
    ///
    /// Week 1 starts at the first Monday of January.
    ///
    /// # Errors
    ///
    /// May return `OUT_OF_RANGE` if `value` is not in the range 0-53.
    /// Currently only checks the value is not out of range for a `u32`.
    ///
    /// Returns `IMPOSSIBLE` if this field was already set to a different value.
    #[inline]
    pub fn set_week_from_mon(&mut self, value: i64) -> ParseResult<()> {
        set_if_consistent(&mut self.week_from_mon, u32::try_from(value).map_err(|_| OUT_OF_RANGE)?)
    }

    /// Set the '[ISO 8601 week number]' field to the given value.
    ///
    /// [ISO 8601 week number]: crate::NaiveDate#week-date
    ///
    /// # Errors
    ///
    /// May return `OUT_OF_RANGE` if `value` is not in the range 1-53.
    /// Currently only checks the value is not out of range for a `u32`.
    ///
    /// Returns `IMPOSSIBLE` if this field was already set to a different value.
    #[inline]
    pub fn set_isoweek(&mut self, value: i64) -> ParseResult<()> {
        set_if_consistent(&mut self.isoweek, u32::try_from(value).map_err(|_| OUT_OF_RANGE)?)
    }

    /// Set the 'day of the week' field to the given value.
    ///
    /// # Errors
    ///
    /// May return `IMPOSSIBLE` if this field was already set to a different value.
    #[inline]
    pub fn set_weekday(&mut self, value: Weekday) -> ParseResult<()> {
        set_if_consistent(&mut self.weekday, value)
    }

    /// Set the 'ordinal' (day of the year) field to the given value.
    ///
    /// # Errors
    ///
    /// May return `OUT_OF_RANGE` if `value` is not in the range 1-366.
    /// Currently only checks the value is not out of range for a `u32`.
    ///
    /// Returns `IMPOSSIBLE` if this field was already set to a different value.
    #[inline]
    pub fn set_ordinal(&mut self, value: i64) -> ParseResult<()> {
        set_if_consistent(&mut self.ordinal, u32::try_from(value).map_err(|_| OUT_OF_RANGE)?)
    }

    /// Set the 'day of the month' field to the given value.
    ///
    /// # Errors
    ///
    /// May return `OUT_OF_RANGE` if `value` is not in the range 1-31.
    /// Currently only checks the value is not out of range for a `u32`.
    ///
    /// Returns `IMPOSSIBLE` if this field was already set to a different value.
    #[inline]
    pub fn set_day(&mut self, value: i64) -> ParseResult<()> {
        set_if_consistent(&mut self.day, u32::try_from(value).map_err(|_| OUT_OF_RANGE)?)
    }

    /// Set the 'am/pm' field to the given value.
    ///
    /// `false` indicates AM and `true` indicates PM.
    ///
    /// # Errors
    ///
    /// Returns `IMPOSSIBLE` if this field was already set to a different value.
    #[inline]
    pub fn set_ampm(&mut self, value: bool) -> ParseResult<()> {
        set_if_consistent(&mut self.hour_div_12, u32::from(value))
    }

    /// Set the 'hour number in 12-hour clocks' field to the given value.
    ///
    /// Value must be in the canonical range of 1-12.
    /// It will internally be stored as 0-11 (`value % 12`).
    ///
    /// # Errors
    ///
    /// Returns `OUT_OF_RANGE` if `value` is not in the range 1-12.
    ///
    /// Returns `IMPOSSIBLE` if this field was already set to a different value.
    #[inline]
    pub fn set_hour12(&mut self, value: i64) -> ParseResult<()> {
        if !(1..=12).contains(&value) {
            return Err(OUT_OF_RANGE);
        }
        set_if_consistent(&mut self.hour_mod_12, value as u32 % 12)
    }

    /// Set the 'hour' field to the given value.
    ///
    /// Internally this sets the 'hour modulo 12' and 'am/pm' fields.
    ///
    /// # Errors
    ///
    /// May return `OUT_OF_RANGE` if `value` is not in the range 0-23.
    /// Currently only checks the value is not out of range for a `u32`.
    ///
    /// Returns `IMPOSSIBLE` one of the fields was already set to a different value.
    #[inline]
    pub fn set_hour(&mut self, value: i64) -> ParseResult<()> {
        let v = u32::try_from(value).map_err(|_| OUT_OF_RANGE)?;
        set_if_consistent(&mut self.hour_div_12, v / 12)?;
        set_if_consistent(&mut self.hour_mod_12, v % 12)?;
        Ok(())
    }

    /// Set the 'minute' field to the given value.
    ///
    /// # Errors
    ///
    /// May return `OUT_OF_RANGE` if `value` is not in the range 0-59.
    /// Currently only checks the value is not out of range for a `u32`.
    ///
    /// Returns `IMPOSSIBLE` if this field was already set to a different value.
    #[inline]
    pub fn set_minute(&mut self, value: i64) -> ParseResult<()> {
        set_if_consistent(&mut self.minute, u32::try_from(value).map_err(|_| OUT_OF_RANGE)?)
    }

    /// Set the 'second' field to the given value.
    ///
    /// The value can be 60 in the case of a leap second.
    ///
    /// # Errors
    ///
    /// May return `OUT_OF_RANGE` if `value` is not in the range 0-60.
    /// Currently only checks the value is not out of range for a `u32`.
    ///
    /// Returns `IMPOSSIBLE` if this field was already set to a different value.
    #[inline]
    pub fn set_second(&mut self, value: i64) -> ParseResult<()> {
        set_if_consistent(&mut self.second, u32::try_from(value).map_err(|_| OUT_OF_RANGE)?)
    }

    /// Set the 'nanosecond' field to the given value.
    ///
    /// This is the number of nanoseconds since the whole second.
    ///
    /// # Errors
    ///
    /// May return `OUT_OF_RANGE` if `value` is not in the range 0-999,999,999.
    /// Currently only checks the value is not out of range for a `u32`.
    ///
    /// Returns `IMPOSSIBLE` if this field was already set to a different value.
    #[inline]
    pub fn set_nanosecond(&mut self, value: i64) -> ParseResult<()> {
        set_if_consistent(&mut self.nanosecond, u32::try_from(value).map_err(|_| OUT_OF_RANGE)?)
    }

    /// Set the 'timestamp' field to the given value.
    ///
    /// A Unix timestamp is defined as the number of non-leap seconds since midnight UTC on
    /// January 1, 1970.
    ///
    /// # Errors
    ///
    /// Returns `IMPOSSIBLE` if this field was already set to a different value.
    #[inline]
    pub fn set_timestamp(&mut self, value: i64) -> ParseResult<()> {
        set_if_consistent(&mut self.timestamp, value)
    }

    /// Set the 'offset from local time to UTC' field to the given value.
    ///
    /// The offset is in seconds.
    ///
    /// # Errors
    ///
    /// Returns `OUT_OF_RANGE` if `value` is ouside the range of an `i32`.
    ///
    /// Returns `IMPOSSIBLE` if this field was already set to a different value.
    #[inline]
    pub fn set_offset(&mut self, value: i64) -> ParseResult<()> {
        set_if_consistent(&mut self.offset, i32::try_from(value).map_err(|_| OUT_OF_RANGE)?)
    }

    /// Returns a parsed naive date out of given fields.
    ///
    /// This method is able to determine the date from given subset of fields:
    ///
    /// - Year, month, day.
    /// - Year, day of the year (ordinal).
    /// - Year, week number counted from Sunday or Monday, day of the week.
    /// - ISO week date.
    ///
    /// Gregorian year and ISO week date year can have their century number (`*_div_100`) omitted,
    /// the two-digit year is used to guess the century number then.
    ///
    /// It checks all given date fields are consistent with each other.
    ///
    /// # Errors
    ///
    /// This method returns:
    /// - `IMPOSSIBLE` if any of the date fields conflict.
    /// - `NOT_ENOUGH` if there are not enough fields set in `Parsed` for a complete date.
    /// - `OUT_OF_RANGE`
    ///   - if any of the date fields of `Parsed` are set to a value beyond their acceptable range.
    ///   - if the value would be outside the range of a [`NaiveDate`].
    ///   - if the date does not exist.
    pub fn to_naive_date(&self) -> ParseResult<NaiveDate> {
        fn resolve_year(
            y: Option<i32>,
            q: Option<i32>,
            r: Option<i32>,
        ) -> ParseResult<Option<i32>> {
            match (y, q, r) {
                // if there is no further information, simply return the given full year.
                // this is a common case, so let's avoid division here.
                (y, None, None) => Ok(y),

                // if there is a full year *and* also quotient and/or modulo,
                // check if present quotient and/or modulo is consistent to the full year.
                // since the presence of those fields means a positive full year,
                // we should filter a negative full year first.
                (Some(y), q, r @ Some(0..=99)) | (Some(y), q, r @ None) => {
                    if y < 0 {
                        return Err(IMPOSSIBLE);
                    }
                    let q_ = y / 100;
                    let r_ = y % 100;
                    if q.unwrap_or(q_) == q_ && r.unwrap_or(r_) == r_ {
                        Ok(Some(y))
                    } else {
                        Err(IMPOSSIBLE)
                    }
                }

                // the full year is missing but we have quotient and modulo.
                // reconstruct the full year. make sure that the result is always positive.
                (None, Some(q), Some(r @ 0..=99)) => {
                    if q < 0 {
                        return Err(IMPOSSIBLE);
                    }
                    let y = q.checked_mul(100).and_then(|v| v.checked_add(r));
                    Ok(Some(y.ok_or(OUT_OF_RANGE)?))
                }

                // we only have modulo. try to interpret a modulo as a conventional two-digit year.
                // note: we are affected by Rust issue #18060. avoid multiple range patterns.
                (None, None, Some(r @ 0..=99)) => Ok(Some(r + if r < 70 { 2000 } else { 1900 })),

                // otherwise it is an out-of-bound or insufficient condition.
                (None, Some(_), None) => Err(NOT_ENOUGH),
                (_, _, Some(_)) => Err(OUT_OF_RANGE),
            }
        }

        let given_year = resolve_year(self.year, self.year_div_100, self.year_mod_100)?;
        let given_isoyear = resolve_year(self.isoyear, self.isoyear_div_100, self.isoyear_mod_100)?;

        // verify the normal year-month-day date.
        let verify_ymd = |date: NaiveDate| {
            let year = date.year();
            let (year_div_100, year_mod_100) = if year >= 0 {
                (Some(year / 100), Some(year % 100))
            } else {
                (None, None) // they should be empty to be consistent
            };
            let month = date.month();
            let day = date.day();
            self.year.unwrap_or(year) == year
                && self.year_div_100.or(year_div_100) == year_div_100
                && self.year_mod_100.or(year_mod_100) == year_mod_100
                && self.month.unwrap_or(month) == month
                && self.day.unwrap_or(day) == day
        };

        // verify the ISO week date.
        let verify_isoweekdate = |date: NaiveDate| {
            let week = date.iso_week();
            let isoyear = week.year();
            let isoweek = week.week();
            let weekday = date.weekday();
            let (isoyear_div_100, isoyear_mod_100) = if isoyear >= 0 {
                (Some(isoyear / 100), Some(isoyear % 100))
            } else {
                (None, None) // they should be empty to be consistent
            };
            self.isoyear.unwrap_or(isoyear) == isoyear
                && self.isoyear_div_100.or(isoyear_div_100) == isoyear_div_100
                && self.isoyear_mod_100.or(isoyear_mod_100) == isoyear_mod_100
                && self.isoweek.unwrap_or(isoweek) == isoweek
                && self.weekday.unwrap_or(weekday) == weekday
        };

        // verify the ordinal and other (non-ISO) week dates.
        let verify_ordinal = |date: NaiveDate| {
            let ordinal = date.ordinal();
            let week_from_sun = date.weeks_from(Weekday::Sun);
            let week_from_mon = date.weeks_from(Weekday::Mon);
            self.ordinal.unwrap_or(ordinal) == ordinal
                && self.week_from_sun.map_or(week_from_sun, |v| v as i32) == week_from_sun
                && self.week_from_mon.map_or(week_from_mon, |v| v as i32) == week_from_mon
        };

        // test several possibilities.
        // tries to construct a full `NaiveDate` as much as possible, then verifies that
        // it is consistent with other given fields.
        let (verified, parsed_date) = match (given_year, given_isoyear, self) {
            (Some(year), _, &Parsed { month: Some(month), day: Some(day), .. }) => {
                // year, month, day
                let date = NaiveDate::from_ymd(year, month, day).map_err(|_| OUT_OF_RANGE)?;
                (verify_isoweekdate(date) && verify_ordinal(date), date)
            }

            (Some(year), _, &Parsed { ordinal: Some(ordinal), .. }) => {
                // year, day of the year
                let date = NaiveDate::from_yo(year, ordinal).ok_or(OUT_OF_RANGE)?;
                (verify_ymd(date) && verify_isoweekdate(date) && verify_ordinal(date), date)
            }

            (
                Some(year),
                _,
                &Parsed { week_from_sun: Some(week_from_sun), weekday: Some(weekday), .. },
            ) => {
                // year, week (starting at 1st Sunday), day of the week
                let newyear = NaiveDate::from_yo(year, 1).ok_or(OUT_OF_RANGE)?;
                let firstweek = match newyear.weekday() {
                    Weekday::Sun => 0,
                    Weekday::Mon => 6,
                    Weekday::Tue => 5,
                    Weekday::Wed => 4,
                    Weekday::Thu => 3,
                    Weekday::Fri => 2,
                    Weekday::Sat => 1,
                };

                // `firstweek+1`-th day of January is the beginning of the week 1.
                if week_from_sun > 53 {
                    return Err(OUT_OF_RANGE);
                } // can it overflow?
                let ndays = firstweek
                    + (week_from_sun as i32 - 1) * 7
                    + weekday.num_days_from_sunday() as i32;
                let date = newyear
                    .checked_add_signed(TimeDelta::days(i64::from(ndays)))
                    .ok_or(OUT_OF_RANGE)?;
                if date.year() != year {
                    return Err(OUT_OF_RANGE);
                } // early exit for correct error

                (verify_ymd(date) && verify_isoweekdate(date) && verify_ordinal(date), date)
            }

            (
                Some(year),
                _,
                &Parsed { week_from_mon: Some(week_from_mon), weekday: Some(weekday), .. },
            ) => {
                // year, week (starting at 1st Monday), day of the week
                let newyear = NaiveDate::from_yo(year, 1).ok_or(OUT_OF_RANGE)?;
                let firstweek = match newyear.weekday() {
                    Weekday::Sun => 1,
                    Weekday::Mon => 0,
                    Weekday::Tue => 6,
                    Weekday::Wed => 5,
                    Weekday::Thu => 4,
                    Weekday::Fri => 3,
                    Weekday::Sat => 2,
                };

                // `firstweek+1`-th day of January is the beginning of the week 1.
                if week_from_mon > 53 {
                    return Err(OUT_OF_RANGE);
                } // can it overflow?
                let ndays = firstweek
                    + (week_from_mon as i32 - 1) * 7
                    + weekday.num_days_from_monday() as i32;
                let date = newyear
                    .checked_add_signed(TimeDelta::days(i64::from(ndays)))
                    .ok_or(OUT_OF_RANGE)?;
                if date.year() != year {
                    return Err(OUT_OF_RANGE);
                } // early exit for correct error

                (verify_ymd(date) && verify_isoweekdate(date) && verify_ordinal(date), date)
            }

            (_, Some(isoyear), &Parsed { isoweek: Some(isoweek), weekday: Some(weekday), .. }) => {
                // ISO year, week, day of the week
                let date = NaiveDate::from_isoywd(isoyear, isoweek, weekday);
                let date = date.ok_or(OUT_OF_RANGE)?;
                (verify_ymd(date) && verify_ordinal(date), date)
            }

            (_, _, _) => return Err(NOT_ENOUGH),
        };

        if verified {
            Ok(parsed_date)
        } else {
            Err(IMPOSSIBLE)
        }
    }

    /// Returns a parsed naive time out of given fields.
    ///
    /// This method is able to determine the time from given subset of fields:
    ///
    /// - Hour, minute. (second and nanosecond assumed to be 0)
    /// - Hour, minute, second. (nanosecond assumed to be 0)
    /// - Hour, minute, second, nanosecond.
    ///
    /// It is able to handle leap seconds when given second is 60.
    ///
    /// # Errors
    ///
    /// This method returns:
    /// - `OUT_OF_RANGE` if any of the time fields of `Parsed` are set to a value beyond
    ///   their acceptable range.
    /// - `NOT_ENOUGH` if an hour field is missing, if AM/PM is missing in a 12-hour clock,
    ///   if minutes are missing, or if seconds are missing while the nanosecond field is present.
    pub fn to_naive_time(&self) -> ParseResult<NaiveTime> {
        let hour_div_12 = match self.hour_div_12 {
            Some(v @ 0..=1) => v,
            Some(_) => return Err(OUT_OF_RANGE),
            None => return Err(NOT_ENOUGH),
        };
        let hour_mod_12 = match self.hour_mod_12 {
            Some(v @ 0..=11) => v,
            Some(_) => return Err(OUT_OF_RANGE),
            None => return Err(NOT_ENOUGH),
        };
        let hour = hour_div_12 * 12 + hour_mod_12;

        let minute = match self.minute {
            Some(v @ 0..=59) => v,
            Some(_) => return Err(OUT_OF_RANGE),
            None => return Err(NOT_ENOUGH),
        };

        // we allow omitting seconds or nanoseconds, but they should be in the range.
        let (second, mut nano) = match self.second.unwrap_or(0) {
            v @ 0..=59 => (v, 0),
            60 => (59, 1_000_000_000),
            _ => return Err(OUT_OF_RANGE),
        };
        nano += match self.nanosecond {
            Some(v @ 0..=999_999_999) if self.second.is_some() => v,
            Some(0..=999_999_999) => return Err(NOT_ENOUGH), // second is missing
            Some(_) => return Err(OUT_OF_RANGE),
            None => 0,
        };

        NaiveTime::from_hms_nano(hour, minute, second, nano).map_err(|_| OUT_OF_RANGE)
    }

    /// Returns a parsed naive date and time out of given fields, except for the offset field.
    ///
    /// The offset is assumed to have a given value. It is not compared against the offset field set
    /// in the `Parsed` type, so it is allowed to be inconsistent.
    ///
    /// This method is able to determine the combined date and time from date and time fields or
    /// from a single timestamp field. It checks all fields are consistent with each other.
    ///
    /// # Errors
    ///
    /// This method returns:
    /// - `IMPOSSIBLE`  if any of the date fields conflict, or if a timestamp conflicts with any of
    ///   the other fields.
    /// - `NOT_ENOUGH` if there are not enough fields set in `Parsed` for a complete datetime.
    /// - `OUT_OF_RANGE`
    ///   - if any of the date or time fields of `Parsed` are set to a value beyond their acceptable
    ///     range.
    ///   - if the value would be outside the range of a [`NaiveDateTime`].
    ///   - if the date does not exist.
    pub fn to_naive_datetime_with_offset(&self, offset: i32) -> ParseResult<NaiveDateTime> {
        let date = self.to_naive_date();
        let time = self.to_naive_time();
        if let (Ok(date), Ok(time)) = (date, time) {
            let datetime = date.and_time(time);

            // verify the timestamp field if any
            // the following is safe, `timestamp` is very limited in range
            let timestamp = datetime.timestamp() - i64::from(offset);
            if let Some(given_timestamp) = self.timestamp {
                // if `datetime` represents a leap second, it might be off by one second.
                if given_timestamp != timestamp
                    && !(datetime.nanosecond() >= 1_000_000_000 && given_timestamp == timestamp + 1)
                {
                    return Err(IMPOSSIBLE);
                }
            }

            Ok(datetime)
        } else if let Some(timestamp) = self.timestamp {
            use super::ParseError as PE;
            use super::ParseErrorKind::{Impossible, OutOfRange};

            // if date and time is problematic already, there is no point proceeding.
            // we at least try to give a correct error though.
            match (date, time) {
                (Err(PE(OutOfRange)), _) | (_, Err(PE(OutOfRange))) => return Err(OUT_OF_RANGE),
                (Err(PE(Impossible)), _) | (_, Err(PE(Impossible))) => return Err(IMPOSSIBLE),
                (_, _) => {} // one of them is insufficient
            }

            // reconstruct date and time fields from timestamp
            let ts = timestamp.checked_add(i64::from(offset)).ok_or(OUT_OF_RANGE)?;
            let datetime = NaiveDateTime::from_timestamp(ts, 0);
            let mut datetime = datetime.ok_or(OUT_OF_RANGE)?;

            // fill year, ordinal, hour, minute and second fields from timestamp.
            // if existing fields are consistent, this will allow the full date/time reconstruction.
            let mut parsed = self.clone();
            if parsed.second == Some(60) {
                // `datetime.second()` cannot be 60, so this is the only case for a leap second.
                match datetime.second() {
                    // it's okay, just do not try to overwrite the existing field.
                    59 => {}
                    // `datetime` is known to be off by one second.
                    0 => {
                        datetime -= TimeDelta::seconds(1);
                    }
                    // otherwise it is impossible.
                    _ => return Err(IMPOSSIBLE),
                }
            // ...and we have the correct candidates for other fields.
            } else {
                parsed.set_second(i64::from(datetime.second()))?;
            }
            parsed.set_year(i64::from(datetime.year()))?;
            parsed.set_ordinal(i64::from(datetime.ordinal()))?; // more efficient than ymd
            parsed.set_hour(i64::from(datetime.hour()))?;
            parsed.set_minute(i64::from(datetime.minute()))?;

            // validate other fields (e.g. week) and return
            let date = parsed.to_naive_date()?;
            let time = parsed.to_naive_time()?;
            Ok(date.and_time(time))
        } else {
            // reproduce the previous error(s)
            date?;
            time?;
            unreachable!()
        }
    }

    /// Returns a parsed fixed time zone offset out of given fields.
    ///
    /// # Errors
    ///
    /// This method returns:
    /// - `OUT_OF_RANGE` if the offset is out of range for a `FixedOffset`.
    /// - `NOT_ENOUGH` if the offset field is not set.
    pub fn to_fixed_offset(&self) -> ParseResult<FixedOffset> {
<<<<<<< HEAD
        self.offset.and_then(FixedOffset::east).ok_or(OUT_OF_RANGE)
=======
        FixedOffset::east_opt(self.offset.ok_or(NOT_ENOUGH)?).ok_or(OUT_OF_RANGE)
>>>>>>> e292d9bc
    }

    /// Returns a parsed timezone-aware date and time out of given fields.
    ///
    /// This method is able to determine the combined date and time from date, time and offset
    /// fields, and/or from a single timestamp field. It checks all fields are consistent with each
    /// other.
    ///
    /// # Errors
    ///
    /// This method returns:
    /// - `IMPOSSIBLE`  if any of the date fields conflict, or if a timestamp conflicts with any of
    ///   the other fields.
    /// - `NOT_ENOUGH` if there are not enough fields set in `Parsed` for a complete datetime
    ///   including offset from UTC.
    /// - `OUT_OF_RANGE`
    ///   - if any of the fields of `Parsed` are set to a value beyond their acceptable
    ///   range.
    ///   - if the value would be outside the range of a [`NaiveDateTime`] or [`FixedOffset`].
    ///   - if the date does not exist.
    pub fn to_datetime(&self) -> ParseResult<DateTime<FixedOffset>> {
        // If there is no explicit offset, consider a timestamp value as indication of a UTC value.
        let offset = match (self.offset, self.timestamp) {
            (Some(off), _) => off,
            (None, Some(_)) => 0, // UNIX timestamp may assume 0 offset
            (None, None) => return Err(NOT_ENOUGH),
        };
        let datetime = self.to_naive_datetime_with_offset(offset)?;
        let offset = FixedOffset::east(offset).ok_or(OUT_OF_RANGE)?;

        match offset.from_local_datetime(&datetime) {
            LocalResult::None => Err(IMPOSSIBLE),
            LocalResult::Single(t) => Ok(t),
            LocalResult::Ambiguous(..) => Err(NOT_ENOUGH),
        }
    }

    /// Returns a parsed timezone-aware date and time out of given fields,
    /// with an additional [`TimeZone`] used to interpret and validate the local date.
    ///
    /// This method is able to determine the combined date and time from date and time, and/or from
    /// a single timestamp field. It checks all fields are consistent with each other.
    ///
    /// If the parsed fields include an UTC offset, it also has to be consistent with the offset in
    /// the provided `tz` time zone for that datetime.
    ///
    /// # Errors
    ///
    /// This method returns:
    /// - `IMPOSSIBLE`
    ///   - if any of the date fields conflict, if a timestamp conflicts with any of the other
    ///     fields, or if the offset field is set but differs from the offset at that time in the
    ///     `tz` time zone.
    ///   - if the local datetime does not exists in the provided time zone (because it falls in a
    ///     transition due to for example DST).
    /// - `NOT_ENOUGH` if there are not enough fields set in `Parsed` for a complete datetime, or if
    ///   the local time in the provided time zone is ambiguous (because it falls in a transition
    ///   due to for example DST) while there is no offset field or timestamp field set.
    /// - `OUT_OF_RANGE`
    ///   - if the value would be outside the range of a [`NaiveDateTime`] or [`FixedOffset`].
    ///   - if any of the fields of `Parsed` are set to a value beyond their acceptable range.
    ///   - if the date does not exist.
    pub fn to_datetime_with_timezone<Tz: TimeZone>(&self, tz: &Tz) -> ParseResult<DateTime<Tz>> {
        // if we have `timestamp` specified, guess an offset from that.
        let mut guessed_offset = 0;
        if let Some(timestamp) = self.timestamp {
            // make a naive `DateTime` from given timestamp and (if any) nanosecond.
            // an empty `nanosecond` is always equal to zero, so missing nanosecond is fine.
            let nanosecond = self.nanosecond.unwrap_or(0);
            let dt = NaiveDateTime::from_timestamp(timestamp, nanosecond);
            let dt = dt.ok_or(OUT_OF_RANGE)?;
            guessed_offset = tz.offset_from_utc_datetime(&dt).fix().local_minus_utc();
        }

        // checks if the given `DateTime` has a consistent `Offset` with given `self.offset`.
        let check_offset = |dt: &DateTime<Tz>| {
            if let Some(offset) = self.offset {
                dt.offset().fix().local_minus_utc() == offset
            } else {
                true
            }
        };

        // `guessed_offset` should be correct when `self.timestamp` is given.
        // it will be 0 otherwise, but this is fine as the algorithm ignores offset for that case.
        let datetime = self.to_naive_datetime_with_offset(guessed_offset)?;
        match tz.from_local_datetime(&datetime) {
            LocalResult::None => Err(IMPOSSIBLE),
            LocalResult::Single(t) => {
                if check_offset(&t) {
                    Ok(t)
                } else {
                    Err(IMPOSSIBLE)
                }
            }
            LocalResult::Ambiguous(min, max) => {
                // try to disambiguate two possible local dates by offset.
                match (check_offset(&min), check_offset(&max)) {
                    (false, false) => Err(IMPOSSIBLE),
                    (false, true) => Ok(max),
                    (true, false) => Ok(min),
                    (true, true) => Err(NOT_ENOUGH),
                }
            }
        }
    }
}

#[cfg(test)]
mod tests {
    use super::super::{IMPOSSIBLE, NOT_ENOUGH, OUT_OF_RANGE};
    use super::Parsed;
    use crate::naive::{NaiveDate, NaiveTime};
    use crate::offset::{FixedOffset, TimeZone, Utc};
    use crate::Datelike;
    use crate::Weekday::*;

    #[test]
    fn test_parsed_set_fields() {
        // year*, isoyear*
        let mut p = Parsed::new();
        assert_eq!(p.set_year(1987), Ok(()));
        assert_eq!(p.set_year(1986), Err(IMPOSSIBLE));
        assert_eq!(p.set_year(1988), Err(IMPOSSIBLE));
        assert_eq!(p.set_year(1987), Ok(()));
        assert_eq!(p.set_year_div_100(20), Ok(())); // independent to `year`
        assert_eq!(p.set_year_div_100(21), Err(IMPOSSIBLE));
        assert_eq!(p.set_year_div_100(19), Err(IMPOSSIBLE));
        assert_eq!(p.set_year_mod_100(37), Ok(())); // ditto
        assert_eq!(p.set_year_mod_100(38), Err(IMPOSSIBLE));
        assert_eq!(p.set_year_mod_100(36), Err(IMPOSSIBLE));

        let mut p = Parsed::new();
        assert_eq!(p.set_year(0), Ok(()));
        assert_eq!(p.set_year_div_100(0), Ok(()));
        assert_eq!(p.set_year_mod_100(0), Ok(()));

        let mut p = Parsed::new();
        assert_eq!(p.set_year_div_100(-1), Err(OUT_OF_RANGE));
        assert_eq!(p.set_year_mod_100(-1), Err(OUT_OF_RANGE));
        assert_eq!(p.set_year(-1), Ok(()));
        assert_eq!(p.set_year(-2), Err(IMPOSSIBLE));
        assert_eq!(p.set_year(0), Err(IMPOSSIBLE));

        let mut p = Parsed::new();
        assert_eq!(p.set_year_div_100(0x1_0000_0008), Err(OUT_OF_RANGE));
        assert_eq!(p.set_year_div_100(8), Ok(()));
        assert_eq!(p.set_year_div_100(0x1_0000_0008), Err(OUT_OF_RANGE));

        // month, week*, isoweek, ordinal, day, minute, second, nanosecond, offset
        let mut p = Parsed::new();
        assert_eq!(p.set_month(7), Ok(()));
        assert_eq!(p.set_month(1), Err(IMPOSSIBLE));
        assert_eq!(p.set_month(6), Err(IMPOSSIBLE));
        assert_eq!(p.set_month(8), Err(IMPOSSIBLE));
        assert_eq!(p.set_month(12), Err(IMPOSSIBLE));

        let mut p = Parsed::new();
        assert_eq!(p.set_month(8), Ok(()));
        assert_eq!(p.set_month(0x1_0000_0008), Err(OUT_OF_RANGE));

        // hour
        let mut p = Parsed::new();
        assert_eq!(p.set_hour(12), Ok(()));
        assert_eq!(p.set_hour(11), Err(IMPOSSIBLE));
        assert_eq!(p.set_hour(13), Err(IMPOSSIBLE));
        assert_eq!(p.set_hour(12), Ok(()));
        assert_eq!(p.set_ampm(false), Err(IMPOSSIBLE));
        assert_eq!(p.set_ampm(true), Ok(()));
        assert_eq!(p.set_hour12(12), Ok(()));
        assert_eq!(p.set_hour12(0), Err(OUT_OF_RANGE)); // requires canonical representation
        assert_eq!(p.set_hour12(1), Err(IMPOSSIBLE));
        assert_eq!(p.set_hour12(11), Err(IMPOSSIBLE));

        let mut p = Parsed::new();
        assert_eq!(p.set_ampm(true), Ok(()));
        assert_eq!(p.set_hour12(7), Ok(()));
        assert_eq!(p.set_hour(7), Err(IMPOSSIBLE));
        assert_eq!(p.set_hour(18), Err(IMPOSSIBLE));
        assert_eq!(p.set_hour(19), Ok(()));

        // timestamp
        let mut p = Parsed::new();
        assert_eq!(p.set_timestamp(1_234_567_890), Ok(()));
        assert_eq!(p.set_timestamp(1_234_567_889), Err(IMPOSSIBLE));
        assert_eq!(p.set_timestamp(1_234_567_891), Err(IMPOSSIBLE));
    }

    #[test]
    fn test_parsed_to_naive_date() {
        macro_rules! parse {
            ($($k:ident: $v:expr),*) => (
                Parsed { $($k: Some($v),)* ..Parsed::new() }.to_naive_date()
            )
        }

        let ymd = |y, m, d| Ok(NaiveDate::from_ymd(y, m, d).unwrap());

        // ymd: omission of fields
        assert_eq!(parse!(), Err(NOT_ENOUGH));
        assert_eq!(parse!(year: 1984), Err(NOT_ENOUGH));
        assert_eq!(parse!(year: 1984, month: 1), Err(NOT_ENOUGH));
        assert_eq!(parse!(year: 1984, month: 1, day: 2), ymd(1984, 1, 2));
        assert_eq!(parse!(year: 1984, day: 2), Err(NOT_ENOUGH));
        assert_eq!(parse!(year_div_100: 19), Err(NOT_ENOUGH));
        assert_eq!(parse!(year_div_100: 19, year_mod_100: 84), Err(NOT_ENOUGH));
        assert_eq!(parse!(year_div_100: 19, year_mod_100: 84, month: 1), Err(NOT_ENOUGH));
        assert_eq!(parse!(year_div_100: 19, year_mod_100: 84, month: 1, day: 2), ymd(1984, 1, 2));
        assert_eq!(parse!(year_div_100: 19, year_mod_100: 84, day: 2), Err(NOT_ENOUGH));
        assert_eq!(parse!(year_div_100: 19, month: 1, day: 2), Err(NOT_ENOUGH));
        assert_eq!(parse!(year_mod_100: 70, month: 1, day: 2), ymd(1970, 1, 2));
        assert_eq!(parse!(year_mod_100: 69, month: 1, day: 2), ymd(2069, 1, 2));

        // ymd: out-of-range conditions
        assert_eq!(parse!(year_div_100: 19, year_mod_100: 84, month: 2, day: 29), ymd(1984, 2, 29));
        assert_eq!(
            parse!(year_div_100: 19, year_mod_100: 83, month: 2, day: 29),
            Err(OUT_OF_RANGE)
        );
        assert_eq!(
            parse!(year_div_100: 19, year_mod_100: 83, month: 13, day: 1),
            Err(OUT_OF_RANGE)
        );
        assert_eq!(
            parse!(year_div_100: 19, year_mod_100: 83, month: 12, day: 31),
            ymd(1983, 12, 31)
        );
        assert_eq!(
            parse!(year_div_100: 19, year_mod_100: 83, month: 12, day: 32),
            Err(OUT_OF_RANGE)
        );
        assert_eq!(
            parse!(year_div_100: 19, year_mod_100: 83, month: 12, day: 0),
            Err(OUT_OF_RANGE)
        );
        assert_eq!(
            parse!(year_div_100: 19, year_mod_100: 100, month: 1, day: 1),
            Err(OUT_OF_RANGE)
        );
        assert_eq!(parse!(year_div_100: 19, year_mod_100: -1, month: 1, day: 1), Err(OUT_OF_RANGE));
        assert_eq!(parse!(year_div_100: 0, year_mod_100: 0, month: 1, day: 1), ymd(0, 1, 1));
        assert_eq!(parse!(year_div_100: -1, year_mod_100: 42, month: 1, day: 1), Err(IMPOSSIBLE));
        let max_year = NaiveDate::MAX.year();
        assert_eq!(
            parse!(year_div_100: max_year / 100,
                          year_mod_100: max_year % 100, month: 1, day: 1),
            ymd(max_year, 1, 1)
        );
        assert_eq!(
            parse!(year_div_100: (max_year + 1) / 100,
                          year_mod_100: (max_year + 1) % 100, month: 1, day: 1),
            Err(OUT_OF_RANGE)
        );

        // ymd: conflicting inputs
        assert_eq!(parse!(year: 1984, year_div_100: 19, month: 1, day: 1), ymd(1984, 1, 1));
        assert_eq!(parse!(year: 1984, year_div_100: 20, month: 1, day: 1), Err(IMPOSSIBLE));
        assert_eq!(parse!(year: 1984, year_mod_100: 84, month: 1, day: 1), ymd(1984, 1, 1));
        assert_eq!(parse!(year: 1984, year_mod_100: 83, month: 1, day: 1), Err(IMPOSSIBLE));
        assert_eq!(
            parse!(year: 1984, year_div_100: 19, year_mod_100: 84, month: 1, day: 1),
            ymd(1984, 1, 1)
        );
        assert_eq!(
            parse!(year: 1984, year_div_100: 18, year_mod_100: 94, month: 1, day: 1),
            Err(IMPOSSIBLE)
        );
        assert_eq!(
            parse!(year: 1984, year_div_100: 18, year_mod_100: 184, month: 1, day: 1),
            Err(OUT_OF_RANGE)
        );
        assert_eq!(
            parse!(year: -1, year_div_100: 0, year_mod_100: -1, month: 1, day: 1),
            Err(OUT_OF_RANGE)
        );
        assert_eq!(
            parse!(year: -1, year_div_100: -1, year_mod_100: 99, month: 1, day: 1),
            Err(IMPOSSIBLE)
        );
        assert_eq!(parse!(year: -1, year_div_100: 0, month: 1, day: 1), Err(IMPOSSIBLE));
        assert_eq!(parse!(year: -1, year_mod_100: 99, month: 1, day: 1), Err(IMPOSSIBLE));

        // weekdates
        assert_eq!(parse!(year: 2000, week_from_mon: 0), Err(NOT_ENOUGH));
        assert_eq!(parse!(year: 2000, week_from_sun: 0), Err(NOT_ENOUGH));
        assert_eq!(parse!(year: 2000, weekday: Sun), Err(NOT_ENOUGH));
        assert_eq!(parse!(year: 2000, week_from_mon: 0, weekday: Fri), Err(OUT_OF_RANGE));
        assert_eq!(parse!(year: 2000, week_from_sun: 0, weekday: Fri), Err(OUT_OF_RANGE));
        assert_eq!(parse!(year: 2000, week_from_mon: 0, weekday: Sat), ymd(2000, 1, 1));
        assert_eq!(parse!(year: 2000, week_from_sun: 0, weekday: Sat), ymd(2000, 1, 1));
        assert_eq!(parse!(year: 2000, week_from_mon: 0, weekday: Sun), ymd(2000, 1, 2));
        assert_eq!(parse!(year: 2000, week_from_sun: 1, weekday: Sun), ymd(2000, 1, 2));
        assert_eq!(parse!(year: 2000, week_from_mon: 1, weekday: Mon), ymd(2000, 1, 3));
        assert_eq!(parse!(year: 2000, week_from_sun: 1, weekday: Mon), ymd(2000, 1, 3));
        assert_eq!(parse!(year: 2000, week_from_mon: 1, weekday: Sat), ymd(2000, 1, 8));
        assert_eq!(parse!(year: 2000, week_from_sun: 1, weekday: Sat), ymd(2000, 1, 8));
        assert_eq!(parse!(year: 2000, week_from_mon: 1, weekday: Sun), ymd(2000, 1, 9));
        assert_eq!(parse!(year: 2000, week_from_sun: 2, weekday: Sun), ymd(2000, 1, 9));
        assert_eq!(parse!(year: 2000, week_from_mon: 2, weekday: Mon), ymd(2000, 1, 10));
        assert_eq!(parse!(year: 2000, week_from_sun: 52, weekday: Sat), ymd(2000, 12, 30));
        assert_eq!(parse!(year: 2000, week_from_sun: 53, weekday: Sun), ymd(2000, 12, 31));
        assert_eq!(parse!(year: 2000, week_from_sun: 53, weekday: Mon), Err(OUT_OF_RANGE));
        assert_eq!(parse!(year: 2000, week_from_sun: 0xffffffff, weekday: Mon), Err(OUT_OF_RANGE));
        assert_eq!(parse!(year: 2006, week_from_sun: 0, weekday: Sat), Err(OUT_OF_RANGE));
        assert_eq!(parse!(year: 2006, week_from_sun: 1, weekday: Sun), ymd(2006, 1, 1));

        // weekdates: conflicting inputs
        assert_eq!(
            parse!(year: 2000, week_from_mon: 1, week_from_sun: 1, weekday: Sat),
            ymd(2000, 1, 8)
        );
        assert_eq!(
            parse!(year: 2000, week_from_mon: 1, week_from_sun: 2, weekday: Sun),
            ymd(2000, 1, 9)
        );
        assert_eq!(
            parse!(year: 2000, week_from_mon: 1, week_from_sun: 1, weekday: Sun),
            Err(IMPOSSIBLE)
        );
        assert_eq!(
            parse!(year: 2000, week_from_mon: 2, week_from_sun: 2, weekday: Sun),
            Err(IMPOSSIBLE)
        );

        // ISO weekdates
        assert_eq!(parse!(isoyear: 2004, isoweek: 53), Err(NOT_ENOUGH));
        assert_eq!(parse!(isoyear: 2004, isoweek: 53, weekday: Fri), ymd(2004, 12, 31));
        assert_eq!(parse!(isoyear: 2004, isoweek: 53, weekday: Sat), ymd(2005, 1, 1));
        assert_eq!(parse!(isoyear: 2004, isoweek: 0xffffffff, weekday: Sat), Err(OUT_OF_RANGE));
        assert_eq!(parse!(isoyear: 2005, isoweek: 0, weekday: Thu), Err(OUT_OF_RANGE));
        assert_eq!(parse!(isoyear: 2005, isoweek: 5, weekday: Thu), ymd(2005, 2, 3));
        assert_eq!(parse!(isoyear: 2005, weekday: Thu), Err(NOT_ENOUGH));

        // year and ordinal
        assert_eq!(parse!(ordinal: 123), Err(NOT_ENOUGH));
        assert_eq!(parse!(year: 2000, ordinal: 0), Err(OUT_OF_RANGE));
        assert_eq!(parse!(year: 2000, ordinal: 1), ymd(2000, 1, 1));
        assert_eq!(parse!(year: 2000, ordinal: 60), ymd(2000, 2, 29));
        assert_eq!(parse!(year: 2000, ordinal: 61), ymd(2000, 3, 1));
        assert_eq!(parse!(year: 2000, ordinal: 366), ymd(2000, 12, 31));
        assert_eq!(parse!(year: 2000, ordinal: 367), Err(OUT_OF_RANGE));
        assert_eq!(parse!(year: 2000, ordinal: 0xffffffff), Err(OUT_OF_RANGE));
        assert_eq!(parse!(year: 2100, ordinal: 0), Err(OUT_OF_RANGE));
        assert_eq!(parse!(year: 2100, ordinal: 1), ymd(2100, 1, 1));
        assert_eq!(parse!(year: 2100, ordinal: 59), ymd(2100, 2, 28));
        assert_eq!(parse!(year: 2100, ordinal: 60), ymd(2100, 3, 1));
        assert_eq!(parse!(year: 2100, ordinal: 365), ymd(2100, 12, 31));
        assert_eq!(parse!(year: 2100, ordinal: 366), Err(OUT_OF_RANGE));
        assert_eq!(parse!(year: 2100, ordinal: 0xffffffff), Err(OUT_OF_RANGE));

        // more complex cases
        assert_eq!(
            parse!(year: 2014, month: 12, day: 31, ordinal: 365, isoyear: 2015, isoweek: 1,
                          week_from_sun: 52, week_from_mon: 52, weekday: Wed),
            ymd(2014, 12, 31)
        );
        assert_eq!(
            parse!(year: 2014, month: 12, ordinal: 365, isoyear: 2015, isoweek: 1,
                          week_from_sun: 52, week_from_mon: 52),
            ymd(2014, 12, 31)
        );
        assert_eq!(
            parse!(year: 2014, month: 12, day: 31, ordinal: 365, isoyear: 2014, isoweek: 53,
                          week_from_sun: 52, week_from_mon: 52, weekday: Wed),
            Err(IMPOSSIBLE)
        ); // no ISO week date 2014-W53-3
        assert_eq!(
            parse!(year: 2012, isoyear: 2015, isoweek: 1,
                          week_from_sun: 52, week_from_mon: 52),
            Err(NOT_ENOUGH)
        ); // ambiguous (2014-12-29, 2014-12-30, 2014-12-31)
        assert_eq!(parse!(year_div_100: 20, isoyear_mod_100: 15, ordinal: 366), Err(NOT_ENOUGH));
        // technically unique (2014-12-31) but Chrono gives up
    }

    #[test]
    fn test_parsed_to_naive_time() {
        macro_rules! parse {
            ($($k:ident: $v:expr),*) => (
                Parsed { $($k: Some($v),)* ..Parsed::new() }.to_naive_time()
            )
        }

        let hms = |h, m, s| Ok(NaiveTime::from_hms(h, m, s).unwrap());
        let hmsn = |h, m, s, n| Ok(NaiveTime::from_hms_nano(h, m, s, n).unwrap());

        // omission of fields
        assert_eq!(parse!(), Err(NOT_ENOUGH));
        assert_eq!(parse!(hour_div_12: 0), Err(NOT_ENOUGH));
        assert_eq!(parse!(hour_div_12: 0, hour_mod_12: 1), Err(NOT_ENOUGH));
        assert_eq!(parse!(hour_div_12: 0, hour_mod_12: 1, minute: 23), hms(1, 23, 0));
        assert_eq!(parse!(hour_div_12: 0, hour_mod_12: 1, minute: 23, second: 45), hms(1, 23, 45));
        assert_eq!(
            parse!(hour_div_12: 0, hour_mod_12: 1, minute: 23, second: 45,
                          nanosecond: 678_901_234),
            hmsn(1, 23, 45, 678_901_234)
        );
        assert_eq!(parse!(hour_div_12: 1, hour_mod_12: 11, minute: 45, second: 6), hms(23, 45, 6));
        assert_eq!(parse!(hour_mod_12: 1, minute: 23), Err(NOT_ENOUGH));
        assert_eq!(
            parse!(hour_div_12: 0, hour_mod_12: 1, minute: 23, nanosecond: 456_789_012),
            Err(NOT_ENOUGH)
        );

        // out-of-range conditions
        assert_eq!(parse!(hour_div_12: 2, hour_mod_12: 0, minute: 0), Err(OUT_OF_RANGE));
        assert_eq!(parse!(hour_div_12: 1, hour_mod_12: 12, minute: 0), Err(OUT_OF_RANGE));
        assert_eq!(parse!(hour_div_12: 0, hour_mod_12: 1, minute: 60), Err(OUT_OF_RANGE));
        assert_eq!(
            parse!(hour_div_12: 0, hour_mod_12: 1, minute: 23, second: 61),
            Err(OUT_OF_RANGE)
        );
        assert_eq!(
            parse!(hour_div_12: 0, hour_mod_12: 1, minute: 23, second: 34,
                          nanosecond: 1_000_000_000),
            Err(OUT_OF_RANGE)
        );

        // leap seconds
        assert_eq!(
            parse!(hour_div_12: 0, hour_mod_12: 1, minute: 23, second: 60),
            hmsn(1, 23, 59, 1_000_000_000)
        );
        assert_eq!(
            parse!(hour_div_12: 0, hour_mod_12: 1, minute: 23, second: 60,
                          nanosecond: 999_999_999),
            hmsn(1, 23, 59, 1_999_999_999)
        );
    }

    #[test]
    fn test_parsed_to_naive_datetime_with_offset() {
        macro_rules! parse {
            (offset = $offset:expr; $($k:ident: $v:expr),*) => (
                Parsed { $($k: Some($v),)* ..Parsed::new() }.to_naive_datetime_with_offset($offset)
            );
            ($($k:ident: $v:expr),*) => (parse!(offset = 0; $($k: $v),*))
        }

        let ymdhms =
            |y, m, d, h, n, s| Ok(NaiveDate::from_ymd(y, m, d).unwrap().and_hms(h, n, s).unwrap());
        let ymdhmsn = |y, m, d, h, n, s, nano| {
            Ok(NaiveDate::from_ymd(y, m, d).unwrap().and_hms_nano(h, n, s, nano).unwrap())
        };

        // omission of fields
        assert_eq!(parse!(), Err(NOT_ENOUGH));
        assert_eq!(
            parse!(year: 2015, month: 1, day: 30,
                          hour_div_12: 1, hour_mod_12: 2, minute: 38),
            ymdhms(2015, 1, 30, 14, 38, 0)
        );
        assert_eq!(
            parse!(year: 1997, month: 1, day: 30,
                          hour_div_12: 1, hour_mod_12: 2, minute: 38, second: 5),
            ymdhms(1997, 1, 30, 14, 38, 5)
        );
        assert_eq!(
            parse!(year: 2012, ordinal: 34, hour_div_12: 0, hour_mod_12: 5,
                          minute: 6, second: 7, nanosecond: 890_123_456),
            ymdhmsn(2012, 2, 3, 5, 6, 7, 890_123_456)
        );
        assert_eq!(parse!(timestamp: 0), ymdhms(1970, 1, 1, 0, 0, 0));
        assert_eq!(parse!(timestamp: 1, nanosecond: 0), ymdhms(1970, 1, 1, 0, 0, 1));
        assert_eq!(parse!(timestamp: 1, nanosecond: 1), ymdhmsn(1970, 1, 1, 0, 0, 1, 1));
        assert_eq!(parse!(timestamp: 1_420_000_000), ymdhms(2014, 12, 31, 4, 26, 40));
        assert_eq!(parse!(timestamp: -0x1_0000_0000), ymdhms(1833, 11, 24, 17, 31, 44));

        // full fields
        assert_eq!(
            parse!(year: 2014, year_div_100: 20, year_mod_100: 14, month: 12, day: 31,
                          ordinal: 365, isoyear: 2015, isoyear_div_100: 20, isoyear_mod_100: 15,
                          isoweek: 1, week_from_sun: 52, week_from_mon: 52, weekday: Wed,
                          hour_div_12: 0, hour_mod_12: 4, minute: 26, second: 40,
                          nanosecond: 12_345_678, timestamp: 1_420_000_000),
            ymdhmsn(2014, 12, 31, 4, 26, 40, 12_345_678)
        );
        assert_eq!(
            parse!(year: 2014, year_div_100: 20, year_mod_100: 14, month: 12, day: 31,
                          ordinal: 365, isoyear: 2015, isoyear_div_100: 20, isoyear_mod_100: 15,
                          isoweek: 1, week_from_sun: 52, week_from_mon: 52, weekday: Wed,
                          hour_div_12: 0, hour_mod_12: 4, minute: 26, second: 40,
                          nanosecond: 12_345_678, timestamp: 1_419_999_999),
            Err(IMPOSSIBLE)
        );
        assert_eq!(
            parse!(offset = 32400;
                          year: 2014, year_div_100: 20, year_mod_100: 14, month: 12, day: 31,
                          ordinal: 365, isoyear: 2015, isoyear_div_100: 20, isoyear_mod_100: 15,
                          isoweek: 1, week_from_sun: 52, week_from_mon: 52, weekday: Wed,
                          hour_div_12: 0, hour_mod_12: 4, minute: 26, second: 40,
                          nanosecond: 12_345_678, timestamp: 1_419_967_600),
            ymdhmsn(2014, 12, 31, 4, 26, 40, 12_345_678)
        );

        // more timestamps
        let max_days_from_year_1970 =
            NaiveDate::MAX.signed_duration_since(NaiveDate::from_ymd(1970, 1, 1).unwrap());
        let year_0_from_year_1970 = NaiveDate::from_ymd(0, 1, 1)
            .unwrap()
            .signed_duration_since(NaiveDate::from_ymd(1970, 1, 1).unwrap());
        let min_days_from_year_1970 =
            NaiveDate::MIN.signed_duration_since(NaiveDate::from_ymd(1970, 1, 1).unwrap());
        assert_eq!(
            parse!(timestamp: min_days_from_year_1970.num_seconds()),
            ymdhms(NaiveDate::MIN.year(), 1, 1, 0, 0, 0)
        );
        assert_eq!(
            parse!(timestamp: year_0_from_year_1970.num_seconds()),
            ymdhms(0, 1, 1, 0, 0, 0)
        );
        assert_eq!(
            parse!(timestamp: max_days_from_year_1970.num_seconds() + 86399),
            ymdhms(NaiveDate::MAX.year(), 12, 31, 23, 59, 59)
        );

        // leap seconds #1: partial fields
        assert_eq!(parse!(second: 59, timestamp: 1_341_100_798), Err(IMPOSSIBLE));
        assert_eq!(parse!(second: 59, timestamp: 1_341_100_799), ymdhms(2012, 6, 30, 23, 59, 59));
        assert_eq!(parse!(second: 59, timestamp: 1_341_100_800), Err(IMPOSSIBLE));
        assert_eq!(
            parse!(second: 60, timestamp: 1_341_100_799),
            ymdhmsn(2012, 6, 30, 23, 59, 59, 1_000_000_000)
        );
        assert_eq!(
            parse!(second: 60, timestamp: 1_341_100_800),
            ymdhmsn(2012, 6, 30, 23, 59, 59, 1_000_000_000)
        );
        assert_eq!(parse!(second: 0, timestamp: 1_341_100_800), ymdhms(2012, 7, 1, 0, 0, 0));
        assert_eq!(parse!(second: 1, timestamp: 1_341_100_800), Err(IMPOSSIBLE));
        assert_eq!(parse!(second: 60, timestamp: 1_341_100_801), Err(IMPOSSIBLE));

        // leap seconds #2: full fields
        // we need to have separate tests for them since it uses another control flow.
        assert_eq!(
            parse!(year: 2012, ordinal: 182, hour_div_12: 1, hour_mod_12: 11,
                          minute: 59, second: 59, timestamp: 1_341_100_798),
            Err(IMPOSSIBLE)
        );
        assert_eq!(
            parse!(year: 2012, ordinal: 182, hour_div_12: 1, hour_mod_12: 11,
                          minute: 59, second: 59, timestamp: 1_341_100_799),
            ymdhms(2012, 6, 30, 23, 59, 59)
        );
        assert_eq!(
            parse!(year: 2012, ordinal: 182, hour_div_12: 1, hour_mod_12: 11,
                          minute: 59, second: 59, timestamp: 1_341_100_800),
            Err(IMPOSSIBLE)
        );
        assert_eq!(
            parse!(year: 2012, ordinal: 182, hour_div_12: 1, hour_mod_12: 11,
                          minute: 59, second: 60, timestamp: 1_341_100_799),
            ymdhmsn(2012, 6, 30, 23, 59, 59, 1_000_000_000)
        );
        assert_eq!(
            parse!(year: 2012, ordinal: 182, hour_div_12: 1, hour_mod_12: 11,
                          minute: 59, second: 60, timestamp: 1_341_100_800),
            ymdhmsn(2012, 6, 30, 23, 59, 59, 1_000_000_000)
        );
        assert_eq!(
            parse!(year: 2012, ordinal: 183, hour_div_12: 0, hour_mod_12: 0,
                          minute: 0, second: 0, timestamp: 1_341_100_800),
            ymdhms(2012, 7, 1, 0, 0, 0)
        );
        assert_eq!(
            parse!(year: 2012, ordinal: 183, hour_div_12: 0, hour_mod_12: 0,
                          minute: 0, second: 1, timestamp: 1_341_100_800),
            Err(IMPOSSIBLE)
        );
        assert_eq!(
            parse!(year: 2012, ordinal: 182, hour_div_12: 1, hour_mod_12: 11,
                          minute: 59, second: 60, timestamp: 1_341_100_801),
            Err(IMPOSSIBLE)
        );

        // error codes
        assert_eq!(
            parse!(year: 2015, month: 1, day: 20, weekday: Tue,
                          hour_div_12: 2, hour_mod_12: 1, minute: 35, second: 20),
            Err(OUT_OF_RANGE)
        ); // `hour_div_12` is out of range
    }

    #[test]
    fn test_parsed_to_datetime() {
        macro_rules! parse {
            ($($k:ident: $v:expr),*) => (
                Parsed { $($k: Some($v),)* ..Parsed::new() }.to_datetime()
            )
        }

        let ymdhmsn = |y, m, d, h, n, s, nano, off| {
            Ok(FixedOffset::east(off)
                .unwrap()
                .from_local_datetime(
                    &NaiveDate::from_ymd(y, m, d).unwrap().and_hms_nano(h, n, s, nano).unwrap(),
                )
                .unwrap())
        };

        assert_eq!(parse!(offset: 0), Err(NOT_ENOUGH));
        assert_eq!(
            parse!(year: 2014, ordinal: 365, hour_div_12: 0, hour_mod_12: 4,
                          minute: 26, second: 40, nanosecond: 12_345_678),
            Err(NOT_ENOUGH)
        );
        assert_eq!(
            parse!(year: 2014, ordinal: 365, hour_div_12: 0, hour_mod_12: 4,
                          minute: 26, second: 40, nanosecond: 12_345_678, offset: 0),
            ymdhmsn(2014, 12, 31, 4, 26, 40, 12_345_678, 0)
        );
        assert_eq!(
            parse!(year: 2014, ordinal: 365, hour_div_12: 1, hour_mod_12: 1,
                          minute: 26, second: 40, nanosecond: 12_345_678, offset: 32400),
            ymdhmsn(2014, 12, 31, 13, 26, 40, 12_345_678, 32400)
        );
        assert_eq!(
            parse!(year: 2014, ordinal: 365, hour_div_12: 0, hour_mod_12: 1,
                          minute: 42, second: 4, nanosecond: 12_345_678, offset: -9876),
            ymdhmsn(2014, 12, 31, 1, 42, 4, 12_345_678, -9876)
        );
        assert_eq!(
            parse!(year: 2015, ordinal: 1, hour_div_12: 0, hour_mod_12: 4,
                          minute: 26, second: 40, nanosecond: 12_345_678, offset: 86_400),
            Err(OUT_OF_RANGE)
        ); // `FixedOffset` does not support such huge offset
    }

    #[test]
    fn test_parsed_to_datetime_with_timezone() {
        macro_rules! parse {
            ($tz:expr; $($k:ident: $v:expr),*) => (
                Parsed { $($k: Some($v),)* ..Parsed::new() }.to_datetime_with_timezone(&$tz)
            )
        }

        // single result from ymdhms
        assert_eq!(
            parse!(Utc;
                          year: 2014, ordinal: 365, hour_div_12: 0, hour_mod_12: 4,
                          minute: 26, second: 40, nanosecond: 12_345_678, offset: 0),
            Ok(Utc
                .from_local_datetime(
                    &NaiveDate::from_ymd(2014, 12, 31)
                        .unwrap()
                        .and_hms_nano(4, 26, 40, 12_345_678)
                        .unwrap()
                )
                .unwrap())
        );
        assert_eq!(
            parse!(Utc;
                          year: 2014, ordinal: 365, hour_div_12: 1, hour_mod_12: 1,
                          minute: 26, second: 40, nanosecond: 12_345_678, offset: 32400),
            Err(IMPOSSIBLE)
        );
        assert_eq!(
            parse!(FixedOffset::east(32400).unwrap();
                          year: 2014, ordinal: 365, hour_div_12: 0, hour_mod_12: 4,
                          minute: 26, second: 40, nanosecond: 12_345_678, offset: 0),
            Err(IMPOSSIBLE)
        );
        assert_eq!(
            parse!(FixedOffset::east(32400).unwrap();
                          year: 2014, ordinal: 365, hour_div_12: 1, hour_mod_12: 1,
                          minute: 26, second: 40, nanosecond: 12_345_678, offset: 32400),
            Ok(FixedOffset::east(32400)
                .unwrap()
                .from_local_datetime(
                    &NaiveDate::from_ymd(2014, 12, 31)
                        .unwrap()
                        .and_hms_nano(13, 26, 40, 12_345_678)
                        .unwrap()
                )
                .unwrap())
        );

        // single result from timestamp
        assert_eq!(
            parse!(Utc; timestamp: 1_420_000_000, offset: 0),
            Ok(Utc.with_ymd_and_hms(2014, 12, 31, 4, 26, 40).unwrap())
        );
        assert_eq!(parse!(Utc; timestamp: 1_420_000_000, offset: 32400), Err(IMPOSSIBLE));
        assert_eq!(
            parse!(FixedOffset::east(32400).unwrap(); timestamp: 1_420_000_000, offset: 0),
            Err(IMPOSSIBLE)
        );
        assert_eq!(
            parse!(FixedOffset::east(32400).unwrap(); timestamp: 1_420_000_000, offset: 32400),
            Ok(FixedOffset::east(32400)
                .unwrap()
                .with_ymd_and_hms(2014, 12, 31, 13, 26, 40)
                .unwrap())
        );

        // TODO test with a variable time zone (for None and Ambiguous cases)
    }

    #[test]
    fn issue_551() {
        use crate::Weekday;
        let mut parsed = Parsed::new();

        parsed.year = Some(2002);
        parsed.week_from_mon = Some(22);
        parsed.weekday = Some(Weekday::Mon);
        assert_eq!(NaiveDate::from_ymd(2002, 6, 3).unwrap(), parsed.to_naive_date().unwrap());

        parsed.year = Some(2001);
        assert_eq!(NaiveDate::from_ymd(2001, 5, 28).unwrap(), parsed.to_naive_date().unwrap());
    }
}<|MERGE_RESOLUTION|>--- conflicted
+++ resolved
@@ -17,10 +17,6 @@
 ///   same field is set more than once it is checked for consistency.
 ///
 /// - `to_*` methods try to make a concrete date and time value out of set fields.
-<<<<<<< HEAD
-///   It fully checks any remaining out-of-range conditions and inconsistent/impossible fields.
-#[non_exhaustive]
-=======
 ///   They fully check that all fields are consistent and whether the date/datetime exists.
 ///
 /// `Parsed` is used internally by all parsing functions in chrono. It is a public type so that it
@@ -124,8 +120,7 @@
 /// }
 /// # Ok::<(), chrono::ParseError>(())
 /// ```
-#[allow(clippy::manual_non_exhaustive)]
->>>>>>> e292d9bc
+#[non_exhaustive]
 #[derive(Clone, PartialEq, Eq, Debug, Default, Hash)]
 pub struct Parsed {
     /// Year.
@@ -931,11 +926,7 @@
     /// - `OUT_OF_RANGE` if the offset is out of range for a `FixedOffset`.
     /// - `NOT_ENOUGH` if the offset field is not set.
     pub fn to_fixed_offset(&self) -> ParseResult<FixedOffset> {
-<<<<<<< HEAD
-        self.offset.and_then(FixedOffset::east).ok_or(OUT_OF_RANGE)
-=======
-        FixedOffset::east_opt(self.offset.ok_or(NOT_ENOUGH)?).ok_or(OUT_OF_RANGE)
->>>>>>> e292d9bc
+        FixedOffset::east(self.offset.ok_or(NOT_ENOUGH)?).ok_or(OUT_OF_RANGE)
     }
 
     /// Returns a parsed timezone-aware date and time out of given fields.
