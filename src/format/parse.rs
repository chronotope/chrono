// This is a part of Chrono.
// Portions copyright (c) 2015, John Nagle.
// See README.md and LICENSE.txt for details.

//! Date and time parsing routines.

#![allow(deprecated)]

use core::borrow::Borrow;
use core::str;
use core::usize;

use super::scan;
use super::{Fixed, InternalFixed, InternalInternal, Item, Numeric, Pad, Parsed};
use super::{ParseError, ParseErrorKind, ParseResult};
use super::{BAD_FORMAT, INVALID, NOT_ENOUGH, OUT_OF_RANGE, TOO_LONG, TOO_SHORT};
use crate::{DateTime, FixedOffset, Weekday};

fn set_weekday_with_num_days_from_sunday(p: &mut Parsed, v: i64) -> ParseResult<()> {
    p.set_weekday(match v {
        0 => Weekday::Sun,
        1 => Weekday::Mon,
        2 => Weekday::Tue,
        3 => Weekday::Wed,
        4 => Weekday::Thu,
        5 => Weekday::Fri,
        6 => Weekday::Sat,
        _ => return Err(OUT_OF_RANGE),
    })
}

fn set_weekday_with_number_from_monday(p: &mut Parsed, v: i64) -> ParseResult<()> {
    p.set_weekday(match v {
        1 => Weekday::Mon,
        2 => Weekday::Tue,
        3 => Weekday::Wed,
        4 => Weekday::Thu,
        5 => Weekday::Fri,
        6 => Weekday::Sat,
        7 => Weekday::Sun,
        _ => return Err(OUT_OF_RANGE),
    })
}

fn parse_rfc2822<'a>(parsed: &mut Parsed, mut s: &'a str) -> ParseResult<(&'a str, ())> {
    macro_rules! try_consume {
        ($e:expr) => {{
            let (s_, v) = $e?;
            s = s_;
            v
        }};
    }

    // an adapted RFC 2822 syntax from Section 3.3 and 4.3:
    //
    // c-char      = <any char except '(', ')' and '\\'>
    // c-escape    = "\" <any char>
    // comment     = "(" *(comment / c-char / c-escape) ")" *S
    // date-time   = [ day-of-week "," ] date 1*S time *S *comment
    // day-of-week = *S day-name *S
    // day-name    = "Mon" / "Tue" / "Wed" / "Thu" / "Fri" / "Sat" / "Sun"
    // date        = day month year
    // day         = *S 1*2DIGIT *S
    // month       = 1*S month-name 1*S
    // month-name  = "Jan" / "Feb" / "Mar" / "Apr" / "May" / "Jun" /
    //               "Jul" / "Aug" / "Sep" / "Oct" / "Nov" / "Dec"
    // year        = *S 2*DIGIT *S
    // time        = time-of-day 1*S zone
    // time-of-day = hour ":" minute [ ":" second ]
    // hour        = *S 2DIGIT *S
    // minute      = *S 2DIGIT *S
    // second      = *S 2DIGIT *S
    // zone        = ( "+" / "-" ) 4DIGIT /
    //               "UT" / "GMT" /                  ; same as +0000
    //               "EST" / "CST" / "MST" / "PST" / ; same as -0500 to -0800
    //               "EDT" / "CDT" / "MDT" / "PDT" / ; same as -0400 to -0700
    //               1*(%d65-90 / %d97-122)          ; same as -0000
    //
    // some notes:
    //
    // - quoted characters can be in any mixture of lower and upper cases.
    //
    // - we do not recognize a folding white space (FWS) or comment (CFWS).
    //   for our purposes, instead, we accept any sequence of Unicode
    //   white space characters (denoted here to `S`). For comments, we accept
    //   any text within parentheses while respecting escaped parentheses.
    //   Any actual RFC 2822 parser is expected to parse FWS and/or CFWS themselves
    //   and replace it with a single SP (`%x20`); this is legitimate.
    //
    // - two-digit year < 50 should be interpreted by adding 2000.
    //   two-digit year >= 50 or three-digit year should be interpreted
    //   by adding 1900. note that four-or-more-digit years less than 1000
    //   are *never* affected by this rule.
    //
    // - mismatching day-of-week is always an error, which is consistent to
    //   Chrono's own rules.
    //
    // - zones can range from `-9959` to `+9959`, but `FixedOffset` does not
    //   support offsets larger than 24 hours. this is not *that* problematic
    //   since we do not directly go to a `DateTime` so one can recover
    //   the offset information from `Parsed` anyway.

    s = s.trim_left();

    if let Ok((s_, weekday)) = scan::short_weekday(s) {
        if !s_.starts_with(',') {
            return Err(INVALID);
        }
        s = &s_[1..];
        parsed.set_weekday(weekday)?;
    }

    s = s.trim_left();
    parsed.set_day(try_consume!(scan::number(s, 1, 2)))?;
    s = scan::space(s)?; // mandatory
    parsed.set_month(1 + i64::from(try_consume!(scan::short_month0(s))))?;
    s = scan::space(s)?; // mandatory

    // distinguish two- and three-digit years from four-digit years
    let prevlen = s.len();
    let mut year = try_consume!(scan::number(s, 2, usize::MAX));
    let yearlen = prevlen - s.len();
    match (yearlen, year) {
        (2, 0..=49) => {
            year += 2000;
        } //   47 -> 2047,   05 -> 2005
        (2, 50..=99) => {
            year += 1900;
        } //   79 -> 1979
        (3, _) => {
            year += 1900;
        } //  112 -> 2012,  009 -> 1909
        (_, _) => {} // 1987 -> 1987, 0654 -> 0654
    }
    parsed.set_year(year)?;

    s = scan::space(s)?; // mandatory
    parsed.set_hour(try_consume!(scan::number(s, 2, 2)))?;
    s = scan::char(s.trim_left(), b':')?.trim_left(); // *S ":" *S
    parsed.set_minute(try_consume!(scan::number(s, 2, 2)))?;
    if let Ok(s_) = scan::char(s.trim_left(), b':') {
        // [ ":" *S 2DIGIT ]
        parsed.set_second(try_consume!(scan::number(s_, 2, 2)))?;
    }

    s = scan::space(s)?; // mandatory
    if let Some(offset) = try_consume!(scan::timezone_offset_2822(s)) {
        // only set the offset when it is definitely known (i.e. not `-0000`)
        parsed.set_offset(i64::from(offset))?;
    }

    // optional comments
    while let Ok((s_out, ())) = scan::comment_2822(s) {
        s = s_out;
    }

    Ok((s, ()))
}

fn parse_rfc3339<'a>(parsed: &mut Parsed, mut s: &'a str) -> ParseResult<(&'a str, ())> {
    macro_rules! try_consume {
        ($e:expr) => {{
            let (s_, v) = $e?;
            s = s_;
            v
        }};
    }

    // an adapted RFC 3339 syntax from Section 5.6:
    //
    // date-fullyear  = 4DIGIT
    // date-month     = 2DIGIT ; 01-12
    // date-mday      = 2DIGIT ; 01-28, 01-29, 01-30, 01-31 based on month/year
    // time-hour      = 2DIGIT ; 00-23
    // time-minute    = 2DIGIT ; 00-59
    // time-second    = 2DIGIT ; 00-58, 00-59, 00-60 based on leap second rules
    // time-secfrac   = "." 1*DIGIT
    // time-numoffset = ("+" / "-") time-hour ":" time-minute
    // time-offset    = "Z" / time-numoffset
    // partial-time   = time-hour ":" time-minute ":" time-second [time-secfrac]
    // full-date      = date-fullyear "-" date-month "-" date-mday
    // full-time      = partial-time time-offset
    // date-time      = full-date "T" full-time
    //
    // some notes:
    //
    // - quoted characters can be in any mixture of lower and upper cases.
    //
    // - it may accept any number of fractional digits for seconds.
    //   for Chrono, this means that we should skip digits past first 9 digits.
    //
    // - unlike RFC 2822, the valid offset ranges from -23:59 to +23:59.
    //   note that this restriction is unique to RFC 3339 and not ISO 8601.
    //   since this is not a typical Chrono behavior, we check it earlier.

    parsed.set_year(try_consume!(scan::number(s, 4, 4)))?;
    s = scan::char(s, b'-')?;
    parsed.set_month(try_consume!(scan::number(s, 2, 2)))?;
    s = scan::char(s, b'-')?;
    parsed.set_day(try_consume!(scan::number(s, 2, 2)))?;

    s = match s.as_bytes().first() {
        Some(&b't') | Some(&b'T') => &s[1..],
        Some(_) => return Err(INVALID),
        None => return Err(TOO_SHORT),
    };

    parsed.set_hour(try_consume!(scan::number(s, 2, 2)))?;
    s = scan::char(s, b':')?;
    parsed.set_minute(try_consume!(scan::number(s, 2, 2)))?;
    s = scan::char(s, b':')?;
    parsed.set_second(try_consume!(scan::number(s, 2, 2)))?;
    if s.starts_with('.') {
        let nanosecond = try_consume!(scan::nanosecond(&s[1..]));
        parsed.set_nanosecond(nanosecond)?;
    }

    let offset = try_consume!(scan::timezone_offset_zulu(s, |s| scan::char(s, b':')));
    if offset <= -86_400 || offset >= 86_400 {
        return Err(OUT_OF_RANGE);
    }
    parsed.set_offset(i64::from(offset))?;

    Ok((s, ()))
}

/// Tries to parse given string into `parsed` with given formatting items.
/// Returns `Ok` when the entire string has been parsed (otherwise `parsed` should not be used).
/// There should be no trailing string after parsing;
/// use a stray [`Item::Space`](./enum.Item.html#variant.Space) to trim whitespaces.
///
/// This particular date and time parser is:
///
/// - Greedy. It will consume the longest possible prefix.
///   For example, `April` is always consumed entirely when the long month name is requested;
///   it equally accepts `Apr`, but prefers the longer prefix in this case.
///
/// - Padding-agnostic (for numeric items).
///   The [`Pad`](./enum.Pad.html) field is completely ignored,
///   so one can prepend any number of whitespace then any number of zeroes before numbers.
///
/// - (Still) obeying the intrinsic parsing width. This allows, for example, parsing `HHMMSS`.
pub fn parse<'a, I, B>(parsed: &mut Parsed, s: &str, items: I) -> ParseResult<()>
where
    I: Iterator<Item = B>,
    B: Borrow<Item<'a>>,
{
    parse_internal(parsed, s, items).map(|_| ()).map_err(|(_s, e)| e)
}

/// Tries to parse given string into `parsed` with given formatting items.
/// Returns `Ok` with a slice of the unparsed remainder.
///
/// This particular date and time parser is:
///
/// - Greedy. It will consume the longest possible prefix.
///   For example, `April` is always consumed entirely when the long month name is requested;
///   it equally accepts `Apr`, but prefers the longer prefix in this case.
///
/// - Padding-agnostic (for numeric items).
///   The [`Pad`](./enum.Pad.html) field is completely ignored,
///   so one can prepend any number of zeroes before numbers.
///
/// - (Still) obeying the intrinsic parsing width. This allows, for example, parsing `HHMMSS`.
pub fn parse_and_remainder<'a, 'b, I, B>(
    parsed: &mut Parsed,
    s: &'b str,
    items: I,
) -> ParseResult<&'b str>
where
    I: Iterator<Item = B>,
    B: Borrow<Item<'a>>,
{
    match parse_internal(parsed, s, items) {
        Ok(s) => Ok(s),
        Err((s, ParseError(ParseErrorKind::TooLong))) => Ok(s),
        Err((_s, e)) => Err(e),
    }
}

fn parse_internal<'a, 'b, I, B>(
    parsed: &mut Parsed,
    mut s: &'b str,
    items: I,
) -> Result<&'b str, (&'b str, ParseError)>
where
    I: Iterator<Item = B>,
    B: Borrow<Item<'a>>,
{
    macro_rules! try_consume {
        ($e:expr) => {{
            match $e {
                Ok((s_, v)) => {
                    s = s_;
                    v
                }
                Err(e) => return Err((s, e)),
            }
        }};
    }

    for item in items {
        match *item.borrow() {
            Item::Literal(prefix) => {
                if s.len() < prefix.len() {
                    return Err((s, TOO_SHORT));
                }
                if !s.starts_with(prefix) {
                    return Err((s, INVALID));
                }
                s = &s[prefix.len()..];
            }

            #[cfg(any(feature = "alloc", feature = "std", test))]
            Item::OwnedLiteral(ref prefix) => {
                if s.len() < prefix.len() {
                    return Err((s, TOO_SHORT));
                }
                if !s.starts_with(&prefix[..]) {
                    return Err((s, INVALID));
                }
                s = &s[prefix.len()..];
            }

            Item::Space(_) => {
                s = s.trim_left();
            }

            #[cfg(any(feature = "alloc", feature = "std", test))]
            Item::OwnedSpace(_) => {
                s = s.trim_left();
            }

            Item::Numeric(ref spec, ref _pad) => {
                use super::Numeric::*;
                type Setter = fn(&mut Parsed, i64) -> ParseResult<()>;

                let (width, signed, set): (usize, bool, Setter) = match *spec {
                    Year => (4, true, Parsed::set_year),
                    YearDiv100 => (2, false, Parsed::set_year_div_100),
                    YearMod100 => (2, false, Parsed::set_year_mod_100),
                    IsoYear => (4, true, Parsed::set_isoyear),
                    IsoYearDiv100 => (2, false, Parsed::set_isoyear_div_100),
                    IsoYearMod100 => (2, false, Parsed::set_isoyear_mod_100),
                    Month => (2, false, Parsed::set_month),
                    Day => (2, false, Parsed::set_day),
                    WeekFromSun => (2, false, Parsed::set_week_from_sun),
                    WeekFromMon => (2, false, Parsed::set_week_from_mon),
                    IsoWeek => (2, false, Parsed::set_isoweek),
                    NumDaysFromSun => (1, false, set_weekday_with_num_days_from_sunday),
                    WeekdayFromMon => (1, false, set_weekday_with_number_from_monday),
                    Ordinal => (3, false, Parsed::set_ordinal),
                    Hour => (2, false, Parsed::set_hour),
                    Hour12 => (2, false, Parsed::set_hour12),
                    Minute => (2, false, Parsed::set_minute),
                    Second => (2, false, Parsed::set_second),
                    Nanosecond => (9, false, Parsed::set_nanosecond),
                    Timestamp => (usize::MAX, false, Parsed::set_timestamp),

                    // for the future expansion
                    Internal(ref int) => match int._dummy {},
                };

                s = s.trim_left();
                let v = if signed {
                    if s.starts_with('-') {
                        let v = try_consume!(scan::number(&s[1..], 1, usize::MAX));
                        0i64.checked_sub(v).ok_or((s, OUT_OF_RANGE))?
                    } else if s.starts_with('+') {
                        try_consume!(scan::number(&s[1..], 1, usize::MAX))
                    } else {
                        // if there is no explicit sign, we respect the original `width`
                        try_consume!(scan::number(s, 1, width))
                    }
                } else {
                    try_consume!(scan::number(s, 1, width))
                };
                set(parsed, v).map_err(|e| (s, e))?;
            }

            Item::Fixed(ref spec) => {
                use super::Fixed::*;

                match spec {
                    &ShortMonthName => {
                        let month0 = try_consume!(scan::short_month0(s));
                        parsed.set_month(i64::from(month0) + 1).map_err(|e| (s, e))?;
                    }

                    &LongMonthName => {
                        let month0 = try_consume!(scan::short_or_long_month0(s));
                        parsed.set_month(i64::from(month0) + 1).map_err(|e| (s, e))?;
                    }

                    &ShortWeekdayName => {
                        let weekday = try_consume!(scan::short_weekday(s));
                        parsed.set_weekday(weekday).map_err(|e| (s, e))?;
                    }

                    &LongWeekdayName => {
                        let weekday = try_consume!(scan::short_or_long_weekday(s));
                        parsed.set_weekday(weekday).map_err(|e| (s, e))?;
                    }

                    &LowerAmPm | &UpperAmPm => {
                        if s.len() < 2 {
                            return Err((s, TOO_SHORT));
                        }
                        let ampm = match (s.as_bytes()[0] | 32, s.as_bytes()[1] | 32) {
                            (b'a', b'm') => false,
                            (b'p', b'm') => true,
                            _ => return Err((s, INVALID)),
                        };
                        parsed.set_ampm(ampm).map_err(|e| (s, e))?;
                        s = &s[2..];
                    }

                    &Nanosecond | &Nanosecond3 | &Nanosecond6 | &Nanosecond9 => {
                        if s.starts_with('.') {
                            let nano = try_consume!(scan::nanosecond(&s[1..]));
                            parsed.set_nanosecond(nano).map_err(|e| (s, e))?;
                        }
                    }

                    &Internal(InternalFixed { val: InternalInternal::Nanosecond3NoDot }) => {
                        if s.len() < 3 {
                            return Err((s, TOO_SHORT));
                        }
                        let nano = try_consume!(scan::nanosecond_fixed(s, 3));
                        parsed.set_nanosecond(nano).map_err(|e| (s, e))?;
                    }

                    &Internal(InternalFixed { val: InternalInternal::Nanosecond6NoDot }) => {
                        if s.len() < 6 {
                            return Err((s, TOO_SHORT));
                        }
                        let nano = try_consume!(scan::nanosecond_fixed(s, 6));
                        parsed.set_nanosecond(nano).map_err(|e| (s, e))?;
                    }

                    &Internal(InternalFixed { val: InternalInternal::Nanosecond9NoDot }) => {
                        if s.len() < 9 {
                            return Err((s, TOO_SHORT));
                        }
                        let nano = try_consume!(scan::nanosecond_fixed(s, 9));
                        parsed.set_nanosecond(nano).map_err(|e| (s, e))?;
                    }

                    &TimezoneName => {
                        try_consume!(scan::timezone_name_skip(s));
                    }

                    &TimezoneOffsetColon
                    | &TimezoneOffsetDoubleColon
                    | &TimezoneOffsetTripleColon
                    | &TimezoneOffset => {
                        let offset = try_consume!(scan::timezone_offset(
                            s.trim_left(),
                            scan::colon_or_space
                        ));
                        parsed.set_offset(i64::from(offset)).map_err(|e| (s, e))?;
                    }

                    &TimezoneOffsetColonZ | &TimezoneOffsetZ => {
                        let offset = try_consume!(scan::timezone_offset_zulu(
                            s.trim_left(),
                            scan::colon_or_space
                        ));
                        parsed.set_offset(i64::from(offset)).map_err(|e| (s, e))?;
                    }
                    &Internal(InternalFixed {
                        val: InternalInternal::TimezoneOffsetPermissive,
                    }) => {
                        let offset = try_consume!(scan::timezone_offset_permissive(
                            s.trim_left(),
                            scan::colon_or_space
                        ));
                        parsed.set_offset(i64::from(offset)).map_err(|e| (s, e))?;
                    }

                    &RFC2822 => try_consume!(parse_rfc2822(parsed, s)),
                    &RFC3339 => try_consume!(parse_rfc3339(parsed, s)),
                }
            }

            Item::Error => {
                return Err((s, BAD_FORMAT));
            }
        }
    }

    // if there are trailling chars, it is an error
    if !s.is_empty() {
        Err((s, TOO_LONG))
    } else {
        Ok(s)
    }
}

/// Accepts a relaxed form of RFC3339.
/// A space or a 'T' are acepted as the separator between the date and time
/// parts. Additional spaces are allowed between each component.
///
/// All of these examples are equivalent:
/// ```
/// # use chrono::{DateTime, offset::FixedOffset};
/// "2012-12-12T12:12:12Z".parse::<DateTime<FixedOffset>>()?;
/// "2012-12-12 12:12:12Z".parse::<DateTime<FixedOffset>>()?;
/// "2012-  12-12T12:  12:12Z".parse::<DateTime<FixedOffset>>()?;
/// # Ok::<(), chrono::ParseError>(())
/// ```
impl str::FromStr for DateTime<FixedOffset> {
    type Err = ParseError;

    fn from_str(s: &str) -> ParseResult<DateTime<FixedOffset>> {
        const DATE_ITEMS: &[Item<'static>] = &[
            Item::Numeric(Numeric::Year, Pad::Zero),
            Item::Space(""),
            Item::Literal("-"),
            Item::Numeric(Numeric::Month, Pad::Zero),
            Item::Space(""),
            Item::Literal("-"),
            Item::Numeric(Numeric::Day, Pad::Zero),
        ];
        const TIME_ITEMS: &[Item<'static>] = &[
            Item::Numeric(Numeric::Hour, Pad::Zero),
            Item::Space(""),
            Item::Literal(":"),
            Item::Numeric(Numeric::Minute, Pad::Zero),
            Item::Space(""),
            Item::Literal(":"),
            Item::Numeric(Numeric::Second, Pad::Zero),
            Item::Fixed(Fixed::Nanosecond),
            Item::Space(""),
            Item::Fixed(Fixed::TimezoneOffsetZ),
            Item::Space(""),
        ];

        let mut parsed = Parsed::new();
        match parse_internal(&mut parsed, s, DATE_ITEMS.iter()) {
            Err((remainder, e)) if e.0 == ParseErrorKind::TooLong => {
                if remainder.starts_with('T') || remainder.starts_with(' ') {
                    parse(&mut parsed, &remainder[1..], TIME_ITEMS.iter())?;
                } else {
                    return Err(INVALID);
                }
            }
            Err((_s, e)) => return Err(e),
            Ok(_) => return Err(NOT_ENOUGH),
        };
        parsed.to_datetime()
    }
}

#[cfg(test)]
#[test]
fn test_parse() {
    use super::IMPOSSIBLE;
    use super::*;

    // workaround for Rust issue #22255
    fn parse_all(s: &str, items: &[Item]) -> ParseResult<Parsed> {
        let mut parsed = Parsed::new();
        parse(&mut parsed, s, items.iter())?;
        Ok(parsed)
    }

    macro_rules! check {
        ($fmt:expr, $items:expr; $err:tt) => (
            assert_eq!(parse_all($fmt, &$items), Err($err))
        );
<<<<<<< HEAD
        ($fmt:expr, $items:expr; $($k:ident: $v:expr),*) => ({
            eprintln!("test_parse: format {:?}", $fmt);
            let expected = Parsed {
                $($k: Some($v),)*
                ..Default::default()
            };
=======
        ($fmt:expr, $items:expr; $($k:ident: $v:expr),*) => (#[allow(unused_mut)] {
            let mut expected = Parsed::new();
            $(expected.$k = Some($v);)*
>>>>>>> 26e4f24d
            assert_eq!(parse_all($fmt, &$items), Ok(expected))
        });
    }

    // empty string
    check!("",  []; );
    check!(" ", []; TOO_LONG);
    check!("a", []; TOO_LONG);

    // whitespaces
    check!("",          [sp!("")]; );
    check!(" ",         [sp!("")]; );
    check!("\t",        [sp!("")]; );
    check!(" \n\r  \n", [sp!("")]; );
    check!("a",         [sp!("")]; TOO_LONG);

    // literal
    check!("",    [lit!("a")]; TOO_SHORT);
    check!(" ",   [lit!("a")]; INVALID);
    check!("a",   [lit!("a")]; );
    check!("aa",  [lit!("a")]; TOO_LONG);
    check!("A",   [lit!("a")]; INVALID);
    check!("xy",  [lit!("xy")]; );
    check!("xy",  [lit!("x"), lit!("y")]; );
    check!("x y", [lit!("x"), lit!("y")]; INVALID);
    check!("xy",  [lit!("x"), sp!(""), lit!("y")]; );
    check!("x y", [lit!("x"), sp!(""), lit!("y")]; );

    // numeric
    check!("1987",        [num!(Year)]; year: 1987);
    check!("1987 ",       [num!(Year)]; TOO_LONG);
    check!("0x12",        [num!(Year)]; TOO_LONG); // `0` is parsed
    check!("x123",        [num!(Year)]; INVALID);
    check!("2015",        [num!(Year)]; year: 2015);
    check!("0000",        [num!(Year)]; year:    0);
    check!("9999",        [num!(Year)]; year: 9999);
    check!(" \t987",      [num!(Year)]; year:  987);
    check!("5",           [num!(Year)]; year:    5);
    check!("5\0",         [num!(Year)]; TOO_LONG);
    check!("\x005",       [num!(Year)]; INVALID);
    check!("",            [num!(Year)]; TOO_SHORT);
    check!("12345",       [num!(Year), lit!("5")]; year: 1234);
    check!("12345",       [nums!(Year), lit!("5")]; year: 1234);
    check!("12345",       [num0!(Year), lit!("5")]; year: 1234);
    check!("12341234",    [num!(Year), num!(Year)]; year: 1234);
    check!("1234 1234",   [num!(Year), num!(Year)]; year: 1234);
    check!("1234 1235",   [num!(Year), num!(Year)]; IMPOSSIBLE);
    check!("1234 1234",   [num!(Year), lit!("x"), num!(Year)]; INVALID);
    check!("1234x1234",   [num!(Year), lit!("x"), num!(Year)]; year: 1234);
    check!("1234xx1234",  [num!(Year), lit!("x"), num!(Year)]; INVALID);
    check!("1234 x 1234", [num!(Year), lit!("x"), num!(Year)]; INVALID);

    // signed numeric
    check!("-42",         [num!(Year)]; year: -42);
    check!("+42",         [num!(Year)]; year: 42);
    check!("-0042",       [num!(Year)]; year: -42);
    check!("+0042",       [num!(Year)]; year: 42);
    check!("-42195",      [num!(Year)]; year: -42195);
    check!("+42195",      [num!(Year)]; year: 42195);
    check!("  -42195",    [num!(Year)]; year: -42195);
    check!("  +42195",    [num!(Year)]; year: 42195);
    check!("  -   42",    [num!(Year)]; INVALID);
    check!("  +   42",    [num!(Year)]; INVALID);
    check!("-",           [num!(Year)]; TOO_SHORT);
    check!("+",           [num!(Year)]; TOO_SHORT);

    // unsigned numeric
    check!("345",   [num!(Ordinal)]; ordinal: 345);
    check!("+345",  [num!(Ordinal)]; INVALID);
    check!("-345",  [num!(Ordinal)]; INVALID);
    check!(" 345",  [num!(Ordinal)]; ordinal: 345);
    check!(" +345", [num!(Ordinal)]; INVALID);
    check!(" -345", [num!(Ordinal)]; INVALID);

    // various numeric fields
    check!("1234 5678",
           [num!(Year), num!(IsoYear)];
           year: 1234, isoyear: 5678);
    check!("12 34 56 78",
           [num!(YearDiv100), num!(YearMod100), num!(IsoYearDiv100), num!(IsoYearMod100)];
           year_div_100: 12, year_mod_100: 34, isoyear_div_100: 56, isoyear_mod_100: 78);
    check!("1 2 3 4 5 6",
           [num!(Month), num!(Day), num!(WeekFromSun), num!(WeekFromMon), num!(IsoWeek),
            num!(NumDaysFromSun)];
           month: 1, day: 2, week_from_sun: 3, week_from_mon: 4, isoweek: 5, weekday: Weekday::Sat);
    check!("7 89 01",
           [num!(WeekdayFromMon), num!(Ordinal), num!(Hour12)];
           weekday: Weekday::Sun, ordinal: 89, hour_mod_12: 1);
    check!("23 45 6 78901234 567890123",
           [num!(Hour), num!(Minute), num!(Second), num!(Nanosecond), num!(Timestamp)];
           hour_div_12: 1, hour_mod_12: 11, minute: 45, second: 6, nanosecond: 78_901_234,
           timestamp: 567_890_123);

    // fixed: month and weekday names
    check!("apr",       [fix!(ShortMonthName)]; month: 4);
    check!("Apr",       [fix!(ShortMonthName)]; month: 4);
    check!("APR",       [fix!(ShortMonthName)]; month: 4);
    check!("ApR",       [fix!(ShortMonthName)]; month: 4);
    check!("April",     [fix!(ShortMonthName)]; TOO_LONG); // `Apr` is parsed
    check!("A",         [fix!(ShortMonthName)]; TOO_SHORT);
    check!("Sol",       [fix!(ShortMonthName)]; INVALID);
    check!("Apr",       [fix!(LongMonthName)]; month: 4);
    check!("Apri",      [fix!(LongMonthName)]; TOO_LONG); // `Apr` is parsed
    check!("April",     [fix!(LongMonthName)]; month: 4);
    check!("Aprill",    [fix!(LongMonthName)]; TOO_LONG);
    check!("Aprill",    [fix!(LongMonthName), lit!("l")]; month: 4);
    check!("Aprl",      [fix!(LongMonthName), lit!("l")]; month: 4);
    check!("April",     [fix!(LongMonthName), lit!("il")]; TOO_SHORT); // do not backtrack
    check!("thu",       [fix!(ShortWeekdayName)]; weekday: Weekday::Thu);
    check!("Thu",       [fix!(ShortWeekdayName)]; weekday: Weekday::Thu);
    check!("THU",       [fix!(ShortWeekdayName)]; weekday: Weekday::Thu);
    check!("tHu",       [fix!(ShortWeekdayName)]; weekday: Weekday::Thu);
    check!("Thursday",  [fix!(ShortWeekdayName)]; TOO_LONG); // `Thu` is parsed
    check!("T",         [fix!(ShortWeekdayName)]; TOO_SHORT);
    check!("The",       [fix!(ShortWeekdayName)]; INVALID);
    check!("Nop",       [fix!(ShortWeekdayName)]; INVALID);
    check!("Thu",       [fix!(LongWeekdayName)]; weekday: Weekday::Thu);
    check!("Thur",      [fix!(LongWeekdayName)]; TOO_LONG); // `Thu` is parsed
    check!("Thurs",     [fix!(LongWeekdayName)]; TOO_LONG); // ditto
    check!("Thursday",  [fix!(LongWeekdayName)]; weekday: Weekday::Thu);
    check!("Thursdays", [fix!(LongWeekdayName)]; TOO_LONG);
    check!("Thursdays", [fix!(LongWeekdayName), lit!("s")]; weekday: Weekday::Thu);
    check!("Thus",      [fix!(LongWeekdayName), lit!("s")]; weekday: Weekday::Thu);
    check!("Thursday",  [fix!(LongWeekdayName), lit!("rsday")]; TOO_SHORT); // do not backtrack

    // fixed: am/pm
    check!("am",  [fix!(LowerAmPm)]; hour_div_12: 0);
    check!("pm",  [fix!(LowerAmPm)]; hour_div_12: 1);
    check!("AM",  [fix!(LowerAmPm)]; hour_div_12: 0);
    check!("PM",  [fix!(LowerAmPm)]; hour_div_12: 1);
    check!("am",  [fix!(UpperAmPm)]; hour_div_12: 0);
    check!("pm",  [fix!(UpperAmPm)]; hour_div_12: 1);
    check!("AM",  [fix!(UpperAmPm)]; hour_div_12: 0);
    check!("PM",  [fix!(UpperAmPm)]; hour_div_12: 1);
    check!("Am",  [fix!(LowerAmPm)]; hour_div_12: 0);
    check!(" Am", [fix!(LowerAmPm)]; INVALID);
    check!("ame", [fix!(LowerAmPm)]; TOO_LONG); // `am` is parsed
    check!("a",   [fix!(LowerAmPm)]; TOO_SHORT);
    check!("p",   [fix!(LowerAmPm)]; TOO_SHORT);
    check!("x",   [fix!(LowerAmPm)]; TOO_SHORT);
    check!("xx",  [fix!(LowerAmPm)]; INVALID);
    check!("",    [fix!(LowerAmPm)]; TOO_SHORT);

    // fixed: dot plus nanoseconds
    check!("",              [fix!(Nanosecond)]; ); // no field set, but not an error
    check!(".",             [fix!(Nanosecond)]; TOO_SHORT);
    check!("4",             [fix!(Nanosecond)]; TOO_LONG); // never consumes `4`
    check!("4",             [fix!(Nanosecond), num!(Second)]; second: 4);
    check!(".0",            [fix!(Nanosecond)]; nanosecond: 0);
    check!(".4",            [fix!(Nanosecond)]; nanosecond: 400_000_000);
    check!(".42",           [fix!(Nanosecond)]; nanosecond: 420_000_000);
    check!(".421",          [fix!(Nanosecond)]; nanosecond: 421_000_000);
    check!(".42195",        [fix!(Nanosecond)]; nanosecond: 421_950_000);
    check!(".421950803",    [fix!(Nanosecond)]; nanosecond: 421_950_803);
    check!(".421950803547", [fix!(Nanosecond)]; nanosecond: 421_950_803);
    check!(".000000003547", [fix!(Nanosecond)]; nanosecond: 3);
    check!(".000000000547", [fix!(Nanosecond)]; nanosecond: 0);
    check!(".",             [fix!(Nanosecond)]; TOO_SHORT);
    check!(".4x",           [fix!(Nanosecond)]; TOO_LONG);
    check!(".  4",          [fix!(Nanosecond)]; INVALID);
    check!("  .4",          [fix!(Nanosecond)]; TOO_LONG); // no automatic trimming

    // fixed: nanoseconds without the dot
    check!("",             [internal_fix!(Nanosecond3NoDot)]; TOO_SHORT);
    check!(".",            [internal_fix!(Nanosecond3NoDot)]; TOO_SHORT);
    check!("0",            [internal_fix!(Nanosecond3NoDot)]; TOO_SHORT);
    check!("4",            [internal_fix!(Nanosecond3NoDot)]; TOO_SHORT);
    check!("42",           [internal_fix!(Nanosecond3NoDot)]; TOO_SHORT);
    check!("421",          [internal_fix!(Nanosecond3NoDot)]; nanosecond: 421_000_000);
    check!("42143",        [internal_fix!(Nanosecond3NoDot), num!(Second)]; nanosecond: 421_000_000, second: 43);
    check!("42195",        [internal_fix!(Nanosecond3NoDot)]; TOO_LONG);
    check!("4x",           [internal_fix!(Nanosecond3NoDot)]; TOO_SHORT);
    check!("  4",          [internal_fix!(Nanosecond3NoDot)]; INVALID);
    check!(".421",         [internal_fix!(Nanosecond3NoDot)]; INVALID);

    check!("",             [internal_fix!(Nanosecond6NoDot)]; TOO_SHORT);
    check!(".",            [internal_fix!(Nanosecond6NoDot)]; TOO_SHORT);
    check!("0",            [internal_fix!(Nanosecond6NoDot)]; TOO_SHORT);
    check!("42195",        [internal_fix!(Nanosecond6NoDot)]; TOO_SHORT);
    check!("421950",       [internal_fix!(Nanosecond6NoDot)]; nanosecond: 421_950_000);
    check!("000003",       [internal_fix!(Nanosecond6NoDot)]; nanosecond: 3000);
    check!("000000",       [internal_fix!(Nanosecond6NoDot)]; nanosecond: 0);
    check!("4x",           [internal_fix!(Nanosecond6NoDot)]; TOO_SHORT);
    check!("     4",       [internal_fix!(Nanosecond6NoDot)]; INVALID);
    check!(".42100",       [internal_fix!(Nanosecond6NoDot)]; INVALID);

    check!("",             [internal_fix!(Nanosecond9NoDot)]; TOO_SHORT);
    check!(".",            [internal_fix!(Nanosecond9NoDot)]; TOO_SHORT);
    check!("42195",        [internal_fix!(Nanosecond9NoDot)]; TOO_SHORT);
    check!("421950803",    [internal_fix!(Nanosecond9NoDot)]; nanosecond: 421_950_803);
    check!("000000003",    [internal_fix!(Nanosecond9NoDot)]; nanosecond: 3);
    check!("42195080354",  [internal_fix!(Nanosecond9NoDot), num!(Second)]; nanosecond: 421_950_803, second: 54); // don't skip digits that come after the 9
    check!("421950803547", [internal_fix!(Nanosecond9NoDot)]; TOO_LONG);
    check!("000000000",    [internal_fix!(Nanosecond9NoDot)]; nanosecond: 0);
    check!("00000000x",    [internal_fix!(Nanosecond9NoDot)]; INVALID);
    check!("        4",    [internal_fix!(Nanosecond9NoDot)]; INVALID);
    check!(".42100000",    [internal_fix!(Nanosecond9NoDot)]; INVALID);

    // fixed: timezone offsets
    check!("+00:00",    [fix!(TimezoneOffset)]; offset: 0);
    check!("-00:00",    [fix!(TimezoneOffset)]; offset: 0);
    check!("+00:01",    [fix!(TimezoneOffset)]; offset: 60);
    check!("-00:01",    [fix!(TimezoneOffset)]; offset: -60);
    check!("+00:30",    [fix!(TimezoneOffset)]; offset: 30 * 60);
    check!("-00:30",    [fix!(TimezoneOffset)]; offset: -30 * 60);
    check!("+04:56",    [fix!(TimezoneOffset)]; offset: 296 * 60);
    check!("-04:56",    [fix!(TimezoneOffset)]; offset: -296 * 60);
    check!("+24:00",    [fix!(TimezoneOffset)]; offset: 24 * 60 * 60);
    check!("-24:00",    [fix!(TimezoneOffset)]; offset: -24 * 60 * 60);
    check!("+99:59",    [fix!(TimezoneOffset)]; offset: (100 * 60 - 1) * 60);
    check!("-99:59",    [fix!(TimezoneOffset)]; offset: -(100 * 60 - 1) * 60);
    check!("+00:59",    [fix!(TimezoneOffset)]; offset: 59 * 60);
    check!("+00:60",    [fix!(TimezoneOffset)]; OUT_OF_RANGE);
    check!("+00:99",    [fix!(TimezoneOffset)]; OUT_OF_RANGE);
    check!("#12:34",    [fix!(TimezoneOffset)]; INVALID);
    check!("12:34",     [fix!(TimezoneOffset)]; INVALID);
    check!("+12:34 ",   [fix!(TimezoneOffset)]; TOO_LONG);
    check!(" +12:34",   [fix!(TimezoneOffset)]; offset: 754 * 60);
    check!("\t -12:34", [fix!(TimezoneOffset)]; offset: -754 * 60);
    check!("",          [fix!(TimezoneOffset)]; TOO_SHORT);
    check!("+",         [fix!(TimezoneOffset)]; TOO_SHORT);
    check!("+1",        [fix!(TimezoneOffset)]; TOO_SHORT);
    check!("+12",       [fix!(TimezoneOffset)]; TOO_SHORT);
    check!("+123",      [fix!(TimezoneOffset)]; TOO_SHORT);
    check!("+1234",     [fix!(TimezoneOffset)]; offset: 754 * 60);
    check!("+12345",    [fix!(TimezoneOffset)]; TOO_LONG);
    check!("+12345",    [fix!(TimezoneOffset), num!(Day)]; offset: 754 * 60, day: 5);
    check!("Z",         [fix!(TimezoneOffset)]; INVALID);
    check!("z",         [fix!(TimezoneOffset)]; INVALID);
    check!("Z",         [fix!(TimezoneOffsetZ)]; offset: 0);
    check!("z",         [fix!(TimezoneOffsetZ)]; offset: 0);
    check!("Y",         [fix!(TimezoneOffsetZ)]; INVALID);
    check!("Zulu",      [fix!(TimezoneOffsetZ), lit!("ulu")]; offset: 0);
    check!("zulu",      [fix!(TimezoneOffsetZ), lit!("ulu")]; offset: 0);
    check!("+1234ulu",  [fix!(TimezoneOffsetZ), lit!("ulu")]; offset: 754 * 60);
    check!("+12:34ulu", [fix!(TimezoneOffsetZ), lit!("ulu")]; offset: 754 * 60);
    check!("Z",         [internal_fix!(TimezoneOffsetPermissive)]; offset: 0);
    check!("z",         [internal_fix!(TimezoneOffsetPermissive)]; offset: 0);
    check!("+12:00",    [internal_fix!(TimezoneOffsetPermissive)]; offset: 12 * 60 * 60);
    check!("+12",       [internal_fix!(TimezoneOffsetPermissive)]; offset: 12 * 60 * 60);
    check!("CEST 5",    [fix!(TimezoneName), lit!(" "), num!(Day)]; day: 5);

    // some practical examples
    check!("2015-02-04T14:37:05+09:00",
           [num!(Year), lit!("-"), num!(Month), lit!("-"), num!(Day), lit!("T"),
            num!(Hour), lit!(":"), num!(Minute), lit!(":"), num!(Second), fix!(TimezoneOffset)];
           year: 2015, month: 2, day: 4, hour_div_12: 1, hour_mod_12: 2,
           minute: 37, second: 5, offset: 32400);
    check!("20150204143705567",
            [num!(Year), num!(Month), num!(Day),
            num!(Hour), num!(Minute), num!(Second), internal_fix!(Nanosecond3NoDot)];
            year: 2015, month: 2, day: 4, hour_div_12: 1, hour_mod_12: 2,
            minute: 37, second: 5, nanosecond: 567000000);
    check!("Mon, 10 Jun 2013 09:32:37 GMT",
           [fix!(ShortWeekdayName), lit!(","), sp!(" "), num!(Day), sp!(" "),
            fix!(ShortMonthName), sp!(" "), num!(Year), sp!(" "), num!(Hour), lit!(":"),
            num!(Minute), lit!(":"), num!(Second), sp!(" "), lit!("GMT")];
           year: 2013, month: 6, day: 10, weekday: Weekday::Mon,
           hour_div_12: 0, hour_mod_12: 9, minute: 32, second: 37);
    check!("Sun Aug 02 13:39:15 CEST 2020",
            [fix!(ShortWeekdayName), sp!(" "), fix!(ShortMonthName), sp!(" "),
            num!(Day), sp!(" "), num!(Hour), lit!(":"), num!(Minute), lit!(":"),
            num!(Second), sp!(" "), fix!(TimezoneName), sp!(" "), num!(Year)];
            year: 2020, month: 8, day: 2, weekday: Weekday::Sun,
            hour_div_12: 1, hour_mod_12: 1, minute: 39, second: 15);
    check!("20060102150405",
           [num!(Year), num!(Month), num!(Day), num!(Hour), num!(Minute), num!(Second)];
           year: 2006, month: 1, day: 2, hour_div_12: 1, hour_mod_12: 3, minute: 4, second: 5);
    check!("3:14PM",
           [num!(Hour12), lit!(":"), num!(Minute), fix!(LowerAmPm)];
           hour_div_12: 1, hour_mod_12: 3, minute: 14);
    check!("12345678901234.56789",
           [num!(Timestamp), lit!("."), num!(Nanosecond)];
           nanosecond: 56_789, timestamp: 12_345_678_901_234);
    check!("12345678901234.56789",
           [num!(Timestamp), fix!(Nanosecond)];
           nanosecond: 567_890_000, timestamp: 12_345_678_901_234);
}

#[cfg(test)]
#[test]
fn test_rfc2822() {
    use super::NOT_ENOUGH;
    use super::*;
    use crate::offset::FixedOffset;
    use crate::DateTime;

    // Test data - (input, Ok(expected result after parse and format) or Err(error code))
    let testdates = [
        ("Tue, 20 Jan 2015 17:35:20 -0800", Ok("Tue, 20 Jan 2015 17:35:20 -0800")), // normal case
        ("Fri,  2 Jan 2015 17:35:20 -0800", Ok("Fri, 02 Jan 2015 17:35:20 -0800")), // folding whitespace
        ("Fri, 02 Jan 2015 17:35:20 -0800", Ok("Fri, 02 Jan 2015 17:35:20 -0800")), // leading zero
        ("Tue, 20 Jan 2015 17:35:20 -0800 (UTC)", Ok("Tue, 20 Jan 2015 17:35:20 -0800")), // trailing comment
        (
            r"Tue, 20 Jan 2015 17:35:20 -0800 ( (UTC ) (\( (a)\(( \t ) ) \\( \) ))",
            Ok("Tue, 20 Jan 2015 17:35:20 -0800"),
        ), // complex trailing comment
        (r"Tue, 20 Jan 2015 17:35:20 -0800 (UTC\)", Err(TOO_LONG)), // incorrect comment, not enough closing parentheses
        (
            "Tue, 20 Jan 2015 17:35:20 -0800 (UTC)\t \r\n(Anothercomment)",
            Ok("Tue, 20 Jan 2015 17:35:20 -0800"),
        ), // multiple comments
        ("Tue, 20 Jan 2015 17:35:20 -0800 (UTC) ", Err(TOO_LONG)), // trailing whitespace after comment
        ("20 Jan 2015 17:35:20 -0800", Ok("Tue, 20 Jan 2015 17:35:20 -0800")), // no day of week
        ("20 JAN 2015 17:35:20 -0800", Ok("Tue, 20 Jan 2015 17:35:20 -0800")), // upper case month
        ("Tue, 20 Jan 2015 17:35 -0800", Ok("Tue, 20 Jan 2015 17:35:00 -0800")), // no second
        ("11 Sep 2001 09:45:00 EST", Ok("Tue, 11 Sep 2001 09:45:00 -0500")),
        ("30 Feb 2015 17:35:20 -0800", Err(OUT_OF_RANGE)), // bad day of month
        ("Tue, 20 Jan 2015", Err(TOO_SHORT)),              // omitted fields
        ("Tue, 20 Avr 2015 17:35:20 -0800", Err(INVALID)), // bad month name
        ("Tue, 20 Jan 2015 25:35:20 -0800", Err(OUT_OF_RANGE)), // bad hour
        ("Tue, 20 Jan 2015 7:35:20 -0800", Err(INVALID)),  // bad # of digits in hour
        ("Tue, 20 Jan 2015 17:65:20 -0800", Err(OUT_OF_RANGE)), // bad minute
        ("Tue, 20 Jan 2015 17:35:90 -0800", Err(OUT_OF_RANGE)), // bad second
        ("Tue, 20 Jan 2015 17:35:20 -0890", Err(OUT_OF_RANGE)), // bad offset
        ("6 Jun 1944 04:00:00Z", Err(INVALID)),            // bad offset (zulu not allowed)
        ("Tue, 20 Jan 2015 17:35:20 HAS", Err(NOT_ENOUGH)), // bad named time zone
        // named timezones that have specific timezone offsets
        // see https://www.rfc-editor.org/rfc/rfc2822#section-4.3
        ("Tue, 20 Jan 2015 17:35:20 GMT", Ok("Tue, 20 Jan 2015 17:35:20 +0000")),
        ("Tue, 20 Jan 2015 17:35:20 UT", Ok("Tue, 20 Jan 2015 17:35:20 +0000")),
        ("Tue, 20 Jan 2015 17:35:20 ut", Ok("Tue, 20 Jan 2015 17:35:20 +0000")),
        ("Tue, 20 Jan 2015 17:35:20 EDT", Ok("Tue, 20 Jan 2015 17:35:20 -0400")),
        ("Tue, 20 Jan 2015 17:35:20 EST", Ok("Tue, 20 Jan 2015 17:35:20 -0500")),
        ("Tue, 20 Jan 2015 17:35:20 CDT", Ok("Tue, 20 Jan 2015 17:35:20 -0500")),
        ("Tue, 20 Jan 2015 17:35:20 CST", Ok("Tue, 20 Jan 2015 17:35:20 -0600")),
        ("Tue, 20 Jan 2015 17:35:20 MDT", Ok("Tue, 20 Jan 2015 17:35:20 -0600")),
        ("Tue, 20 Jan 2015 17:35:20 MST", Ok("Tue, 20 Jan 2015 17:35:20 -0700")),
        ("Tue, 20 Jan 2015 17:35:20 PDT", Ok("Tue, 20 Jan 2015 17:35:20 -0700")),
        ("Tue, 20 Jan 2015 17:35:20 PST", Ok("Tue, 20 Jan 2015 17:35:20 -0800")),
        ("Tue, 20 Jan 2015 17:35:20 pst", Ok("Tue, 20 Jan 2015 17:35:20 -0800")),
        // named single-letter military timezones must fallback to +0000
        ("Tue, 20 Jan 2015 17:35:20 Z", Ok("Tue, 20 Jan 2015 17:35:20 +0000")),
        ("Tue, 20 Jan 2015 17:35:20 A", Ok("Tue, 20 Jan 2015 17:35:20 +0000")),
        ("Tue, 20 Jan 2015 17:35:20 a", Ok("Tue, 20 Jan 2015 17:35:20 +0000")),
        ("Tue, 20 Jan 2015 17:35:20 K", Ok("Tue, 20 Jan 2015 17:35:20 +0000")),
        ("Tue, 20 Jan 2015 17:35:20 k", Ok("Tue, 20 Jan 2015 17:35:20 +0000")),
        // named single-letter timezone "J" is specifically not valid
        ("Tue, 20 Jan 2015 17:35:20 J", Err(NOT_ENOUGH)),
    ];

    fn rfc2822_to_datetime(date: &str) -> ParseResult<DateTime<FixedOffset>> {
        let mut parsed = Parsed::new();
        parse(&mut parsed, date, [Item::Fixed(Fixed::RFC2822)].iter())?;
        parsed.to_datetime()
    }

    fn fmt_rfc2822_datetime(dt: DateTime<FixedOffset>) -> String {
        dt.format_with_items([Item::Fixed(Fixed::RFC2822)].iter()).to_string()
    }

    // Test against test data above
    for &(date, checkdate) in testdates.iter() {
        let d = rfc2822_to_datetime(date); // parse a date
        let dt = match d {
            // did we get a value?
            Ok(dt) => Ok(fmt_rfc2822_datetime(dt)), // yes, go on
            Err(e) => Err(e),                       // otherwise keep an error for the comparison
        };
        if dt != checkdate.map(|s| s.to_string()) {
            // check for expected result
            panic!(
                "Date conversion failed for {}\nReceived: {:?}\nExpected: {:?}",
                date, dt, checkdate
            );
        }
    }
}

#[cfg(test)]
#[test]
fn parse_rfc850() {
    use crate::{TimeZone, Utc};

    static RFC850_FMT: &str = "%A, %d-%b-%y %T GMT";

    let dt_str = "Sunday, 06-Nov-94 08:49:37 GMT";
    let dt = Utc.with_ymd_and_hms(1994, 11, 6, 8, 49, 37).unwrap();

    // Check that the format is what we expect
    assert_eq!(dt.format(RFC850_FMT).to_string(), dt_str);

    // Check that it parses correctly
    assert_eq!(Ok(dt), Utc.datetime_from_str("Sunday, 06-Nov-94 08:49:37 GMT", RFC850_FMT));

    // Check that the rest of the weekdays parse correctly (this test originally failed because
    // Sunday parsed incorrectly).
    let testdates = [
        (Utc.with_ymd_and_hms(1994, 11, 7, 8, 49, 37).unwrap(), "Monday, 07-Nov-94 08:49:37 GMT"),
        (Utc.with_ymd_and_hms(1994, 11, 8, 8, 49, 37).unwrap(), "Tuesday, 08-Nov-94 08:49:37 GMT"),
        (
            Utc.with_ymd_and_hms(1994, 11, 9, 8, 49, 37).unwrap(),
            "Wednesday, 09-Nov-94 08:49:37 GMT",
        ),
        (
            Utc.with_ymd_and_hms(1994, 11, 10, 8, 49, 37).unwrap(),
            "Thursday, 10-Nov-94 08:49:37 GMT",
        ),
        (Utc.with_ymd_and_hms(1994, 11, 11, 8, 49, 37).unwrap(), "Friday, 11-Nov-94 08:49:37 GMT"),
        (
            Utc.with_ymd_and_hms(1994, 11, 12, 8, 49, 37).unwrap(),
            "Saturday, 12-Nov-94 08:49:37 GMT",
        ),
    ];

    for val in &testdates {
        assert_eq!(Ok(val.0), Utc.datetime_from_str(val.1, RFC850_FMT));
    }
}

#[cfg(test)]
#[test]
fn test_rfc3339() {
    use super::*;
    use crate::offset::FixedOffset;
    use crate::DateTime;

    // Test data - (input, Ok(expected result after parse and format) or Err(error code))
    let testdates = [
        ("2015-01-20T17:35:20-08:00", Ok("2015-01-20T17:35:20-08:00")), // normal case
        ("1944-06-06T04:04:00Z", Ok("1944-06-06T04:04:00+00:00")),      // D-day
        ("2001-09-11T09:45:00-08:00", Ok("2001-09-11T09:45:00-08:00")),
        ("2015-01-20T17:35:20.001-08:00", Ok("2015-01-20T17:35:20.001-08:00")),
        ("2015-01-20T17:35:20.000031-08:00", Ok("2015-01-20T17:35:20.000031-08:00")),
        ("2015-01-20T17:35:20.000000004-08:00", Ok("2015-01-20T17:35:20.000000004-08:00")),
        ("2015-01-20T17:35:20.000000000452-08:00", Ok("2015-01-20T17:35:20-08:00")), // too small
        ("2015-02-30T17:35:20-08:00", Err(OUT_OF_RANGE)), // bad day of month
        ("2015-01-20T25:35:20-08:00", Err(OUT_OF_RANGE)), // bad hour
        ("2015-01-20T17:65:20-08:00", Err(OUT_OF_RANGE)), // bad minute
        ("2015-01-20T17:35:90-08:00", Err(OUT_OF_RANGE)), // bad second
        ("2015-01-20T17:35:20-24:00", Err(OUT_OF_RANGE)), // bad offset
    ];

    fn rfc3339_to_datetime(date: &str) -> ParseResult<DateTime<FixedOffset>> {
        let mut parsed = Parsed::new();
        parse(&mut parsed, date, [Item::Fixed(Fixed::RFC3339)].iter())?;
        parsed.to_datetime()
    }

    fn fmt_rfc3339_datetime(dt: DateTime<FixedOffset>) -> String {
        dt.format_with_items([Item::Fixed(Fixed::RFC3339)].iter()).to_string()
    }

    // Test against test data above
    for &(date, checkdate) in testdates.iter() {
        let d = rfc3339_to_datetime(date); // parse a date
        let dt = match d {
            // did we get a value?
            Ok(dt) => Ok(fmt_rfc3339_datetime(dt)), // yes, go on
            Err(e) => Err(e),                       // otherwise keep an error for the comparison
        };
        if dt != checkdate.map(|s| s.to_string()) {
            // check for expected result
            panic!(
                "Date conversion failed for {}\nReceived: {:?}\nExpected: {:?}",
                date, dt, checkdate
            );
        }
    }
}

#[cfg(test)]
#[test]
fn test_issue_1010() {
    let dt = crate::NaiveDateTime::parse_from_str("\u{c}SUN\u{e}\u{3000}\0m@J\u{3000}\0\u{3000}\0m\u{c}!\u{c}\u{b}\u{c}\u{c}\u{c}\u{c}%A\u{c}\u{b}\0SU\u{c}\u{c}",
    "\u{c}\u{c}%A\u{c}\u{b}\0SUN\u{c}\u{c}\u{c}SUNN\u{c}\u{c}\u{c}SUN\u{c}\u{c}!\u{c}\u{b}\u{c}\u{c}\u{c}\u{c}%A\u{c}\u{b}%a");
    assert_eq!(dt, Err(ParseError(ParseErrorKind::Invalid)));
}<|MERGE_RESOLUTION|>--- conflicted
+++ resolved
@@ -42,6 +42,10 @@
     })
 }
 
+/// Parse an RFC 2822 format datetime
+/// e.g. `Fri, 21 Nov 1997 09:55:06 -0600`
+///
+/// This function allows arbitrary intermixed whitespace per RFC 2822 appendix A.5
 fn parse_rfc2822<'a>(parsed: &mut Parsed, mut s: &'a str) -> ParseResult<(&'a str, ())> {
     macro_rules! try_consume {
         ($e:expr) => {{
@@ -237,7 +241,7 @@
 ///
 /// - Padding-agnostic (for numeric items).
 ///   The [`Pad`](./enum.Pad.html) field is completely ignored,
-///   so one can prepend any number of whitespace then any number of zeroes before numbers.
+///   so one can prepend any number of zeroes before numbers.
 ///
 /// - (Still) obeying the intrinsic parsing width. This allows, for example, parsing `HHMMSS`.
 pub fn parse<'a, I, B>(parsed: &mut Parsed, s: &str, items: I) -> ParseResult<()>
@@ -322,13 +326,37 @@
                 s = &s[prefix.len()..];
             }
 
-            Item::Space(_) => {
-                s = s.trim_left();
+            Item::Space(item_space) => {
+                for expect in item_space.chars() {
+                    let actual = match s.chars().next() {
+                        Some(c) => c,
+                        None => {
+                            return Err((s, TOO_SHORT));
+                        }
+                    };
+                    if expect != actual {
+                        return Err((s, INVALID));
+                    }
+                    // advance `s` forward 1 char
+                    s = scan::s_next(s);
+                }
             }
 
             #[cfg(any(feature = "alloc", feature = "std", test))]
-            Item::OwnedSpace(_) => {
-                s = s.trim_left();
+            Item::OwnedSpace(ref item_space) => {
+                for expect in item_space.chars() {
+                    let actual = match s.chars().next() {
+                        Some(c) => c,
+                        None => {
+                            return Err((s, TOO_SHORT));
+                        }
+                    };
+                    if expect != actual {
+                        return Err((s, INVALID));
+                    }
+                    // advance `s` forward 1 char
+                    s = scan::s_next(s);
+                }
             }
 
             Item::Numeric(ref spec, ref _pad) => {
@@ -361,7 +389,6 @@
                     Internal(ref int) => match int._dummy {},
                 };
 
-                s = s.trim_left();
                 let v = if signed {
                     if s.starts_with('-') {
                         let v = try_consume!(scan::number(&s[1..], 1, usize::MAX));
@@ -454,26 +481,26 @@
                     | &TimezoneOffsetDoubleColon
                     | &TimezoneOffsetTripleColon
                     | &TimezoneOffset => {
-                        let offset = try_consume!(scan::timezone_offset(
-                            s.trim_left(),
-                            scan::colon_or_space
-                        ));
+                        s = scan::trim1(s);
+                        let offset =
+                            try_consume!(scan::timezone_offset(s, scan::consume_colon_maybe));
                         parsed.set_offset(i64::from(offset)).map_err(|e| (s, e))?;
                     }
 
                     &TimezoneOffsetColonZ | &TimezoneOffsetZ => {
-                        let offset = try_consume!(scan::timezone_offset_zulu(
-                            s.trim_left(),
-                            scan::colon_or_space
-                        ));
+                        s = scan::trim1(s);
+                        let offset =
+                            try_consume!(scan::timezone_offset_zulu(s, scan::consume_colon_maybe));
                         parsed.set_offset(i64::from(offset)).map_err(|e| (s, e))?;
                     }
+
                     &Internal(InternalFixed {
                         val: InternalInternal::TimezoneOffsetPermissive,
                     }) => {
+                        s = scan::trim1(s);
                         let offset = try_consume!(scan::timezone_offset_permissive(
-                            s.trim_left(),
-                            scan::colon_or_space
+                            s,
+                            scan::consume_colon_maybe
                         ));
                         parsed.set_offset(i64::from(offset)).map_err(|e| (s, e))?;
                     }
@@ -498,15 +525,13 @@
 }
 
 /// Accepts a relaxed form of RFC3339.
-/// A space or a 'T' are acepted as the separator between the date and time
-/// parts. Additional spaces are allowed between each component.
+/// A space or a 'T' are accepted as the separator between the date and time
+/// parts.
 ///
-/// All of these examples are equivalent:
 /// ```
 /// # use chrono::{DateTime, offset::FixedOffset};
-/// "2012-12-12T12:12:12Z".parse::<DateTime<FixedOffset>>()?;
-/// "2012-12-12 12:12:12Z".parse::<DateTime<FixedOffset>>()?;
-/// "2012-  12-12T12:  12:12Z".parse::<DateTime<FixedOffset>>()?;
+/// "2000-01-02T03:04:05Z".parse::<DateTime<FixedOffset>>()?;
+/// "2000-01-02 03:04:05Z".parse::<DateTime<FixedOffset>>()?;
 /// # Ok::<(), chrono::ParseError>(())
 /// ```
 impl str::FromStr for DateTime<FixedOffset> {
@@ -515,25 +540,19 @@
     fn from_str(s: &str) -> ParseResult<DateTime<FixedOffset>> {
         const DATE_ITEMS: &[Item<'static>] = &[
             Item::Numeric(Numeric::Year, Pad::Zero),
-            Item::Space(""),
             Item::Literal("-"),
             Item::Numeric(Numeric::Month, Pad::Zero),
-            Item::Space(""),
             Item::Literal("-"),
             Item::Numeric(Numeric::Day, Pad::Zero),
         ];
         const TIME_ITEMS: &[Item<'static>] = &[
             Item::Numeric(Numeric::Hour, Pad::Zero),
-            Item::Space(""),
             Item::Literal(":"),
             Item::Numeric(Numeric::Minute, Pad::Zero),
-            Item::Space(""),
             Item::Literal(":"),
             Item::Numeric(Numeric::Second, Pad::Zero),
             Item::Fixed(Fixed::Nanosecond),
-            Item::Space(""),
             Item::Fixed(Fixed::TimezoneOffsetZ),
-            Item::Space(""),
         ];
 
         let mut parsed = Parsed::new();
@@ -555,7 +574,6 @@
 #[cfg(test)]
 #[test]
 fn test_parse() {
-    use super::IMPOSSIBLE;
     use super::*;
 
     // workaround for Rust issue #22255
@@ -567,20 +585,15 @@
 
     macro_rules! check {
         ($fmt:expr, $items:expr; $err:tt) => (
+            eprintln!("test_parse: format {:?}", $fmt);
             assert_eq!(parse_all($fmt, &$items), Err($err))
         );
-<<<<<<< HEAD
         ($fmt:expr, $items:expr; $($k:ident: $v:expr),*) => ({
             eprintln!("test_parse: format {:?}", $fmt);
             let expected = Parsed {
                 $($k: Some($v),)*
                 ..Default::default()
             };
-=======
-        ($fmt:expr, $items:expr; $($k:ident: $v:expr),*) => (#[allow(unused_mut)] {
-            let mut expected = Parsed::new();
-            $(expected.$k = Some($v);)*
->>>>>>> 26e4f24d
             assert_eq!(parse_all($fmt, &$items), Ok(expected))
         });
     }
@@ -589,35 +602,126 @@
     check!("",  []; );
     check!(" ", []; TOO_LONG);
     check!("a", []; TOO_LONG);
+    check!("abc", []; TOO_LONG);
+    check!("🤠", []; TOO_LONG);
 
     // whitespaces
     check!("",          [sp!("")]; );
-    check!(" ",         [sp!("")]; );
-    check!("\t",        [sp!("")]; );
-    check!(" \n\r  \n", [sp!("")]; );
+    check!(" ",         [sp!(" ")]; );
+    check!("  ",        [sp!("  ")]; );
+    check!("   ",       [sp!("   ")]; );
+    check!(" ",         [sp!("")]; TOO_LONG);
+    check!("  ",        [sp!(" ")]; TOO_LONG);
+    check!("   ",       [sp!("  ")]; TOO_LONG);
+    check!("    ",      [sp!("  ")]; TOO_LONG);
+    check!("",          [sp!(" ")]; TOO_SHORT);
+    check!(" ",         [sp!("  ")]; TOO_SHORT);
+    check!("  ",        [sp!("   ")]; TOO_SHORT);
+    check!("  ",        [sp!("  "), sp!("  ")]; TOO_SHORT);
+    check!("   ",       [sp!("  "), sp!("  ")]; TOO_SHORT);
+    check!("  ",        [sp!(" "), sp!(" ")]; );
+    check!("   ",       [sp!("  "), sp!(" ")]; );
+    check!("   ",       [sp!(" "), sp!("  ")]; );
+    check!("   ",       [sp!(" "), sp!(" "), sp!(" ")]; );
+    check!("\t",        [sp!("")]; TOO_LONG);
+    check!(" \n\r  \n", [sp!("")]; TOO_LONG);
+    check!("\t",        [sp!("\t")]; );
+    check!("\t",        [sp!(" ")]; INVALID);
+    check!(" ",         [sp!("\t")]; INVALID);
+    check!("\t\r",      [sp!("\t\r")]; );
+    check!("\t\r ",     [sp!("\t\r ")]; );
+    check!("\t \r",     [sp!("\t \r")]; );
+    check!(" \t\r",     [sp!(" \t\r")]; );
+    check!(" \n\r  \n", [sp!(" \n\r  \n")]; );
+    check!(" \t\n",     [sp!(" \t")]; TOO_LONG);
+    check!(" \n\t",     [sp!(" \t\n")]; INVALID);
+    check!("\u{2002}",  [sp!("\u{2002}")]; );
+    // most unicode whitespace characters
+    check!(
+        "\u{00A0}\u{1680}\u{2000}\u{2001}\u{2002}\u{2003}\u{2004}\u{2005}\u{2006}\u{2007}\u{2008}\u{2009}\u{3000}",
+        [sp!("\u{00A0}\u{1680}\u{2000}\u{2001}\u{2002}\u{2003}\u{2004}\u{2005}\u{2006}\u{2007}\u{2008}\u{2009}\u{3000}")];
+    );
+    // most unicode whitespace characters
+    check!(
+        "\u{00A0}\u{1680}\u{2000}\u{2001}\u{2002}\u{2003}\u{2004}\u{2005}\u{2006}\u{2007}\u{2008}\u{2009}\u{3000}",
+        [
+            sp!("\u{00A0}\u{1680}\u{2000}\u{2001}\u{2002}\u{2003}\u{2004}"),
+            sp!("\u{2005}\u{2006}\u{2007}\u{2008}\u{2009}\u{3000}")
+        ];
+    );
     check!("a",         [sp!("")]; TOO_LONG);
+    check!("a",         [sp!(" ")]; INVALID);
+    // a Space containing a literal can match a literal, but this should not be done
+    check!("a",         [sp!("a")]; );
+    check!("abc",       [sp!("")]; TOO_LONG);
+    check!("abc",       [sp!(" ")]; INVALID);
+    check!(" abc",      [sp!("")]; TOO_LONG);
+    check!(" abc",      [sp!(" ")]; TOO_LONG);
+
+    // `\u{0363}` is combining diacritic mark "COMBINING LATIN SMALL LETTER A"
 
     // literal
+    check!("",    [lit!("")]; );
     check!("",    [lit!("a")]; TOO_SHORT);
     check!(" ",   [lit!("a")]; INVALID);
     check!("a",   [lit!("a")]; );
+    // a Literal may contain whitespace and match whitespace, but this should not be done
+    check!(" ",   [lit!(" ")]; );
     check!("aa",  [lit!("a")]; TOO_LONG);
+    check!("🤠",  [lit!("a")]; INVALID);
     check!("A",   [lit!("a")]; INVALID);
+    check!("a",   [lit!("z")]; INVALID);
+    check!("a",   [lit!("🤠")]; TOO_SHORT);
+    check!("a",   [lit!("\u{0363}a")]; TOO_SHORT);
+    check!("\u{0363}a", [lit!("a")]; INVALID);
+    check!("\u{0363}a", [lit!("\u{0363}a")]; );
+    check!("a",   [lit!("ab")]; TOO_SHORT);
     check!("xy",  [lit!("xy")]; );
     check!("xy",  [lit!("x"), lit!("y")]; );
+    check!("1",   [lit!("1")]; );
+    check!("1234", [lit!("1234")]; );
+    check!("+1234", [lit!("+1234")]; );
+    check!("PST", [lit!("PST")]; );
+    check!("🤠",  [lit!("🤠")]; );
+    check!("🤠a", [lit!("🤠"), lit!("a")]; );
+    check!("🤠a🤠", [lit!("🤠"), lit!("a🤠")]; );
+    check!("a🤠b", [lit!("a"), lit!("🤠"), lit!("b")]; );
+    // literals can be together
+    check!("xy",  [lit!("xy")]; );
+    check!("xyz",  [lit!("xyz")]; );
+    // or literals can be apart
+    check!("xy",  [lit!("x"), lit!("y")]; );
+    check!("xyz",  [lit!("x"), lit!("yz")]; );
+    check!("xyz",  [lit!("xy"), lit!("z")]; );
+    check!("xyz",  [lit!("x"), lit!("y"), lit!("z")]; );
+    //
     check!("x y", [lit!("x"), lit!("y")]; INVALID);
     check!("xy",  [lit!("x"), sp!(""), lit!("y")]; );
-    check!("x y", [lit!("x"), sp!(""), lit!("y")]; );
+    check!("x y", [lit!("x"), sp!(""), lit!("y")]; INVALID);
+    check!("x y", [lit!("x"), sp!(" "), lit!("y")]; );
+
+    // whitespaces + literals
+    check!("a\n",         [lit!("a"), sp!("\n")]; );
+    check!("\tab\n",      [sp!("\t"), lit!("ab"), sp!("\n")]; );
+    check!("ab\tcd\ne",   [lit!("ab"), sp!("\t"), lit!("cd"), sp!("\n"), lit!("e")]; );
+    check!("+1ab\tcd\r\n+,.", [lit!("+1ab"), sp!("\t"), lit!("cd"), sp!("\r\n"), lit!("+,.")]; );
+    // whitespace and literals can be intermixed
+    check!("a\tb",        [lit!("a\tb")]; );
+    check!("a\tb",        [lit!("a"), sp!("\t"), lit!("b")]; );
 
     // numeric
     check!("1987",        [num!(Year)]; year: 1987);
     check!("1987 ",       [num!(Year)]; TOO_LONG);
     check!("0x12",        [num!(Year)]; TOO_LONG); // `0` is parsed
     check!("x123",        [num!(Year)]; INVALID);
+    check!("o123",        [num!(Year)]; INVALID);
     check!("2015",        [num!(Year)]; year: 2015);
     check!("0000",        [num!(Year)]; year:    0);
     check!("9999",        [num!(Year)]; year: 9999);
-    check!(" \t987",      [num!(Year)]; year:  987);
+    check!(" \t987",      [num!(Year)]; INVALID);
+    check!(" \t987",      [sp!(" \t"), num!(Year)]; year:  987);
+    check!(" \t987🤠",    [sp!(" \t"), num!(Year), lit!("🤠")]; year:  987);
+    check!("987🤠",       [num!(Year), lit!("🤠")]; year:  987);
     check!("5",           [num!(Year)]; year:    5);
     check!("5\0",         [num!(Year)]; TOO_LONG);
     check!("\x005",       [num!(Year)]; INVALID);
@@ -626,12 +730,16 @@
     check!("12345",       [nums!(Year), lit!("5")]; year: 1234);
     check!("12345",       [num0!(Year), lit!("5")]; year: 1234);
     check!("12341234",    [num!(Year), num!(Year)]; year: 1234);
-    check!("1234 1234",   [num!(Year), num!(Year)]; year: 1234);
-    check!("1234 1235",   [num!(Year), num!(Year)]; IMPOSSIBLE);
+    check!("1234 1234",   [num!(Year), num!(Year)]; INVALID);
+    check!("1234 1234",   [num!(Year), sp!(" "), num!(Year)]; year: 1234);
+    check!("1234 1235",   [num!(Year), num!(Year)]; INVALID);
     check!("1234 1234",   [num!(Year), lit!("x"), num!(Year)]; INVALID);
     check!("1234x1234",   [num!(Year), lit!("x"), num!(Year)]; year: 1234);
+    check!("1234 x 1234", [num!(Year), lit!("x"), num!(Year)]; INVALID);
     check!("1234xx1234",  [num!(Year), lit!("x"), num!(Year)]; INVALID);
-    check!("1234 x 1234", [num!(Year), lit!("x"), num!(Year)]; INVALID);
+    check!("1234xx1234",  [num!(Year), lit!("xx"), num!(Year)]; year: 1234);
+    check!("1234 x 1234", [num!(Year), sp!(" "), lit!("x"), sp!(" "), num!(Year)]; year: 1234);
+    check!("1234 x 1235", [num!(Year), sp!(" "), lit!("x"), sp!(" "), lit!("1235")]; year: 1234);
 
     // signed numeric
     check!("-42",         [num!(Year)]; year: -42);
@@ -640,10 +748,18 @@
     check!("+0042",       [num!(Year)]; year: 42);
     check!("-42195",      [num!(Year)]; year: -42195);
     check!("+42195",      [num!(Year)]; year: 42195);
-    check!("  -42195",    [num!(Year)]; year: -42195);
-    check!("  +42195",    [num!(Year)]; year: 42195);
+    check!(" -42195",     [num!(Year)]; INVALID);
+    check!(" +42195",     [num!(Year)]; INVALID);
+    check!("  -42195",    [num!(Year)]; INVALID);
+    check!("  +42195",    [num!(Year)]; INVALID);
+    check!("-42195 ",     [num!(Year)]; TOO_LONG);
+    check!("+42195 ",     [num!(Year)]; TOO_LONG);
     check!("  -   42",    [num!(Year)]; INVALID);
     check!("  +   42",    [num!(Year)]; INVALID);
+    check!("  -42195",    [sp!("  "), num!(Year)]; year: -42195);
+    check!("  +42195",    [sp!("  "), num!(Year)]; year: 42195);
+    check!("  -   42",    [sp!("  "), num!(Year)]; INVALID);
+    check!("  +   42",    [sp!("  "), num!(Year)]; INVALID);
     check!("-",           [num!(Year)]; TOO_SHORT);
     check!("+",           [num!(Year)]; TOO_SHORT);
 
@@ -651,26 +767,41 @@
     check!("345",   [num!(Ordinal)]; ordinal: 345);
     check!("+345",  [num!(Ordinal)]; INVALID);
     check!("-345",  [num!(Ordinal)]; INVALID);
-    check!(" 345",  [num!(Ordinal)]; ordinal: 345);
+    check!(" 345",  [num!(Ordinal)]; INVALID);
+    check!("345 ",  [num!(Ordinal)]; TOO_LONG);
+    check!(" 345",  [sp!(" "), num!(Ordinal)]; ordinal: 345);
+    check!("345 ",  [num!(Ordinal), sp!(" ")]; ordinal: 345);
+    check!("345🤠 ", [num!(Ordinal), lit!("🤠"), sp!(" ")]; ordinal: 345);
+    check!("345🤠", [num!(Ordinal)]; TOO_LONG);
+    check!("\u{0363}345", [num!(Ordinal)]; INVALID);
     check!(" +345", [num!(Ordinal)]; INVALID);
     check!(" -345", [num!(Ordinal)]; INVALID);
+    check!("\t345", [sp!("\t"), num!(Ordinal)]; ordinal: 345);
+    check!(" +345", [sp!(" "), num!(Ordinal)]; INVALID);
+    check!(" -345", [sp!(" "), num!(Ordinal)]; INVALID);
 
     // various numeric fields
+    check!("1234 5678", [num!(Year), num!(IsoYear)]; INVALID);
     check!("1234 5678",
-           [num!(Year), num!(IsoYear)];
+           [num!(Year), sp!(" "), num!(IsoYear)];
            year: 1234, isoyear: 5678);
     check!("12 34 56 78",
            [num!(YearDiv100), num!(YearMod100), num!(IsoYearDiv100), num!(IsoYearMod100)];
+           INVALID);
+    check!("12 34🤠56 78",
+           [num!(YearDiv100), sp!(" "), num!(YearMod100),
+           lit!("🤠"), num!(IsoYearDiv100), sp!(" "), num!(IsoYearMod100)];
            year_div_100: 12, year_mod_100: 34, isoyear_div_100: 56, isoyear_mod_100: 78);
     check!("1 2 3 4 5 6",
-           [num!(Month), num!(Day), num!(WeekFromSun), num!(WeekFromMon), num!(IsoWeek),
-            num!(NumDaysFromSun)];
+           [num!(Month), sp!(" "), num!(Day), sp!(" "), num!(WeekFromSun), sp!(" "),
+           num!(WeekFromMon), sp!(" "), num!(IsoWeek), sp!(" "), num!(NumDaysFromSun)];
            month: 1, day: 2, week_from_sun: 3, week_from_mon: 4, isoweek: 5, weekday: Weekday::Sat);
     check!("7 89 01",
-           [num!(WeekdayFromMon), num!(Ordinal), num!(Hour12)];
+           [num!(WeekdayFromMon), sp!(" "), num!(Ordinal), sp!(" "), num!(Hour12)];
            weekday: Weekday::Sun, ordinal: 89, hour_mod_12: 1);
     check!("23 45 6 78901234 567890123",
-           [num!(Hour), num!(Minute), num!(Second), num!(Nanosecond), num!(Timestamp)];
+           [num!(Hour), sp!(" "), num!(Minute), sp!(" "), num!(Second), sp!(" "),
+           num!(Nanosecond), sp!(" "), num!(Timestamp)];
            hour_div_12: 1, hour_mod_12: 11, minute: 45, second: 6, nanosecond: 78_901_234,
            timestamp: 567_890_123);
 
@@ -679,6 +810,7 @@
     check!("Apr",       [fix!(ShortMonthName)]; month: 4);
     check!("APR",       [fix!(ShortMonthName)]; month: 4);
     check!("ApR",       [fix!(ShortMonthName)]; month: 4);
+    check!("\u{0363}APR", [fix!(ShortMonthName)]; INVALID);
     check!("April",     [fix!(ShortMonthName)]; TOO_LONG); // `Apr` is parsed
     check!("A",         [fix!(ShortMonthName)]; TOO_SHORT);
     check!("Sol",       [fix!(ShortMonthName)]; INVALID);
@@ -716,7 +848,15 @@
     check!("AM",  [fix!(UpperAmPm)]; hour_div_12: 0);
     check!("PM",  [fix!(UpperAmPm)]; hour_div_12: 1);
     check!("Am",  [fix!(LowerAmPm)]; hour_div_12: 0);
+    check!(" Am", [sp!(" "), fix!(LowerAmPm)]; hour_div_12: 0);
+    check!("Am🤠", [fix!(LowerAmPm), lit!("🤠")]; hour_div_12: 0);
+    check!("🤠Am", [lit!("🤠"), fix!(LowerAmPm)]; hour_div_12: 0);
+    check!("\u{0363}am", [fix!(LowerAmPm)]; INVALID);
+    check!("\u{0360}am", [fix!(LowerAmPm)]; INVALID);
     check!(" Am", [fix!(LowerAmPm)]; INVALID);
+    check!("Am ", [fix!(LowerAmPm)]; TOO_LONG);
+    check!("a.m.", [fix!(LowerAmPm)]; INVALID);
+    check!("A.M.", [fix!(LowerAmPm)]; INVALID);
     check!("ame", [fix!(LowerAmPm)]; TOO_LONG); // `am` is parsed
     check!("a",   [fix!(LowerAmPm)]; TOO_SHORT);
     check!("p",   [fix!(LowerAmPm)]; TOO_SHORT);
@@ -734,11 +874,21 @@
     check!(".42",           [fix!(Nanosecond)]; nanosecond: 420_000_000);
     check!(".421",          [fix!(Nanosecond)]; nanosecond: 421_000_000);
     check!(".42195",        [fix!(Nanosecond)]; nanosecond: 421_950_000);
+    check!(".421951",       [fix!(Nanosecond)]; nanosecond: 421_951_000);
+    check!(".4219512",      [fix!(Nanosecond)]; nanosecond: 421_951_200);
+    check!(".42195123",     [fix!(Nanosecond)]; nanosecond: 421_951_230);
     check!(".421950803",    [fix!(Nanosecond)]; nanosecond: 421_950_803);
+    check!(".4219508035",   [fix!(Nanosecond)]; nanosecond: 421_950_803);
+    check!(".42195080354",  [fix!(Nanosecond)]; nanosecond: 421_950_803);
     check!(".421950803547", [fix!(Nanosecond)]; nanosecond: 421_950_803);
+    check!(".000000003",    [fix!(Nanosecond)]; nanosecond: 3);
+    check!(".0000000031",   [fix!(Nanosecond)]; nanosecond: 3);
+    check!(".0000000035",   [fix!(Nanosecond)]; nanosecond: 3);
     check!(".000000003547", [fix!(Nanosecond)]; nanosecond: 3);
+    check!(".0000000009",   [fix!(Nanosecond)]; nanosecond: 0);
     check!(".000000000547", [fix!(Nanosecond)]; nanosecond: 0);
-    check!(".",             [fix!(Nanosecond)]; TOO_SHORT);
+    check!(".0000000009999999999999999999999999", [fix!(Nanosecond)]; nanosecond: 0);
+    check!(".4🤠",          [fix!(Nanosecond), lit!("🤠")]; nanosecond: 400_000_000);
     check!(".4x",           [fix!(Nanosecond)]; TOO_LONG);
     check!(".  4",          [fix!(Nanosecond)]; INVALID);
     check!("  .4",          [fix!(Nanosecond)]; TOO_LONG); // no automatic trimming
@@ -750,8 +900,12 @@
     check!("4",            [internal_fix!(Nanosecond3NoDot)]; TOO_SHORT);
     check!("42",           [internal_fix!(Nanosecond3NoDot)]; TOO_SHORT);
     check!("421",          [internal_fix!(Nanosecond3NoDot)]; nanosecond: 421_000_000);
+    check!("4210",         [internal_fix!(Nanosecond3NoDot)]; TOO_LONG);
     check!("42143",        [internal_fix!(Nanosecond3NoDot), num!(Second)]; nanosecond: 421_000_000, second: 43);
+    check!("421🤠",        [internal_fix!(Nanosecond3NoDot), lit!("🤠")]; nanosecond: 421_000_000);
+    check!("🤠421",        [lit!("🤠"), internal_fix!(Nanosecond3NoDot)]; nanosecond: 421_000_000);
     check!("42195",        [internal_fix!(Nanosecond3NoDot)]; TOO_LONG);
+    check!("123456789",    [internal_fix!(Nanosecond3NoDot)]; TOO_LONG);
     check!("4x",           [internal_fix!(Nanosecond3NoDot)]; TOO_SHORT);
     check!("  4",          [internal_fix!(Nanosecond3NoDot)]; INVALID);
     check!(".421",         [internal_fix!(Nanosecond3NoDot)]; INVALID);
@@ -759,10 +913,13 @@
     check!("",             [internal_fix!(Nanosecond6NoDot)]; TOO_SHORT);
     check!(".",            [internal_fix!(Nanosecond6NoDot)]; TOO_SHORT);
     check!("0",            [internal_fix!(Nanosecond6NoDot)]; TOO_SHORT);
-    check!("42195",        [internal_fix!(Nanosecond6NoDot)]; TOO_SHORT);
+    check!("1234",         [internal_fix!(Nanosecond6NoDot)]; TOO_SHORT);
+    check!("12345",        [internal_fix!(Nanosecond6NoDot)]; TOO_SHORT);
     check!("421950",       [internal_fix!(Nanosecond6NoDot)]; nanosecond: 421_950_000);
     check!("000003",       [internal_fix!(Nanosecond6NoDot)]; nanosecond: 3000);
     check!("000000",       [internal_fix!(Nanosecond6NoDot)]; nanosecond: 0);
+    check!("1234567",      [internal_fix!(Nanosecond6NoDot)]; TOO_LONG);
+    check!("123456789",    [internal_fix!(Nanosecond6NoDot)]; TOO_LONG);
     check!("4x",           [internal_fix!(Nanosecond6NoDot)]; TOO_SHORT);
     check!("     4",       [internal_fix!(Nanosecond6NoDot)]; INVALID);
     check!(".42100",       [internal_fix!(Nanosecond6NoDot)]; INVALID);
@@ -770,58 +927,375 @@
     check!("",             [internal_fix!(Nanosecond9NoDot)]; TOO_SHORT);
     check!(".",            [internal_fix!(Nanosecond9NoDot)]; TOO_SHORT);
     check!("42195",        [internal_fix!(Nanosecond9NoDot)]; TOO_SHORT);
+    check!("12345678",     [internal_fix!(Nanosecond9NoDot)]; TOO_SHORT);
     check!("421950803",    [internal_fix!(Nanosecond9NoDot)]; nanosecond: 421_950_803);
     check!("000000003",    [internal_fix!(Nanosecond9NoDot)]; nanosecond: 3);
     check!("42195080354",  [internal_fix!(Nanosecond9NoDot), num!(Second)]; nanosecond: 421_950_803, second: 54); // don't skip digits that come after the 9
-    check!("421950803547", [internal_fix!(Nanosecond9NoDot)]; TOO_LONG);
+    check!("1234567890",   [internal_fix!(Nanosecond9NoDot)]; TOO_LONG);
     check!("000000000",    [internal_fix!(Nanosecond9NoDot)]; nanosecond: 0);
     check!("00000000x",    [internal_fix!(Nanosecond9NoDot)]; INVALID);
     check!("        4",    [internal_fix!(Nanosecond9NoDot)]; INVALID);
     check!(".42100000",    [internal_fix!(Nanosecond9NoDot)]; INVALID);
 
     // fixed: timezone offsets
-    check!("+00:00",    [fix!(TimezoneOffset)]; offset: 0);
-    check!("-00:00",    [fix!(TimezoneOffset)]; offset: 0);
-    check!("+00:01",    [fix!(TimezoneOffset)]; offset: 60);
-    check!("-00:01",    [fix!(TimezoneOffset)]; offset: -60);
-    check!("+00:30",    [fix!(TimezoneOffset)]; offset: 30 * 60);
-    check!("-00:30",    [fix!(TimezoneOffset)]; offset: -30 * 60);
-    check!("+04:56",    [fix!(TimezoneOffset)]; offset: 296 * 60);
-    check!("-04:56",    [fix!(TimezoneOffset)]; offset: -296 * 60);
-    check!("+24:00",    [fix!(TimezoneOffset)]; offset: 24 * 60 * 60);
-    check!("-24:00",    [fix!(TimezoneOffset)]; offset: -24 * 60 * 60);
-    check!("+99:59",    [fix!(TimezoneOffset)]; offset: (100 * 60 - 1) * 60);
-    check!("-99:59",    [fix!(TimezoneOffset)]; offset: -(100 * 60 - 1) * 60);
-    check!("+00:59",    [fix!(TimezoneOffset)]; offset: 59 * 60);
-    check!("+00:60",    [fix!(TimezoneOffset)]; OUT_OF_RANGE);
-    check!("+00:99",    [fix!(TimezoneOffset)]; OUT_OF_RANGE);
-    check!("#12:34",    [fix!(TimezoneOffset)]; INVALID);
-    check!("12:34",     [fix!(TimezoneOffset)]; INVALID);
-    check!("+12:34 ",   [fix!(TimezoneOffset)]; TOO_LONG);
-    check!(" +12:34",   [fix!(TimezoneOffset)]; offset: 754 * 60);
-    check!("\t -12:34", [fix!(TimezoneOffset)]; offset: -754 * 60);
-    check!("",          [fix!(TimezoneOffset)]; TOO_SHORT);
-    check!("+",         [fix!(TimezoneOffset)]; TOO_SHORT);
-    check!("+1",        [fix!(TimezoneOffset)]; TOO_SHORT);
-    check!("+12",       [fix!(TimezoneOffset)]; TOO_SHORT);
-    check!("+123",      [fix!(TimezoneOffset)]; TOO_SHORT);
-    check!("+1234",     [fix!(TimezoneOffset)]; offset: 754 * 60);
-    check!("+12345",    [fix!(TimezoneOffset)]; TOO_LONG);
-    check!("+12345",    [fix!(TimezoneOffset), num!(Day)]; offset: 754 * 60, day: 5);
-    check!("Z",         [fix!(TimezoneOffset)]; INVALID);
-    check!("z",         [fix!(TimezoneOffset)]; INVALID);
-    check!("Z",         [fix!(TimezoneOffsetZ)]; offset: 0);
-    check!("z",         [fix!(TimezoneOffsetZ)]; offset: 0);
-    check!("Y",         [fix!(TimezoneOffsetZ)]; INVALID);
-    check!("Zulu",      [fix!(TimezoneOffsetZ), lit!("ulu")]; offset: 0);
-    check!("zulu",      [fix!(TimezoneOffsetZ), lit!("ulu")]; offset: 0);
-    check!("+1234ulu",  [fix!(TimezoneOffsetZ), lit!("ulu")]; offset: 754 * 60);
-    check!("+12:34ulu", [fix!(TimezoneOffsetZ), lit!("ulu")]; offset: 754 * 60);
-    check!("Z",         [internal_fix!(TimezoneOffsetPermissive)]; offset: 0);
-    check!("z",         [internal_fix!(TimezoneOffsetPermissive)]; offset: 0);
-    check!("+12:00",    [internal_fix!(TimezoneOffsetPermissive)]; offset: 12 * 60 * 60);
-    check!("+12",       [internal_fix!(TimezoneOffsetPermissive)]; offset: 12 * 60 * 60);
-    check!("CEST 5",    [fix!(TimezoneName), lit!(" "), num!(Day)]; day: 5);
+
+    // TimezoneOffset
+    check!("1",            [fix!(TimezoneOffset)]; INVALID);
+    check!("12",           [fix!(TimezoneOffset)]; INVALID);
+    check!("123",          [fix!(TimezoneOffset)]; INVALID);
+    check!("1234",         [fix!(TimezoneOffset)]; INVALID);
+    check!("12345",        [fix!(TimezoneOffset)]; INVALID);
+    check!("123456",       [fix!(TimezoneOffset)]; INVALID);
+    check!("1234567",      [fix!(TimezoneOffset)]; INVALID);
+    check!("+1",           [fix!(TimezoneOffset)]; TOO_SHORT);
+    check!("+12",          [fix!(TimezoneOffset)]; TOO_SHORT);
+    check!("+123",         [fix!(TimezoneOffset)]; TOO_SHORT);
+    check!("+1234",        [fix!(TimezoneOffset)]; offset: 45_240);
+    check!("+12345",       [fix!(TimezoneOffset)]; TOO_LONG);
+    check!("+123456",      [fix!(TimezoneOffset)]; TOO_LONG);
+    check!("+1234567",     [fix!(TimezoneOffset)]; TOO_LONG);
+    check!("+12345678",    [fix!(TimezoneOffset)]; TOO_LONG);
+    check!("+12:",         [fix!(TimezoneOffset)]; TOO_SHORT);
+    check!("+12:3",        [fix!(TimezoneOffset)]; TOO_SHORT);
+    check!("+12:34",       [fix!(TimezoneOffset)]; offset: 45_240);
+    check!("-12:34",       [fix!(TimezoneOffset)]; offset: -45_240);
+    check!("+12:34:",      [fix!(TimezoneOffset)]; TOO_LONG);
+    check!("+12:34:5",     [fix!(TimezoneOffset)]; TOO_LONG);
+    check!("+12:34:56",    [fix!(TimezoneOffset)]; TOO_LONG);
+    check!("+12:34:56:",   [fix!(TimezoneOffset)]; TOO_LONG);
+    check!("+12 34",       [fix!(TimezoneOffset)]; INVALID);
+    check!("+12  34",      [fix!(TimezoneOffset)]; INVALID);
+    check!("12:34",        [fix!(TimezoneOffset)]; INVALID);
+    check!("12:34:56",     [fix!(TimezoneOffset)]; INVALID);
+    check!("+12::34",      [fix!(TimezoneOffset)]; INVALID);
+    check!("+12: :34",     [fix!(TimezoneOffset)]; INVALID);
+    check!("+12:::34",     [fix!(TimezoneOffset)]; INVALID);
+    check!("+12::::34",    [fix!(TimezoneOffset)]; INVALID);
+    check!("+12::34",      [fix!(TimezoneOffset)]; INVALID);
+    check!("+12:34:56",    [fix!(TimezoneOffset)]; TOO_LONG);
+    check!("+12:3456",     [fix!(TimezoneOffset)]; TOO_LONG);
+    check!("+1234:56",     [fix!(TimezoneOffset)]; TOO_LONG);
+    check!("+1234:567",    [fix!(TimezoneOffset)]; TOO_LONG);
+    check!("+00:00",       [fix!(TimezoneOffset)]; offset: 0);
+    check!("-00:00",       [fix!(TimezoneOffset)]; offset: 0);
+    check!("+00:01",       [fix!(TimezoneOffset)]; offset: 60);
+    check!("-00:01",       [fix!(TimezoneOffset)]; offset: -60);
+    check!("+00:30",       [fix!(TimezoneOffset)]; offset: 1_800);
+    check!("-00:30",       [fix!(TimezoneOffset)]; offset: -1_800);
+    check!("+24:00",       [fix!(TimezoneOffset)]; offset: 86_400);
+    check!("-24:00",       [fix!(TimezoneOffset)]; offset: -86_400);
+    check!("+99:59",       [fix!(TimezoneOffset)]; offset: 359_940);
+    check!("-99:59",       [fix!(TimezoneOffset)]; offset: -359_940);
+    check!("+00:60",       [fix!(TimezoneOffset)]; OUT_OF_RANGE);
+    check!("+00:99",       [fix!(TimezoneOffset)]; OUT_OF_RANGE);
+    check!("#12:34",       [fix!(TimezoneOffset)]; INVALID);
+    check!("+12:34 ",      [fix!(TimezoneOffset)]; TOO_LONG);
+    check!("+12 34 ",      [fix!(TimezoneOffset)]; INVALID);
+    check!(" +12:34",      [fix!(TimezoneOffset)]; offset: 45_240);
+    check!(" -12:34",      [fix!(TimezoneOffset)]; offset: -45_240);
+    check!("  +12:34",     [fix!(TimezoneOffset)]; INVALID);
+    check!("  -12:34",     [fix!(TimezoneOffset)]; INVALID);
+    check!("\t -12:34",    [fix!(TimezoneOffset)]; INVALID);
+    check!("-12: 34",      [fix!(TimezoneOffset)]; INVALID);
+    check!("-12 :34",      [fix!(TimezoneOffset)]; INVALID);
+    check!("-12 : 34",     [fix!(TimezoneOffset)]; INVALID);
+    check!("-12 :  34",    [fix!(TimezoneOffset)]; INVALID);
+    check!("-12  : 34",    [fix!(TimezoneOffset)]; INVALID);
+    check!("-12:  34",     [fix!(TimezoneOffset)]; INVALID);
+    check!("-12  :34",     [fix!(TimezoneOffset)]; INVALID);
+    check!("-12  :  34",   [fix!(TimezoneOffset)]; INVALID);
+    check!("12:34 ",       [fix!(TimezoneOffset)]; INVALID);
+    check!(" 12:34",       [fix!(TimezoneOffset)]; INVALID);
+    check!("",             [fix!(TimezoneOffset)]; TOO_SHORT);
+    check!("+",            [fix!(TimezoneOffset)]; TOO_SHORT);
+    check!("+12345",       [fix!(TimezoneOffset), num!(Day)]; offset: 45_240, day: 5);
+    check!("+12:345",      [fix!(TimezoneOffset), num!(Day)]; offset: 45_240, day: 5);
+    check!("+12:34:",      [fix!(TimezoneOffset), lit!(":")]; offset: 45_240);
+    check!("Z12:34",       [fix!(TimezoneOffset)]; INVALID);
+    check!("X12:34",       [fix!(TimezoneOffset)]; INVALID);
+    check!("Z+12:34",      [fix!(TimezoneOffset)]; INVALID);
+    check!("X+12:34",      [fix!(TimezoneOffset)]; INVALID);
+    check!("🤠+12:34",     [fix!(TimezoneOffset)]; INVALID);
+    check!("+12:34🤠",     [fix!(TimezoneOffset)]; TOO_LONG);
+    check!("+12:🤠34",     [fix!(TimezoneOffset)]; INVALID);
+    check!("+12:34🤠",     [fix!(TimezoneOffset), lit!("🤠")]; offset: 45_240);
+    check!("🤠+12:34",     [lit!("🤠"), fix!(TimezoneOffset)]; offset: 45_240);
+    check!("Z",            [fix!(TimezoneOffset)]; INVALID);
+    check!("A",            [fix!(TimezoneOffset)]; INVALID);
+    check!("PST",          [fix!(TimezoneOffset)]; INVALID);
+    check!("#Z",           [fix!(TimezoneOffset)]; INVALID);
+    check!(":Z",           [fix!(TimezoneOffset)]; INVALID);
+    check!("+Z",           [fix!(TimezoneOffset)]; TOO_SHORT);
+    check!("+:Z",          [fix!(TimezoneOffset)]; INVALID);
+    check!("+Z:",          [fix!(TimezoneOffset)]; INVALID);
+    check!("z",            [fix!(TimezoneOffset)]; INVALID);
+    check!(" :Z",          [fix!(TimezoneOffset)]; INVALID);
+    check!(" Z",           [fix!(TimezoneOffset)]; INVALID);
+    check!(" z",           [fix!(TimezoneOffset)]; INVALID);
+
+    // TimezoneOffsetColon
+    check!("1",            [fix!(TimezoneOffsetColon)]; INVALID);
+    check!("12",           [fix!(TimezoneOffsetColon)]; INVALID);
+    check!("123",          [fix!(TimezoneOffsetColon)]; INVALID);
+    check!("1234",         [fix!(TimezoneOffsetColon)]; INVALID);
+    check!("12345",        [fix!(TimezoneOffsetColon)]; INVALID);
+    check!("123456",       [fix!(TimezoneOffsetColon)]; INVALID);
+    check!("1234567",      [fix!(TimezoneOffsetColon)]; INVALID);
+    check!("12345678",     [fix!(TimezoneOffsetColon)]; INVALID);
+    check!("+1",           [fix!(TimezoneOffsetColon)]; TOO_SHORT);
+    check!("+12",          [fix!(TimezoneOffsetColon)]; TOO_SHORT);
+    check!("+123",         [fix!(TimezoneOffsetColon)]; TOO_SHORT);
+    check!("+1234",        [fix!(TimezoneOffsetColon)]; offset: 45_240);
+    check!("-1234",        [fix!(TimezoneOffsetColon)]; offset: -45_240);
+    check!("+12345",       [fix!(TimezoneOffsetColon)]; TOO_LONG);
+    check!("+123456",      [fix!(TimezoneOffsetColon)]; TOO_LONG);
+    check!("+1234567",     [fix!(TimezoneOffsetColon)]; TOO_LONG);
+    check!("+12345678",    [fix!(TimezoneOffsetColon)]; TOO_LONG);
+    check!("1:",           [fix!(TimezoneOffsetColon)]; INVALID);
+    check!("12:",          [fix!(TimezoneOffsetColon)]; INVALID);
+    check!("12:3",         [fix!(TimezoneOffsetColon)]; INVALID);
+    check!("12:34",        [fix!(TimezoneOffsetColon)]; INVALID);
+    check!("12:34:",       [fix!(TimezoneOffsetColon)]; INVALID);
+    check!("12:34:5",      [fix!(TimezoneOffsetColon)]; INVALID);
+    check!("12:34:56",     [fix!(TimezoneOffsetColon)]; INVALID);
+    check!("+1:",          [fix!(TimezoneOffsetColon)]; INVALID);
+    check!("+12:",         [fix!(TimezoneOffsetColon)]; TOO_SHORT);
+    check!("+12:3",        [fix!(TimezoneOffsetColon)]; TOO_SHORT);
+    check!("+12:34",       [fix!(TimezoneOffsetColon)]; offset: 45_240);
+    check!("-12:34",       [fix!(TimezoneOffsetColon)]; offset: -45_240);
+    check!("+12:34:",      [fix!(TimezoneOffsetColon)]; TOO_LONG);
+    check!("+12:34:5",     [fix!(TimezoneOffsetColon)]; TOO_LONG);
+    check!("+12:34:56",    [fix!(TimezoneOffsetColon)]; TOO_LONG);
+    check!("+12:34:56:",   [fix!(TimezoneOffsetColon)]; TOO_LONG);
+    check!("+12:34:56:7",  [fix!(TimezoneOffsetColon)]; TOO_LONG);
+    check!("+12:34:56:78", [fix!(TimezoneOffsetColon)]; TOO_LONG);
+    check!("+12:3456",     [fix!(TimezoneOffsetColon)]; TOO_LONG);
+    check!("+1234:56",     [fix!(TimezoneOffsetColon)]; TOO_LONG);
+    check!("+12 34",       [fix!(TimezoneOffsetColon)]; INVALID);
+    check!("+12: 34",      [fix!(TimezoneOffsetColon)]; INVALID);
+    check!("+12 :34",      [fix!(TimezoneOffsetColon)]; INVALID);
+    check!("+12 : 34",     [fix!(TimezoneOffsetColon)]; INVALID);
+    check!("+12  : 34",    [fix!(TimezoneOffsetColon)]; INVALID);
+    check!("+12 :  34",    [fix!(TimezoneOffsetColon)]; INVALID);
+    check!("+12  :  34",   [fix!(TimezoneOffsetColon)]; INVALID);
+    check!("+12::34",      [fix!(TimezoneOffsetColon)]; INVALID);
+    check!("+12: :34",     [fix!(TimezoneOffsetColon)]; INVALID);
+    check!("+12:::34",     [fix!(TimezoneOffsetColon)]; INVALID);
+    check!("+12::::34",    [fix!(TimezoneOffsetColon)]; INVALID);
+    check!("+12::34",      [fix!(TimezoneOffsetColon)]; INVALID);
+    check!("#1234",        [fix!(TimezoneOffsetColon)]; INVALID);
+    check!("#12:34",       [fix!(TimezoneOffsetColon)]; INVALID);
+    check!("+12:34 ",      [fix!(TimezoneOffsetColon)]; TOO_LONG);
+    check!(" +12:34",      [fix!(TimezoneOffsetColon)]; offset: 45_240);
+    check!("\t+12:34",     [fix!(TimezoneOffsetColon)]; offset: 45_240);
+    check!("\t\t+12:34",   [fix!(TimezoneOffsetColon)]; INVALID);
+    check!("12:34 ",       [fix!(TimezoneOffsetColon)]; INVALID);
+    check!(" 12:34",       [fix!(TimezoneOffsetColon)]; INVALID);
+    check!("",             [fix!(TimezoneOffsetColon)]; TOO_SHORT);
+    check!("+",            [fix!(TimezoneOffsetColon)]; TOO_SHORT);
+    check!(":",            [fix!(TimezoneOffsetColon)]; INVALID);
+    check!("+12345",       [fix!(TimezoneOffsetColon), num!(Day)]; offset: 45_240, day: 5);
+    check!("+12:345",      [fix!(TimezoneOffsetColon), num!(Day)]; offset: 45_240, day: 5);
+    check!("+12:34:",      [fix!(TimezoneOffsetColon), lit!(":")]; offset: 45_240);
+    check!("Z",            [fix!(TimezoneOffsetColon)]; INVALID);
+    check!("A",            [fix!(TimezoneOffsetColon)]; INVALID);
+    check!("PST",          [fix!(TimezoneOffsetColon)]; INVALID);
+    check!("#Z",           [fix!(TimezoneOffsetColon)]; INVALID);
+    check!(":Z",           [fix!(TimezoneOffsetColon)]; INVALID);
+    check!("+Z",           [fix!(TimezoneOffsetColon)]; TOO_SHORT);
+    check!("+:Z",          [fix!(TimezoneOffsetColon)]; INVALID);
+    check!("+Z:",          [fix!(TimezoneOffsetColon)]; INVALID);
+    check!("z",            [fix!(TimezoneOffsetColon)]; INVALID);
+    check!(" :Z",          [fix!(TimezoneOffsetColon)]; INVALID);
+    check!(" Z",           [fix!(TimezoneOffsetColon)]; INVALID);
+    check!(" z",           [fix!(TimezoneOffsetColon)]; INVALID);
+    // testing `TimezoneOffsetColon` also tests same path as `TimezoneOffsetDoubleColon`
+    // and `TimezoneOffsetTripleColon` for function `parse_internal`.
+    // No need for separate tests for `TimezoneOffsetDoubleColon` and
+    // `TimezoneOffsetTripleColon`.
+
+    // TimezoneOffsetZ
+    check!("1",            [fix!(TimezoneOffsetZ)]; INVALID);
+    check!("12",           [fix!(TimezoneOffsetZ)]; INVALID);
+    check!("123",          [fix!(TimezoneOffsetZ)]; INVALID);
+    check!("1234",         [fix!(TimezoneOffsetZ)]; INVALID);
+    check!("12345",        [fix!(TimezoneOffsetZ)]; INVALID);
+    check!("123456",       [fix!(TimezoneOffsetZ)]; INVALID);
+    check!("1234567",      [fix!(TimezoneOffsetZ)]; INVALID);
+    check!("12345678",     [fix!(TimezoneOffsetZ)]; INVALID);
+    check!("+1",           [fix!(TimezoneOffsetZ)]; TOO_SHORT);
+    check!("+12",          [fix!(TimezoneOffsetZ)]; TOO_SHORT);
+    check!("+123",         [fix!(TimezoneOffsetZ)]; TOO_SHORT);
+    check!("+1234",        [fix!(TimezoneOffsetZ)]; offset: 45_240);
+    check!("-1234",        [fix!(TimezoneOffsetZ)]; offset: -45_240);
+    check!("+12345",       [fix!(TimezoneOffsetZ)]; TOO_LONG);
+    check!("+123456",      [fix!(TimezoneOffsetZ)]; TOO_LONG);
+    check!("+1234567",     [fix!(TimezoneOffsetZ)]; TOO_LONG);
+    check!("+12345678",    [fix!(TimezoneOffsetZ)]; TOO_LONG);
+    check!("1:",           [fix!(TimezoneOffsetZ)]; INVALID);
+    check!("12:",          [fix!(TimezoneOffsetZ)]; INVALID);
+    check!("12:3",         [fix!(TimezoneOffsetZ)]; INVALID);
+    check!("12:34",        [fix!(TimezoneOffsetZ)]; INVALID);
+    check!("12:34:",       [fix!(TimezoneOffsetZ)]; INVALID);
+    check!("12:34:5",      [fix!(TimezoneOffsetZ)]; INVALID);
+    check!("12:34:56",     [fix!(TimezoneOffsetZ)]; INVALID);
+    check!("+1:",          [fix!(TimezoneOffsetZ)]; INVALID);
+    check!("+12:",         [fix!(TimezoneOffsetZ)]; TOO_SHORT);
+    check!("+12:3",        [fix!(TimezoneOffsetZ)]; TOO_SHORT);
+    check!("+12:34",       [fix!(TimezoneOffsetZ)]; offset: 45_240);
+    check!("-12:34",       [fix!(TimezoneOffsetZ)]; offset: -45_240);
+    check!("+12:34:",      [fix!(TimezoneOffsetZ)]; TOO_LONG);
+    check!("+12:34:5",     [fix!(TimezoneOffsetZ)]; TOO_LONG);
+    check!("+12:34:56",    [fix!(TimezoneOffsetZ)]; TOO_LONG);
+    check!("+12:34:56:",   [fix!(TimezoneOffsetZ)]; TOO_LONG);
+    check!("+12:34:56:7",  [fix!(TimezoneOffsetZ)]; TOO_LONG);
+    check!("+12:34:56:78", [fix!(TimezoneOffsetZ)]; TOO_LONG);
+    check!("+12::34",      [fix!(TimezoneOffsetZ)]; INVALID);
+    check!("+12:3456",     [fix!(TimezoneOffsetZ)]; TOO_LONG);
+    check!("+1234:56",     [fix!(TimezoneOffsetZ)]; TOO_LONG);
+    check!("+12 34",       [fix!(TimezoneOffsetZ)]; INVALID);
+    check!("+12  34",      [fix!(TimezoneOffsetZ)]; INVALID);
+    check!("+12: 34",      [fix!(TimezoneOffsetZ)]; INVALID);
+    check!("+12 :34",      [fix!(TimezoneOffsetZ)]; INVALID);
+    check!("+12 : 34",     [fix!(TimezoneOffsetZ)]; INVALID);
+    check!("+12  : 34",    [fix!(TimezoneOffsetZ)]; INVALID);
+    check!("+12 :  34",    [fix!(TimezoneOffsetZ)]; INVALID);
+    check!("+12  :  34",   [fix!(TimezoneOffsetZ)]; INVALID);
+    check!("12:34 ",       [fix!(TimezoneOffsetZ)]; INVALID);
+    check!(" 12:34",       [fix!(TimezoneOffsetZ)]; INVALID);
+    check!("+12:34 ",      [fix!(TimezoneOffsetZ)]; TOO_LONG);
+    check!("+12 34 ",      [fix!(TimezoneOffsetZ)]; INVALID);
+    check!(" +12:34",      [fix!(TimezoneOffsetZ)]; offset: 45_240);
+    check!("+12345",       [fix!(TimezoneOffsetZ), num!(Day)]; offset: 45_240, day: 5);
+    check!("+12:345",      [fix!(TimezoneOffsetZ), num!(Day)]; offset: 45_240, day: 5);
+    check!("+12:34:",      [fix!(TimezoneOffsetZ), lit!(":")]; offset: 45_240);
+    check!("Z12:34",       [fix!(TimezoneOffsetZ)]; TOO_LONG);
+    check!("X12:34",       [fix!(TimezoneOffsetZ)]; INVALID);
+    check!("Z",            [fix!(TimezoneOffsetZ)]; offset: 0);
+    check!("z",            [fix!(TimezoneOffsetZ)]; offset: 0);
+    check!(" Z",           [fix!(TimezoneOffsetZ)]; offset: 0);
+    check!(" z",           [fix!(TimezoneOffsetZ)]; offset: 0);
+    check!("\u{0363}Z",    [fix!(TimezoneOffsetZ)]; INVALID);
+    check!("Z ",           [fix!(TimezoneOffsetZ)]; TOO_LONG);
+    check!("A",            [fix!(TimezoneOffsetZ)]; INVALID);
+    check!("PST",          [fix!(TimezoneOffsetZ)]; INVALID);
+    check!("#Z",           [fix!(TimezoneOffsetZ)]; INVALID);
+    check!(":Z",           [fix!(TimezoneOffsetZ)]; INVALID);
+    check!(":z",           [fix!(TimezoneOffsetZ)]; INVALID);
+    check!("+Z",           [fix!(TimezoneOffsetZ)]; TOO_SHORT);
+    check!("-Z",           [fix!(TimezoneOffsetZ)]; TOO_SHORT);
+    check!("+A",           [fix!(TimezoneOffsetZ)]; TOO_SHORT);
+    check!("+🙃",          [fix!(TimezoneOffsetZ)]; INVALID);
+    check!("+Z:",          [fix!(TimezoneOffsetZ)]; INVALID);
+    check!(" :Z",          [fix!(TimezoneOffsetZ)]; INVALID);
+    check!(" +Z",          [fix!(TimezoneOffsetZ)]; TOO_SHORT);
+    check!(" -Z",          [fix!(TimezoneOffsetZ)]; TOO_SHORT);
+    check!("+:Z",          [fix!(TimezoneOffsetZ)]; INVALID);
+    check!("Y",            [fix!(TimezoneOffsetZ)]; INVALID);
+    check!("Zulu",         [fix!(TimezoneOffsetZ), lit!("ulu")]; offset: 0);
+    check!("zulu",         [fix!(TimezoneOffsetZ), lit!("ulu")]; offset: 0);
+    check!("+1234ulu",     [fix!(TimezoneOffsetZ), lit!("ulu")]; offset: 45_240);
+    check!("+12:34ulu",    [fix!(TimezoneOffsetZ), lit!("ulu")]; offset: 45_240);
+    // Testing `TimezoneOffsetZ` also tests same path as `TimezoneOffsetColonZ`
+    // in function `parse_internal`.
+    // No need for separate tests for `TimezoneOffsetColonZ`.
+
+    // TimezoneOffsetPermissive
+    check!("1",            [internal_fix!(TimezoneOffsetPermissive)]; INVALID);
+    check!("12",           [internal_fix!(TimezoneOffsetPermissive)]; INVALID);
+    check!("123",          [internal_fix!(TimezoneOffsetPermissive)]; INVALID);
+    check!("1234",         [internal_fix!(TimezoneOffsetPermissive)]; INVALID);
+    check!("12345",        [internal_fix!(TimezoneOffsetPermissive)]; INVALID);
+    check!("123456",       [internal_fix!(TimezoneOffsetPermissive)]; INVALID);
+    check!("1234567",      [internal_fix!(TimezoneOffsetPermissive)]; INVALID);
+    check!("12345678",     [internal_fix!(TimezoneOffsetPermissive)]; INVALID);
+    check!("+1",           [internal_fix!(TimezoneOffsetPermissive)]; TOO_SHORT);
+    check!("+12",          [internal_fix!(TimezoneOffsetPermissive)]; offset: 43_200);
+    check!("+123",         [internal_fix!(TimezoneOffsetPermissive)]; TOO_SHORT);
+    check!("+1234",        [internal_fix!(TimezoneOffsetPermissive)]; offset: 45_240);
+    check!("-1234",        [internal_fix!(TimezoneOffsetPermissive)]; offset: -45_240);
+    check!("+12345",       [internal_fix!(TimezoneOffsetPermissive)]; TOO_LONG);
+    check!("+123456",      [internal_fix!(TimezoneOffsetPermissive)]; TOO_LONG);
+    check!("+1234567",     [internal_fix!(TimezoneOffsetPermissive)]; TOO_LONG);
+    check!("+12345678",    [internal_fix!(TimezoneOffsetPermissive)]; TOO_LONG);
+    check!("1:",           [internal_fix!(TimezoneOffsetPermissive)]; INVALID);
+    check!("12:",          [internal_fix!(TimezoneOffsetPermissive)]; INVALID);
+    check!("12:3",         [internal_fix!(TimezoneOffsetPermissive)]; INVALID);
+    check!("12:34",        [internal_fix!(TimezoneOffsetPermissive)]; INVALID);
+    check!("12:34:",       [internal_fix!(TimezoneOffsetPermissive)]; INVALID);
+    check!("12:34:5",      [internal_fix!(TimezoneOffsetPermissive)]; INVALID);
+    check!("12:34:56",     [internal_fix!(TimezoneOffsetPermissive)]; INVALID);
+    check!("+1:",          [internal_fix!(TimezoneOffsetPermissive)]; INVALID);
+    check!("+12:",         [internal_fix!(TimezoneOffsetPermissive)]; offset: 43_200);
+    check!("+12:3",        [internal_fix!(TimezoneOffsetPermissive)]; TOO_SHORT);
+    check!("+12:34",       [internal_fix!(TimezoneOffsetPermissive)]; offset: 45_240);
+    check!("-12:34",       [internal_fix!(TimezoneOffsetPermissive)]; offset: -45_240);
+    check!("+12:34:",      [internal_fix!(TimezoneOffsetPermissive)]; TOO_LONG);
+    check!("+12:34:5",     [internal_fix!(TimezoneOffsetPermissive)]; TOO_LONG);
+    check!("+12:34:56",    [internal_fix!(TimezoneOffsetPermissive)]; TOO_LONG);
+    check!("+12:34:56:",   [internal_fix!(TimezoneOffsetPermissive)]; TOO_LONG);
+    check!("+12:34:56:7",  [internal_fix!(TimezoneOffsetPermissive)]; TOO_LONG);
+    check!("+12:34:56:78", [internal_fix!(TimezoneOffsetPermissive)]; TOO_LONG);
+    check!("+12 34",       [internal_fix!(TimezoneOffsetPermissive)]; INVALID);
+    check!("+12  34",      [internal_fix!(TimezoneOffsetPermissive)]; INVALID);
+    check!("+12 :34",      [internal_fix!(TimezoneOffsetPermissive)]; INVALID);
+    check!("+12: 34",      [internal_fix!(TimezoneOffsetPermissive)]; INVALID);
+    check!("+12 : 34",     [internal_fix!(TimezoneOffsetPermissive)]; INVALID);
+    check!("+12  :34",     [internal_fix!(TimezoneOffsetPermissive)]; INVALID);
+    check!("+12:  34",     [internal_fix!(TimezoneOffsetPermissive)]; INVALID);
+    check!("+12  :  34",   [internal_fix!(TimezoneOffsetPermissive)]; INVALID);
+    check!("+12::34",      [internal_fix!(TimezoneOffsetPermissive)]; INVALID);
+    check!("+12 ::34",     [internal_fix!(TimezoneOffsetPermissive)]; INVALID);
+    check!("+12: :34",     [internal_fix!(TimezoneOffsetPermissive)]; INVALID);
+    check!("+12:: 34",     [internal_fix!(TimezoneOffsetPermissive)]; INVALID);
+    check!("+12  ::34",    [internal_fix!(TimezoneOffsetPermissive)]; INVALID);
+    check!("+12:  :34",    [internal_fix!(TimezoneOffsetPermissive)]; INVALID);
+    check!("+12::  34",    [internal_fix!(TimezoneOffsetPermissive)]; INVALID);
+    check!("+12:::34",     [internal_fix!(TimezoneOffsetPermissive)]; INVALID);
+    check!("+12::::34",    [internal_fix!(TimezoneOffsetPermissive)]; INVALID);
+    check!("12:34 ",       [internal_fix!(TimezoneOffsetPermissive)]; INVALID);
+    check!(" 12:34",       [internal_fix!(TimezoneOffsetPermissive)]; INVALID);
+    check!("+12:34 ",      [internal_fix!(TimezoneOffsetPermissive)]; TOO_LONG);
+    check!(" +12:34",      [internal_fix!(TimezoneOffsetPermissive)]; offset: 45_240);
+    check!("+12345",       [internal_fix!(TimezoneOffsetPermissive), num!(Day)]; offset: 45_240, day: 5);
+    check!("+12:345",      [internal_fix!(TimezoneOffsetPermissive), num!(Day)]; offset: 45_240, day: 5);
+    check!("+12:34:",      [internal_fix!(TimezoneOffsetPermissive), lit!(":")]; offset: 45_240);
+    check!("🤠+12:34",     [internal_fix!(TimezoneOffsetPermissive)]; INVALID);
+    check!("+12:34🤠",     [internal_fix!(TimezoneOffsetPermissive)]; TOO_LONG);
+    check!("+12:🤠34",     [internal_fix!(TimezoneOffsetPermissive)]; INVALID);
+    check!("+12:34🤠",     [internal_fix!(TimezoneOffsetPermissive), lit!("🤠")]; offset: 45_240);
+    check!("🤠+12:34",     [lit!("🤠"), internal_fix!(TimezoneOffsetPermissive)]; offset: 45_240);
+    check!("Z",            [internal_fix!(TimezoneOffsetPermissive)]; offset: 0);
+    check!("A",            [internal_fix!(TimezoneOffsetPermissive)]; INVALID);
+    check!("PST",          [internal_fix!(TimezoneOffsetPermissive)]; INVALID);
+    check!("z",            [internal_fix!(TimezoneOffsetPermissive)]; offset: 0);
+    check!(" Z",           [internal_fix!(TimezoneOffsetPermissive)]; offset: 0);
+    check!(" z",           [internal_fix!(TimezoneOffsetPermissive)]; offset: 0);
+    check!("Z ",           [internal_fix!(TimezoneOffsetPermissive)]; TOO_LONG);
+    check!("#Z",           [internal_fix!(TimezoneOffsetPermissive)]; INVALID);
+    check!(":Z",           [internal_fix!(TimezoneOffsetPermissive)]; INVALID);
+    check!(":z",           [internal_fix!(TimezoneOffsetPermissive)]; INVALID);
+    check!("+Z",           [internal_fix!(TimezoneOffsetPermissive)]; TOO_SHORT);
+    check!("-Z",           [internal_fix!(TimezoneOffsetPermissive)]; TOO_SHORT);
+    check!("+A",           [internal_fix!(TimezoneOffsetPermissive)]; TOO_SHORT);
+    check!("+PST",         [internal_fix!(TimezoneOffsetPermissive)]; INVALID);
+    check!("+🙃",          [internal_fix!(TimezoneOffsetPermissive)]; INVALID);
+    check!("+Z:",          [internal_fix!(TimezoneOffsetPermissive)]; INVALID);
+    check!(" :Z",          [internal_fix!(TimezoneOffsetPermissive)]; INVALID);
+    check!(" +Z",          [internal_fix!(TimezoneOffsetPermissive)]; TOO_SHORT);
+    check!(" -Z",          [internal_fix!(TimezoneOffsetPermissive)]; TOO_SHORT);
+    check!("+:Z",          [internal_fix!(TimezoneOffsetPermissive)]; INVALID);
+    check!("Y",            [internal_fix!(TimezoneOffsetPermissive)]; INVALID);
+
+    // TimezoneName
+    check!("CEST",         [fix!(TimezoneName)]; );
+    check!("cest",         [fix!(TimezoneName)]; ); // lowercase
+    check!("XXXXXXXX",     [fix!(TimezoneName)]; ); // not a real timezone name
+    check!("!!!!",         [fix!(TimezoneName)]; ); // not a real timezone name!
+    check!("CEST 5",       [fix!(TimezoneName), lit!(" "), num!(Day)]; day: 5);
+    check!("CEST ",        [fix!(TimezoneName)]; TOO_LONG);
+    check!(" CEST",        [fix!(TimezoneName)]; TOO_LONG);
+    check!("CE ST",        [fix!(TimezoneName)]; TOO_LONG);
 
     // some practical examples
     check!("2015-02-04T14:37:05+09:00",
@@ -834,10 +1308,31 @@
             num!(Hour), num!(Minute), num!(Second), internal_fix!(Nanosecond3NoDot)];
             year: 2015, month: 2, day: 4, hour_div_12: 1, hour_mod_12: 2,
             minute: 37, second: 5, nanosecond: 567000000);
-    check!("Mon, 10 Jun 2013 09:32:37 GMT",
+    check!("20150204143705.567",
+            [num!(Year), num!(Month), num!(Day),
+            num!(Hour), num!(Minute), num!(Second), fix!(Nanosecond)];
+            year: 2015, month: 2, day: 4, hour_div_12: 1, hour_mod_12: 2,
+            minute: 37, second: 5, nanosecond: 567000000);
+    check!("20150204143705.567891",
+            [num!(Year), num!(Month), num!(Day),
+            num!(Hour), num!(Minute), num!(Second), fix!(Nanosecond)];
+            year: 2015, month: 2, day: 4, hour_div_12: 1, hour_mod_12: 2,
+            minute: 37, second: 5, nanosecond: 567891000);
+    check!("20150204143705.567891023",
+            [num!(Year), num!(Month), num!(Day),
+            num!(Hour), num!(Minute), num!(Second), fix!(Nanosecond)];
+            year: 2015, month: 2, day: 4, hour_div_12: 1, hour_mod_12: 2,
+            minute: 37, second: 5, nanosecond: 567891023);
+    check!("Mon, 10 Jun 2013 09:32:37  GMT",
            [fix!(ShortWeekdayName), lit!(","), sp!(" "), num!(Day), sp!(" "),
             fix!(ShortMonthName), sp!(" "), num!(Year), sp!(" "), num!(Hour), lit!(":"),
-            num!(Minute), lit!(":"), num!(Second), sp!(" "), lit!("GMT")];
+            num!(Minute), lit!(":"), num!(Second), sp!("  "), lit!("GMT")];
+           year: 2013, month: 6, day: 10, weekday: Weekday::Mon,
+           hour_div_12: 0, hour_mod_12: 9, minute: 32, second: 37);
+    check!("🤠Mon, 10 Jun🤠2013 09:32:37  GMT🤠",
+           [lit!("🤠"), fix!(ShortWeekdayName), lit!(","), sp!(" "), num!(Day), sp!(" "),
+            fix!(ShortMonthName), lit!("🤠"), num!(Year), sp!(" "), num!(Hour), lit!(":"),
+            num!(Minute), lit!(":"), num!(Second), sp!("  "), lit!("GMT"), lit!("🤠")];
            year: 2013, month: 6, day: 10, weekday: Weekday::Mon,
            hour_div_12: 0, hour_mod_12: 9, minute: 32, second: 37);
     check!("Sun Aug 02 13:39:15 CEST 2020",
@@ -858,6 +1353,22 @@
     check!("12345678901234.56789",
            [num!(Timestamp), fix!(Nanosecond)];
            nanosecond: 567_890_000, timestamp: 12_345_678_901_234);
+
+    // docstring examples from `impl str::FromStr`
+    check!("2000-01-02T03:04:05Z",
+           [num!(Year), lit!("-"), num!(Month), lit!("-"), num!(Day), lit!("T"),
+           num!(Hour), lit!(":"), num!(Minute), lit!(":"), num!(Second),
+           internal_fix!(TimezoneOffsetPermissive)];
+           year: 2000, month: 1, day: 2,
+           hour_div_12: 0, hour_mod_12: 3, minute: 4, second: 5,
+           offset: 0);
+    check!("2000-01-02 03:04:05Z",
+           [num!(Year), lit!("-"), num!(Month), lit!("-"), num!(Day), sp!(" "),
+           num!(Hour), lit!(":"), num!(Minute), lit!(":"), num!(Second),
+           internal_fix!(TimezoneOffsetPermissive)];
+           year: 2000, month: 1, day: 2,
+           hour_div_12: 0, hour_mod_12: 3, minute: 4, second: 5,
+           offset: 0);
 }
 
 #[cfg(test)]
@@ -874,6 +1385,8 @@
         ("Fri,  2 Jan 2015 17:35:20 -0800", Ok("Fri, 02 Jan 2015 17:35:20 -0800")), // folding whitespace
         ("Fri, 02 Jan 2015 17:35:20 -0800", Ok("Fri, 02 Jan 2015 17:35:20 -0800")), // leading zero
         ("Tue, 20 Jan 2015 17:35:20 -0800 (UTC)", Ok("Tue, 20 Jan 2015 17:35:20 -0800")), // trailing comment
+        ("Tue,  20 Jan 2015 17:35:20 -0800 (UTC)", Ok("Tue, 20 Jan 2015 17:35:20 -0800")), // intermixed arbitrary whitespace
+        ("Tue, 20     Jan   2015\t17:35:20\t-0800\t\t(UTC)", Ok("Tue, 20 Jan 2015 17:35:20 -0800")), // intermixed arbitrary whitespace
         (
             r"Tue, 20 Jan 2015 17:35:20 -0800 ( (UTC ) (\( (a)\(( \t ) ) \\( \) ))",
             Ok("Tue, 20 Jan 2015 17:35:20 -0800"),
@@ -920,6 +1433,7 @@
         ("Tue, 20 Jan 2015 17:35:20 k", Ok("Tue, 20 Jan 2015 17:35:20 +0000")),
         // named single-letter timezone "J" is specifically not valid
         ("Tue, 20 Jan 2015 17:35:20 J", Err(NOT_ENOUGH)),
+        ("Tue, 20 Jan 2015😈17:35:20 -0800", Err(INVALID)), // bad character!
     ];
 
     fn rfc2822_to_datetime(date: &str) -> ParseResult<DateTime<FixedOffset>> {
@@ -1007,11 +1521,26 @@
         ("2015-01-20T17:35:20.000031-08:00", Ok("2015-01-20T17:35:20.000031-08:00")),
         ("2015-01-20T17:35:20.000000004-08:00", Ok("2015-01-20T17:35:20.000000004-08:00")),
         ("2015-01-20T17:35:20.000000000452-08:00", Ok("2015-01-20T17:35:20-08:00")), // too small
-        ("2015-02-30T17:35:20-08:00", Err(OUT_OF_RANGE)), // bad day of month
-        ("2015-01-20T25:35:20-08:00", Err(OUT_OF_RANGE)), // bad hour
-        ("2015-01-20T17:65:20-08:00", Err(OUT_OF_RANGE)), // bad minute
-        ("2015-01-20T17:35:90-08:00", Err(OUT_OF_RANGE)), // bad second
-        ("2015-01-20T17:35:20-24:00", Err(OUT_OF_RANGE)), // bad offset
+        ("2015-01-20 17:35:20.001-08:00", Err(INVALID)), // missing separator 'T'
+        ("2015/01/20T17:35:20.001-08:00", Err(INVALID)), // wrong separator char YMD
+        ("2015-01-20T17-35-20.001-08:00", Err(INVALID)), // wrong separator char HMS
+        ("99999-01-20T17:35:20-08:00", Err(INVALID)),    // bad year value
+        ("-2000-01-20T17:35:20-08:00", Err(INVALID)),    // bad year value
+        ("2015-02-30T17:35:20-08:00", Err(OUT_OF_RANGE)), // bad day of month value
+        ("2015-01-20T25:35:20-08:00", Err(OUT_OF_RANGE)), // bad hour value
+        ("2015-01-20T17:65:20-08:00", Err(OUT_OF_RANGE)), // bad minute value
+        ("2015-01-20T17:35:90-08:00", Err(OUT_OF_RANGE)), // bad second value
+        ("2015-01-20T17:35:20-24:00", Err(OUT_OF_RANGE)), // bad offset value
+        ("15-01-20T17:35:20-08:00", Err(INVALID)),       // bad year format
+        ("15-01-20T17:35:20-08:00:00", Err(INVALID)),    // bad year format, bad offset format
+        ("2015-01-20T17:35:20-0800", Err(INVALID)),      // bad offset format
+        ("2015-01-20T17:35:20.001-08 : 00", Err(INVALID)), // bad offset format
+        ("2015-01-20T17:35:20-08:00:00", Err(TOO_LONG)), // bad offset format
+        ("2015-01-20T17:35:20-08:", Err(TOO_SHORT)),     // bad offset format
+        ("2015-01-20T17:35:20-08", Err(TOO_SHORT)),      // bad offset format
+        ("2015-01-20T", Err(TOO_SHORT)),                 // missing HMS
+        ("2015-01-20T00:00:1", Err(TOO_SHORT)),          // missing complete S
+        ("2015-01-20T00:00:1-08:00", Err(INVALID)),      // missing complete S
     ];
 
     fn rfc3339_to_datetime(date: &str) -> ParseResult<DateTime<FixedOffset>> {
@@ -1026,6 +1555,7 @@
 
     // Test against test data above
     for &(date, checkdate) in testdates.iter() {
+        eprintln!("test_rfc3339: date {:?}, expect {:?}", date, checkdate);
         let d = rfc3339_to_datetime(date); // parse a date
         let dt = match d {
             // did we get a value?
