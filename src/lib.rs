--- conflicted
+++ resolved
@@ -918,18 +918,6 @@
 }
 
 /// The month of the year.
-<<<<<<< HEAD
-/// 
-/// This enum is just a convenience implementation. 
-/// The month in dates created by DateLike objects does not return this enum.
-/// 
-/// It is possible to convert from a date to a month independently
-/// ```
-/// use num_traits::FromPrimitive;
-/// let date = Utc.ymd(2019, 10, 28).and_hms(9, 10, 11); 
-/// // `2019-10-28T09:10:11Z`
-/// let month = Month::from_u32((date.month());
-=======
 ///
 /// This enum is just a convenience implementation.
 /// The month in dates created by DateLike objects does not return this enum.
@@ -942,15 +930,11 @@
 /// let date = Utc.ymd(2019, 10, 28).and_hms(9, 10, 11);
 /// // `2019-10-28T09:10:11Z`
 /// let month = Month::from_u32(date.month());
->>>>>>> 370a20cb
 /// assert_eq!(month, Some(Month::October))
 /// ```
 /// Or from a Month to an integer usable by dates
 /// ```
-<<<<<<< HEAD
-=======
 /// # use chrono::prelude::*;
->>>>>>> 370a20cb
 /// let month = Month::January;
 /// let dt = Utc.ymd(2019, month.number_from_month(), 28).and_hms(9, 10, 11);
 /// assert_eq!((dt.year(), dt.month(), dt.day()), (2019, 1, 28));
@@ -970,30 +954,12 @@
     /// April
     April = 3,
     /// May
-<<<<<<< HEAD
-    May  = 4,
-=======
     May = 4,
->>>>>>> 370a20cb
     /// June
     June = 5,
     /// July
     July = 6,
     /// August
-<<<<<<< HEAD
-    August  = 7,
-    /// September
-    September = 8,
-    /// October
-    October = 9, 
-    /// November
-    November = 10,
-    /// December
-    December = 11
-}
-
-
-=======
     August = 7,
     /// September
     September = 8,
@@ -1005,7 +971,6 @@
     December = 11,
 }
 
->>>>>>> 370a20cb
 impl Month {
     /// The next month.
     ///
@@ -1075,8 +1040,6 @@
             Month::December => 12,
         }
     }
-<<<<<<< HEAD
-=======
 
     /// Get the name of the month
     ///
@@ -1101,24 +1064,15 @@
             Month::December => "December",
         }
     }
->>>>>>> 370a20cb
 }
 
 impl num_traits::FromPrimitive for Month {
     /// Returns an Option<Month> from a i64, assuming a 1-index, January = 1.
-<<<<<<< HEAD
-    /// 
+    ///
     /// `Month::from_i64(n: i64)`: | `1`                  | `2`                   | ... | `12`
     /// ---------------------------| -------------------- | --------------------- | ... | -----
     /// ``:                        | Some(Month::January) | Some(Month::February) | ... | Some(Month::December)
-    
-=======
-    ///
-    /// `Month::from_i64(n: i64)`: | `1`                  | `2`                   | ... | `12`
-    /// ---------------------------| -------------------- | --------------------- | ... | -----
-    /// ``:                        | Some(Month::January) | Some(Month::February) | ... | Some(Month::December)
-
->>>>>>> 370a20cb
+
     #[inline]
     fn from_u64(n: u64) -> Option<Month> {
         Self::from_u32(n as u32)
@@ -1160,19 +1114,6 @@
         write!(f, "ParseMonthError {{ .. }}")
     }
 }
-<<<<<<< HEAD
-#[cfg(feature = "serde")]
-mod month_serde {
-    use super::Month;
-    use std::fmt;
-    use serdelib::{ser, de};
-
-    impl ser::Serialize for Month {
-        fn serialize<S>(&self, serializer: S) -> Result<S::Ok, S::Error>
-            where S: ser::Serializer
-        {
-            serializer.serialize_str(&format!("{:?}", self))
-=======
 
 #[cfg(feature = "serde")]
 mod month_serde {
@@ -1187,7 +1128,6 @@
             S: ser::Serializer,
         {
             serializer.collect_str(self.name())
->>>>>>> 370a20cb
         }
     }
 
@@ -1201,12 +1141,8 @@
         }
 
         fn visit_str<E>(self, value: &str) -> Result<Self::Value, E>
-<<<<<<< HEAD
-            where E: de::Error
-=======
         where
             E: de::Error,
->>>>>>> 370a20cb
         {
             value.parse().map_err(|_| E::custom("short (3-letter) or full month names expected"))
         }
@@ -1214,12 +1150,8 @@
 
     impl<'de> de::Deserialize<'de> for Month {
         fn deserialize<D>(deserializer: D) -> Result<Self, D::Error>
-<<<<<<< HEAD
-            where D: de::Deserializer<'de>
-=======
         where
             D: de::Deserializer<'de>,
->>>>>>> 370a20cb
         {
             deserializer.deserialize_str(MonthVisitor)
         }
@@ -1281,18 +1213,8 @@
             assert_eq!(month, expected_month);
         }
 
-<<<<<<< HEAD
-        let errors: Vec<&str> = vec![
-            "\"not a month\"",
-            "\"ja\"",
-            "\"Dece\"",
-            "Dec",
-            "\"Augustin\""
-        ];
-=======
         let errors: Vec<&str> =
             vec!["\"not a month\"", "\"ja\"", "\"Dece\"", "Dec", "\"Augustin\""];
->>>>>>> 370a20cb
 
         for string in errors {
             from_str::<Month>(string).unwrap_err();
@@ -1300,10 +1222,6 @@
     }
 }
 
-<<<<<<< HEAD
-
-=======
->>>>>>> 370a20cb
 /// The common set of methods for date component.
 pub trait Datelike: Sized {
     /// Returns the year number in the [calendar date](./naive/struct.NaiveDate.html#calendar-date).
@@ -1515,10 +1433,6 @@
         }
     }
 
-<<<<<<< HEAD
-
-=======
->>>>>>> 370a20cb
     #[test]
     fn test_month_enum_primitive_parse() {
         use num_traits::FromPrimitive;
@@ -1532,11 +1446,7 @@
         assert_eq!(dec_opt, Some(Month::December));
         assert_eq!(no_month, None);
 
-<<<<<<< HEAD
-        let date = Utc.ymd(2019, 10, 28).and_hms(9, 10, 11); 
-=======
         let date = Utc.ymd(2019, 10, 28).and_hms(9, 10, 11);
->>>>>>> 370a20cb
         assert_eq!(Month::from_u32(date.month()), Some(Month::October));
 
         let month = Month::January;
@@ -1595,16 +1505,6 @@
         let mid_year = jan1_year + Duration::days(133);
         assert_eq!(mid_year.num_days_from_ce(), num_days_from_ce(&mid_year), "on {:?}", mid_year);
     }
-<<<<<<< HEAD
-
-    #[test]
-    fn test_month_enum_succ_pred() {
-        assert_eq!(Month::January.succ(), Month::February);
-        assert_eq!(Month::December.succ(), Month::January);
-        assert_eq!(Month::January.pred(), Month::December);
-        assert_eq!(Month::February.pred(), Month::January);
-    }
-=======
 }
 
 #[test]
@@ -1613,5 +1513,4 @@
     assert_eq!(Month::December.succ(), Month::January);
     assert_eq!(Month::January.pred(), Month::December);
     assert_eq!(Month::February.pred(), Month::January);
->>>>>>> 370a20cb
 }