--- conflicted
+++ resolved
@@ -147,21 +147,14 @@
 //! assert_eq!(dt, NaiveDate::from_ymd(2014, 7, 8).unwrap().and_hms_nano(9, 10, 11, 12_000_000).unwrap().and_local_timezone(Utc).unwrap());
 //!
 //! // dynamic verification
-<<<<<<< HEAD
-//! assert_eq!(Utc.with_ymd_and_hms(2014, 7, 8, 21, 15, 33),
-//!            LocalResult::Single(NaiveDate::from_ymd(2014, 7, 8).unwrap().and_hms(21, 15, 33).unwrap().and_utc()));
-//! assert_eq!(Utc.with_ymd_and_hms(2014, 7, 8, 80, 15, 33), LocalResult::None);
-//! assert_eq!(Utc.with_ymd_and_hms(2014, 7, 38, 21, 15, 33), LocalResult::None);
-=======
 //! assert_eq!(
 //!     Utc.with_ymd_and_hms(2014, 7, 8, 21, 15, 33),
 //!     MappedLocalTime::Single(
-//!         NaiveDate::from_ymd_opt(2014, 7, 8)?.and_hms_opt(21, 15, 33)?.and_utc()
+//!         NaiveDate::from_ymd(2014, 7, 8).unwrap().and_hms(21, 15, 33).unwrap().and_utc()
 //!     )
 //! );
 //! assert_eq!(Utc.with_ymd_and_hms(2014, 7, 8, 80, 15, 33), MappedLocalTime::None);
 //! assert_eq!(Utc.with_ymd_and_hms(2014, 7, 38, 21, 15, 33), MappedLocalTime::None);
->>>>>>> 236b7adf
 //!
 //! # #[cfg(feature = "clock")] {
 //! // other time zone objects can be used to construct a local datetime.
@@ -523,9 +516,9 @@
 #[cfg(feature = "clock")]
 #[doc(inline)]
 pub use offset::Local;
+pub use offset::MappedLocalTime;
 #[doc(inline)]
 pub use offset::{FixedOffset, Offset, TimeZone, Utc};
-pub use offset::{LocalResult, MappedLocalTime};
 
 pub mod round;
 pub use round::{DurationRound, RoundingError, SubsecRound};
