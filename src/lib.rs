--- conflicted
+++ resolved
@@ -40,8 +40,6 @@
 //! - `unstable-locales`: Enable localization. This adds various methods with a
 //!   `_localized` suffix. The implementation and API may change or even be
 //!   removed in a patch release. Feedback welcome.
-//! - `oldtime`: this feature no langer has a function, but once offered compatibility with the
-//!   `time` 0.1 crate.
 //!
 //! [`serde`]: https://github.com/serde-rs/serde
 //! [wasm-bindgen]: https://github.com/rustwasm/wasm-bindgen
@@ -291,11 +289,11 @@
 //! assert_eq!(DateTime::<FixedOffset>::parse_from_rfc3339("2014-11-28T21:00:09+09:00"), Ok(fixed_dt.clone()));
 //!
 //! // oops, the year is missing!
-//! assert!(DateTime::parse_from_str("Fri Nov 28 12:00:09", "%a %b %e %T %Y").is_err());
+//! assert!(DateTime::<FixedOffset>::parse_from_str("Fri Nov 28 12:00:09", "%a %b %e %T %Y").is_err());
 //! // oops, the format string does not include the year at all!
-//! assert!(DateTime::parse_from_str("Fri Nov 28 12:00:09", "%a %b %e %T").is_err());
+//! assert!(DateTime::<FixedOffset>::parse_from_str("Fri Nov 28 12:00:09", "%a %b %e %T").is_err());
 //! // oops, the weekday is incorrect!
-//! assert!(DateTime::parse_from_str("Sat Nov 28 12:00:09 2014", "%a %b %e %T %Y").is_err());
+//! assert!(DateTime::<FixedOffset>::parse_from_str("Sat Nov 28 12:00:09 2014", "%a %b %e %T %Y").is_err());
 //! ```
 //!
 //! Again : See [`format::strftime`](./format/strftime/index.html#specifiers)
@@ -465,29 +463,11 @@
 #[cfg(feature = "alloc")]
 extern crate alloc;
 
-<<<<<<< HEAD
 use core::fmt;
 
 mod time_delta;
 pub use time_delta::TimeDelta;
 
-#[cfg(feature = "__doctest")]
-#[cfg_attr(feature = "__doctest", cfg(doctest))]
-use doc_comment::doctest;
-
-#[cfg(feature = "__doctest")]
-#[cfg_attr(feature = "__doctest", cfg(doctest))]
-doctest!("../README.md");
-
-=======
-mod duration;
-pub use duration::Duration;
-#[cfg(feature = "std")]
-pub use duration::OutOfRangeError;
-
-use core::fmt;
-
->>>>>>> 2960f2c4
 /// A convenience module appropriate for glob imports (`use chrono::prelude::*;`).
 pub mod prelude {
     #[doc(no_inline)]
