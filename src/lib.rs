//! # Chrono: Date and Time for Rust
//!
//! It aims to be a feature-complete superset of
//! the [time](https://github.com/rust-lang-deprecated/time) library.
//! In particular,
//!
//! * Chrono strictly adheres to ISO 8601.
//! * Chrono is timezone-aware by default, with separate timezone-naive types.
//! * Chrono is space-optimal and (while not being the primary goal) reasonably efficient.
//!
//! There were several previous attempts to bring a good date and time library to Rust,
//! which Chrono builds upon and should acknowledge:
//!
//! * [Initial research on
//!    the wiki](https://github.com/rust-lang/rust-wiki-backup/blob/master/Lib-datetime.md)
//! * Dietrich Epp's [datetime-rs](https://github.com/depp/datetime-rs)
//! * Luis de Bethencourt's [rust-datetime](https://github.com/luisbg/rust-datetime)
//!
//! ### Features
//!
//! Chrono supports various runtime environments and operating systems, and has
//! several features that may be enabled or disabled.
//!
//! Default features:
//!
//! - `alloc`: Enable features that depend on allocation (primarily string formatting)
//! - `std`: Enables functionality that depends on the standard library. This
//!   is a superset of `alloc` and adds interoperation with standard library types
//!   and traits.
//! - `clock`: Enables reading the system time (`now`) that depends on the standard library for
//! UNIX-like operating systems and the Windows API (`winapi`) for Windows.
//!
//! Optional features:
//!
//! - [`serde`][]: Enable serialization/deserialization via serde.
//! - `unstable-locales`: Enable localization. This adds various methods with a
//!   `_localized` suffix. The implementation and API may change or even be
//!   removed in a patch release. Feedback welcome.
//!
//! [`serde`]: https://github.com/serde-rs/serde
//! [wasm-bindgen]: https://github.com/rustwasm/wasm-bindgen
//!
//! See the [cargo docs][] for examples of specifying features.
//!
//! [cargo docs]: https://doc.rust-lang.org/cargo/reference/specifying-dependencies.html#choosing-features
//!
//! ## Overview
//!
//! ### Duration
//!
//! Chrono currently uses its own [`TimeDelta`] type to represent the magnitude
//! of a time span. Note that this is an "accurate" duration represented as seconds and
//! nanoseconds and does not represent "nominal" components such as days or
//! months.
//!
//! Chrono does not yet natively support
//! the standard [`Duration`](https://doc.rust-lang.org/std/time/struct.Duration.html) type,
//! but it will be supported in the future.
//! Meanwhile you can convert between two types with
//! [`TimeDelta::from_std`] and [`TimeDelta::to_std`] methods.
//!
//! ### Date and Time
//!
//! Chrono provides a
//! [**`DateTime`**](./struct.DateTime.html)
//! type to represent a date and a time in a timezone.
//!
//! For more abstract moment-in-time tracking such as internal timekeeping
//! that is unconcerned with timezones, consider
//! [`time::SystemTime`](https://doc.rust-lang.org/std/time/struct.SystemTime.html),
//! which tracks your system clock, or
//! [`time::Instant`](https://doc.rust-lang.org/std/time/struct.Instant.html), which
//! is an opaque but monotonically-increasing representation of a moment in time.
//!
//! `DateTime` is timezone-aware and must be constructed from
//! the [**`TimeZone`**](./offset/trait.TimeZone.html) object,
//! which defines how the local date is converted to and back from the UTC date.
//! There are three well-known `TimeZone` implementations:
//!
//! * [**`Utc`**](./offset/struct.Utc.html) specifies the UTC time zone. It is most efficient.
//!
//! * [**`Local`**](./offset/struct.Local.html) specifies the system local time zone.
//!
//! * [**`FixedOffset`**](./offset/struct.FixedOffset.html) specifies
//!   an arbitrary, fixed time zone such as UTC+09:00 or UTC-10:30.
//!   This often results from the parsed textual date and time.
//!   Since it stores the most information and does not depend on the system environment,
//!   you would want to normalize other `TimeZone`s into this type.
//!
//! `DateTime`s with different `TimeZone` types are distinct and do not mix,
//! but can be converted to each other using
//! the [`DateTime::with_timezone`](./struct.DateTime.html#method.with_timezone) method.
//!
//! You can get the current date and time in the UTC time zone
//! ([`Utc::now()`](./offset/struct.Utc.html#method.now))
//! or in the local time zone
//! ([`Local::now()`](./offset/struct.Local.html#method.now)).
//!
//! ```rust
//! use chrono::prelude::*;
//!
//! let utc: DateTime<Utc> = Utc::now()?; // e.g. `2014-11-28T12:45:59.324310806Z`
//! let local: DateTime<Local> = Local::now()?; // e.g. `2014-11-28T21:45:59.324310806+09:00`
//! # let _ = utc; let _ = local;
//! # Ok::<_, chrono::ChronoError>(())
//! ```
//!
//! Alternatively, you can create your own date and time.
//! This is a bit verbose due to Rust's lack of function and method overloading,
//! but in turn we get a rich combination of initialization methods.
//!
//! ```rust
//! use chrono::prelude::*;
//!
//! let dt = Utc.ymd(2014, 7, 8)?.and_hms(9, 10, 11)?; // `2014-07-08T09:10:11Z`
//! // July 8 is 188th day of the year 2014 (`o` for "ordinal")
//! assert_eq!(dt, Utc.yo(2014, 189)?.and_hms(9, 10, 11)?);
//! // July 8 is Tuesday in ISO week 28 of the year 2014.
//! assert_eq!(dt, Utc.isoywd(2014, 28, Weekday::Tue)?.and_hms(9, 10, 11)?);
//!
//! let dt = Utc.ymd(2014, 7, 8)?.and_hms_milli(9, 10, 11, 12)?; // `2014-07-08T09:10:11.012Z`
//! assert_eq!(dt, Utc.ymd(2014, 7, 8)?.and_hms_micro(9, 10, 11, 12_000)?);
//! assert_eq!(dt, Utc.ymd(2014, 7, 8)?.and_hms_nano(9, 10, 11, 12_000_000)?);
//!
//! // dynamic verification
//! assert!(Utc.ymd(2014, 7, 8)?.and_hms(21, 15, 33).is_ok());
//! assert!(Utc.ymd(2014, 7, 8)?.and_hms(80, 15, 33).is_err());
//! assert!(Utc.ymd(2014, 7, 38).is_err());
//!
//! // other time zone objects can be used to construct a local datetime.
//! // obviously, `local_dt` is normally different from `dt`, but `fixed_dt` should be identical.
//! let local_dt = Local.ymd(2014, 7, 8)?.and_hms_milli(9, 10, 11, 12)?;
//! let fixed_dt = FixedOffset::east(9 * 3600)?.ymd(2014, 7, 8)?.and_hms_milli(18, 10, 11, 12)?;
//! assert_eq!(dt, fixed_dt);
//! # let _ = local_dt;
//! # Ok::<_, chrono::ChronoError>(())
//! ```
//!
//! Various properties are available to the date and time, and can be altered individually.
//! Most of them are defined in the traits [`Datelike`](./trait.Datelike.html) and
//! [`Timelike`](./trait.Timelike.html) which you should `use` before.
//! Addition and subtraction is also supported.
//! The following illustrates most supported operations to the date and time:
//!
//! ```rust
//! use chrono::prelude::*;
//! use chrono::TimeDelta;
//!
//! // assume this returned `2014-11-28T21:45:59.324310806+09:00`:
//! let dt = FixedOffset::east(9*3600)?.ymd(2014, 11, 28)?.and_hms_nano(21, 45, 59, 324310806)?;
//!
//! // property accessors
//! assert_eq!((dt.year(), dt.month(), dt.day()), (2014, 11, 28));
//! assert_eq!((dt.month0(), dt.day0()), (10, 27)); // for unfortunate souls
//! assert_eq!((dt.hour(), dt.minute(), dt.second()), (21, 45, 59));
//! assert_eq!(dt.weekday(), Weekday::Fri);
//! assert_eq!(dt.weekday().number_from_monday(), 5); // Mon=1, ..., Sun=7
//! assert_eq!(dt.ordinal(), 332); // the day of year
//! assert_eq!(dt.num_days_from_ce(), 735565); // the number of days from and including Jan 1, 1
//!
//! // time zone accessor and manipulation
//! assert_eq!(dt.offset().fix().local_minus_utc(), 9 * 3600);
//! assert_eq!(dt.timezone(), FixedOffset::east(9 * 3600)?);
//! assert_eq!(dt.with_fixed_timezone(&Utc), Utc.ymd(2014, 11, 28)?.and_hms_nano(12, 45, 59, 324310806)?);
//!
//! // a sample of property manipulations (validates dynamically)
//! assert_eq!(dt.with_day(29)?.weekday(), Weekday::Sat); // 2014-11-29 is Saturday
//! assert!(dt.with_day(32).is_err());
//! assert_eq!(dt.with_year(-300)?.num_days_from_ce(), -109606); // November 29, 301 BCE
//!
//! // arithmetic operations
//! let dt1 = Utc.ymd(2014, 11, 14)?.and_hms(8, 9, 10)?;
//! let dt2 = Utc.ymd(2014, 11, 14)?.and_hms(10, 9, 8)?;
//! assert_eq!(dt1.signed_duration_since(dt2), TimeDelta::seconds(-2 * 3600 + 2));
//! assert_eq!(dt2.signed_duration_since(dt1), TimeDelta::seconds(2 * 3600 - 2));
//! assert_eq!(Utc.ymd(1970, 1, 1)?.and_hms(0, 0, 0)? + TimeDelta::seconds(1_000_000_000),
//!            Utc.ymd(2001, 9, 9)?.and_hms(1, 46, 40)?);
//! assert_eq!(Utc.ymd(1970, 1, 1)?.and_hms(0, 0, 0)? - TimeDelta::seconds(1_000_000_000),
//!            Utc.ymd(1938, 4, 24)?.and_hms(22, 13, 20)?);
//! # Ok::<_, chrono::ChronoError>(())
//! ```
//!
//! ### Formatting and Parsing
//!
//! Formatting is done via the [`format`](./struct.DateTime.html#method.format) method,
//! which format is equivalent to the familiar `strftime` format.
//!
//! See [`format::strftime`](./format/strftime/index.html#specifiers)
//! documentation for full syntax and list of specifiers.
//!
//! The default `to_string` method and `{:?}` specifier also give a reasonable representation.
//! Chrono also provides [`to_rfc2822`](./struct.DateTime.html#method.to_rfc2822) and
//! [`to_rfc3339`](./struct.DateTime.html#method.to_rfc3339) methods
//! for well-known formats.
//!
//! Chrono now also provides date formatting in almost any language without the
//! help of an additional C library. This functionality is under the feature
//! `unstable-locales`:
//!
//! ```toml
//! chrono = { version = "0.5", features = ["unstable-locales"] }
//! ```
//!
//! The `unstable-locales` feature requires and implies at least the `alloc` feature.
//!
//! ```rust
//! use chrono::prelude::*;
//!
//! # #[cfg(feature = "unstable-locales")]
//! # fn main() -> Result<(), chrono::ChronoError> {
//! let dt = Utc.ymd(2014, 11, 28)?.and_hms(12, 0, 9)?;
//! assert_eq!(dt.format("%Y-%m-%d %H:%M:%S").to_string(), "2014-11-28 12:00:09");
//! assert_eq!(dt.format("%a %b %e %T %Y").to_string(), "Fri Nov 28 12:00:09 2014");
//! assert_eq!(dt.format_localized("%A %e %B %Y, %T", Locale::fr_BE).to_string(), "vendredi 28 novembre 2014, 12:00:09");
//!
//! assert_eq!(dt.format("%a %b %e %T %Y").to_string(), dt.format("%c").to_string());
//! assert_eq!(dt.to_string(), "2014-11-28 12:00:09 UTC");
//! assert_eq!(dt.to_rfc2822(), "Fri, 28 Nov 2014 12:00:09 +0000");
//! assert_eq!(dt.to_rfc3339(), "2014-11-28T12:00:09+00:00");
//! assert_eq!(format!("{:?}", dt), "2014-11-28T12:00:09Z");
//!
//! // Note that milli/nanoseconds are only printed if they are non-zero
//! let dt_nano = Utc.ymd(2014, 11, 28)?.and_hms_nano(12, 0, 9, 1)?;
//! assert_eq!(format!("{:?}", dt_nano), "2014-11-28T12:00:09.000000001Z");
//! # Ok(()) }
//! ```
//!
//! Parsing can be done with three methods:
//!
//! 1. The standard [`FromStr`](https://doc.rust-lang.org/std/str/trait.FromStr.html) trait
//!    (and [`parse`](https://doc.rust-lang.org/std/primitive.str.html#method.parse) method
//!    on a string) can be used for parsing `DateTime<FixedOffset>`, `DateTime<Utc>` and
//!    `DateTime<Local>` values. This parses what the `{:?}`
//!    ([`std::fmt::Debug`](https://doc.rust-lang.org/std/fmt/trait.Debug.html))
//!    format specifier prints, and requires the offset to be present.
//!
//! 2. [`DateTime::parse_from_str`](./struct.DateTime.html#method.parse_from_str) parses
//!    a date and time with offsets and returns `DateTime<FixedOffset>`.
//!    This should be used when the offset is a part of input and the caller cannot guess that.
//!    It *cannot* be used when the offset can be missing.
//!    [`DateTime::parse_from_rfc2822`](./struct.DateTime.html#method.parse_from_rfc2822)
//!    and
//!    [`DateTime::parse_from_rfc3339`](./struct.DateTime.html#method.parse_from_rfc3339)
//!    are similar but for well-known formats.
//!
//! 3. [`Offset::datetime_from_str`](./offset/trait.TimeZone.html#method.datetime_from_str) is
//!    similar but returns `DateTime` of given offset.
//!    When the explicit offset is missing from the input, it simply uses given offset.
//!    It issues an error when the input contains an explicit offset different
//!    from the current offset.
//!
//! More detailed control over the parsing process is available via
//! [`format`](./format/index.html) module.
//!
//! ```rust
//! use chrono::prelude::*;
//!
//! let dt = Utc.ymd(2014, 11, 28)?.and_hms(12, 0, 9)?;
//! let fixed_dt = dt.with_timezone(&FixedOffset::east(9*3600)?)?;
//!
//! // method 1
//! assert_eq!("2014-11-28T12:00:09Z".parse::<DateTime<Utc>>()?, dt.clone());
//! assert_eq!("2014-11-28T21:00:09+09:00".parse::<DateTime<Utc>>()?, dt.clone());
//! assert_eq!("2014-11-28T21:00:09+09:00".parse::<DateTime<FixedOffset>>()?, fixed_dt.clone());
//!
//! // method 2
<<<<<<< HEAD
//! assert_eq!(DateTime::parse_from_str("2014-11-28 21:00:09 +09:00", "%Y-%m-%d %H:%M:%S %z")?,
//!            fixed_dt.clone());
//! assert_eq!(DateTime::parse_from_rfc2822("Fri, 28 Nov 2014 21:00:09 +0900")?,
//!            fixed_dt.clone());
//! assert_eq!(DateTime::parse_from_rfc3339("2014-11-28T21:00:09+09:00")?, fixed_dt.clone());
=======
//! assert_eq!(DateTime::<FixedOffset>::parse_from_str("2014-11-28 21:00:09 +09:00", "%Y-%m-%d %H:%M:%S %z"),
//!            Ok(fixed_dt.clone()));
//! assert_eq!(DateTime::<FixedOffset>::parse_from_rfc2822("Fri, 28 Nov 2014 21:00:09 +0900"),
//!            Ok(fixed_dt.clone()));
//! assert_eq!(DateTime::<FixedOffset>::parse_from_rfc3339("2014-11-28T21:00:09+09:00"), Ok(fixed_dt.clone()));
>>>>>>> e4911675
//!
//! // method 3
//! assert_eq!(Utc.datetime_from_str("2014-11-28 12:00:09", "%Y-%m-%d %H:%M:%S")?, dt.clone());
//! assert_eq!(Utc.datetime_from_str("Fri Nov 28 12:00:09 2014", "%a %b %e %T %Y")?, dt.clone());
//!
//! // oops, the year is missing!
//! assert!(Utc.datetime_from_str("Fri Nov 28 12:00:09", "%a %b %e %T %Y").is_err());
//! // oops, the format string does not include the year at all!
//! assert!(Utc.datetime_from_str("Fri Nov 28 12:00:09", "%a %b %e %T").is_err());
//! // oops, the weekday is incorrect!
//! assert!(Utc.datetime_from_str("Sat Nov 28 12:00:09 2014", "%a %b %e %T %Y").is_err());
//! # Ok::<_, Box<dyn std::error::Error>>(())
//! ```
//!
//! Again : See [`format::strftime`](./format/strftime/index.html#specifiers)
//! documentation for full syntax and list of specifiers.
//!
//! ### Conversion from and to EPOCH timestamps
//!
//! Use [`Utc.timestamp(seconds, nanoseconds)`](./offset/trait.TimeZone.html#method.timestamp)
//! to construct a [`DateTime<Utc>`](./struct.DateTime.html) from a UNIX timestamp
//! (seconds, nanoseconds that passed since January 1st 1970).
//!
//! Use [`DateTime.timestamp`](./struct.DateTime.html#method.timestamp) to get the timestamp (in seconds)
//! from a [`DateTime`](./struct.DateTime.html). Additionally, you can use
//! [`DateTime.timestamp_subsec_nanos`](./struct.DateTime.html#method.timestamp_subsec_nanos)
//! to get the number of additional number of nanoseconds.
//!
//! ```rust
//! // We need the trait in scope to use Utc::timestamp().
//! use chrono::{DateTime, FixedOffset, TimeZone, Utc};
//!
//! // Construct a datetime from epoch:
//! let dt = Utc.timestamp(1_500_000_000, 0)?;
//! assert_eq!(dt.to_rfc2822(), "Fri, 14 Jul 2017 02:40:00 +0000");
//!
//! // Get epoch value from a datetime:
<<<<<<< HEAD
//! let dt = DateTime::parse_from_rfc2822("Fri, 14 Jul 2017 02:40:00 +0000")?;
=======
//! let dt = DateTime::<FixedOffset>::parse_from_rfc2822("Fri, 14 Jul 2017 02:40:00 +0000").unwrap();
>>>>>>> e4911675
//! assert_eq!(dt.timestamp(), 1_500_000_000);
//! # Ok::<_, Box<dyn std::error::Error>>(())
//! ```
//!
//! ### Individual date
//!
//! Chrono also provides an individual date type ([**`Date`**](./struct.Date.html)).
//! It also has time zones attached, and have to be constructed via time zones.
//! Most operations available to `DateTime` are also available to `Date` whenever appropriate.
//!
//! ```rust
//! use chrono::prelude::*;
//!
//! # // these *may* fail, but only very rarely. just rerun the test if you were that unfortunate ;)
//! assert_eq!(Utc::today()?, Utc::now()?.date());
//! assert_eq!(Local::today()?, Local::now()?.date());
//!
//! assert_eq!(Utc.ymd(2014, 11, 28)?.single()?.weekday(), Weekday::Fri);
//! assert!(Utc.ymd(2014, 11, 31).is_err());
//! assert_eq!(Utc.ymd(2014, 11, 28)?.and_hms_milli(7, 8, 9, 10)?.format("%H%M%S").to_string(),
//!            "070809");
//! # Ok::<_, chrono::ChronoError>(())
//! ```
//!
//! There is no timezone-aware `Time` due to the lack of usefulness and also the complexity.
//!
//! `DateTime` has [`date`](./struct.DateTime.html#method.date) method
//! which returns a `Date` which represents its date component.
//! There is also a [`time`](./struct.DateTime.html#method.time) method,
//! which simply returns a naive local time described below.
//!
//! ### Naive date and time
//!
//! Chrono provides naive counterparts to `Date`, (non-existent) `Time` and `DateTime`
//! as [**`NaiveDate`**](./naive/struct.NaiveDate.html),
//! [**`NaiveTime`**](./naive/struct.NaiveTime.html) and
//! [**`NaiveDateTime`**](./naive/struct.NaiveDateTime.html) respectively.
//!
//! They have almost equivalent interfaces as their timezone-aware twins,
//! but are not associated to time zones obviously and can be quite low-level.
//! They are mostly useful for building blocks for higher-level types.
//!
//! Timezone-aware `DateTime` and `Date` types have two methods returning naive versions:
//! [`naive_local`](./struct.DateTime.html#method.naive_local) returns
//! a view to the naive local time,
//! and [`naive_utc`](./struct.DateTime.html#method.naive_utc) returns
//! a view to the naive UTC time.
//!
//! ## Limitations
//!
//! Only proleptic Gregorian calendar (i.e. extended to support older dates) is
//! supported. Be very careful if you really have to deal with pre-20C dates,
//! they can be in Julian or others.
//!
//! Date types are limited in about +/- 262,000 years from the common epoch.
//! Time types are limited in the nanosecond accuracy.
//!
//! [Leap seconds] are supported in the representation but Chrono doesn't try to
//! make use of them. (The main reason is that leap seconds are not really
//! predictable.) Almost *every* operation over the possible leap seconds will
//! ignore them. Consider using `NaiveDateTime` with the implicit TAI
//! (International Atomic Time) scale if you want.
//!
//! Chrono inherently does not support an inaccurate or partial date and time
//! representation. Any operation that can be ambiguous will return
//! `Err(ChronoError)` in such cases. For example, "a month later" of 2014-01-30
//! is not well-defined and consequently `Utc.ymd(2014, 1, 30)?.with_month(2)?`
//! returns `Err(ChronoError)`.
//!
//! Non ISO week handling is not yet supported. For now you can use the
//! [chrono_ext] crate ([sources]).
//!
//! Advanced time zone handling is not yet supported.
//! For now you can try the [Chrono-tz](https://github.com/chronotope/chrono-tz/) crate instead.
//!
//! [chrono_ext]: https://crates.io/crates/chrono_ext
//! [Chrono-tz]: https://github.com/chronotope/chrono-tz/
//! [Leap seconds]: ./naive/struct.NaiveTime.html#leap-second-handling
//! [sources]: https://github.com/bcourtine/chrono-ext/

#![doc(html_root_url = "https://docs.rs/chrono/latest/")]
#![cfg_attr(feature = "bench", feature(test))] // lib stability features as per RFC #507
#![deny(missing_docs)]
#![deny(missing_debug_implementations)]
#![warn(unreachable_pub)]
#![deny(dead_code)]
#![cfg_attr(not(any(feature = "std", test)), no_std)]
#![cfg_attr(docsrs, feature(doc_cfg))]

use core::fmt;

mod time_delta;
pub use time_delta::TimeDelta;

#[cfg(feature = "__doctest")]
#[cfg_attr(feature = "__doctest", cfg(doctest))]
use doc_comment::doctest;

#[cfg(feature = "__doctest")]
#[cfg_attr(feature = "__doctest", cfg(doctest))]
doctest!("../README.md");

/// A convenience module appropriate for glob imports (`use chrono::prelude::*;`).
pub mod prelude {
    #[doc(no_inline)]
    pub use crate::ChronoError;
    #[doc(no_inline)]
    pub use crate::Date;
    #[cfg(feature = "clock")]
    #[cfg_attr(docsrs, doc(cfg(feature = "clock")))]
    #[doc(no_inline)]
    pub use crate::Local;
    #[cfg(feature = "unstable-locales")]
    #[cfg_attr(docsrs, doc(cfg(feature = "unstable-locales")))]
    #[doc(no_inline)]
    pub use crate::Locale;
    #[doc(no_inline)]
    pub use crate::SubsecRound;
    #[doc(no_inline)]
    pub use crate::{DateTime, SecondsFormat};
    #[doc(no_inline)]
    pub use crate::{Datelike, Month, Timelike, Weekday};
    #[doc(no_inline)]
    pub use crate::{FixedOffset, Utc};
    #[doc(no_inline)]
    pub use crate::{NaiveDate, NaiveDateTime, NaiveTime};
    #[doc(no_inline)]
    pub use crate::{Offset, TimeZone};
}

mod date;
#[allow(deprecated)]
pub use date::{Date, MAX_DATE, MIN_DATE};

mod datetime;
#[allow(deprecated)]
pub use datetime::{DateTime, SecondsFormat, MAX_DATETIME, MIN_DATETIME};

mod error;
pub use self::error::ChronoError;

pub mod format;
/// L10n locales.
#[cfg(feature = "unstable-locales")]
#[cfg_attr(docsrs, doc(cfg(feature = "unstable-locales")))]
pub use format::Locale;
pub use format::{ParseError, ParseResult};

pub mod naive;
#[doc(no_inline)]
pub use naive::{Days, IsoWeek, NaiveDate, NaiveDateTime, NaiveTime, NaiveWeek};

pub mod offset;
#[cfg(feature = "clock")]
#[cfg_attr(docsrs, doc(cfg(feature = "clock")))]
#[doc(no_inline)]
pub use offset::Local;
#[doc(no_inline)]
pub use offset::{FixedOffset, LocalResult, Offset, TimeZone, Utc};

mod round;
pub use round::{DurationRound, RoundingError, SubsecRound};

mod weekday;
pub use weekday::{ParseWeekdayError, Weekday};

mod month;
pub use month::{Month, Months, ParseMonthError};

mod traits;
pub use traits::{Datelike, Timelike};

#[cfg(feature = "__internal_bench")]
#[doc(hidden)]
pub use naive::__BenchYearFlags;

/// Serialization/Deserialization with serde.
///
/// This module provides default implementations for `DateTime` using the [RFC 3339][1] format and various
/// alternatives for use with serde's [`with` annotation][1].
///
/// *Available on crate feature 'serde' only.*
///
/// [1]: https://tools.ietf.org/html/rfc3339
/// [2]: https://serde.rs/attributes.html#field-attributes
#[cfg(feature = "serde")]
#[cfg_attr(docsrs, doc(cfg(feature = "serde")))]
pub mod serde {
    pub use super::datetime::serde::*;
}

/// Out of range error type used in various converting APIs
#[derive(Clone, Copy, Hash, PartialEq, Eq)]
pub struct OutOfRange {
    _private: (),
}

impl OutOfRange {
    fn new() -> OutOfRange {
        OutOfRange { _private: () }
    }
}

impl fmt::Display for OutOfRange {
    fn fmt(&self, f: &mut fmt::Formatter) -> fmt::Result {
        write!(f, "out of range")
    }
}

impl fmt::Debug for OutOfRange {
    fn fmt(&self, f: &mut fmt::Formatter) -> fmt::Result {
        write!(f, "out of range")
    }
}

#[cfg(feature = "std")]
impl std::error::Error for OutOfRange {}

/// MSRV 1.42
#[cfg(test)]
#[macro_export]
macro_rules! matches {
    ($expression:expr, $(|)? $( $pattern:pat )|+ $( if $guard: expr )? $(,)?) => {
        match $expression {
            $( $pattern )|+ $( if $guard )? => true,
            _ => false
        }
    }
}<|MERGE_RESOLUTION|>--- conflicted
+++ resolved
@@ -264,19 +264,11 @@
 //! assert_eq!("2014-11-28T21:00:09+09:00".parse::<DateTime<FixedOffset>>()?, fixed_dt.clone());
 //!
 //! // method 2
-<<<<<<< HEAD
-//! assert_eq!(DateTime::parse_from_str("2014-11-28 21:00:09 +09:00", "%Y-%m-%d %H:%M:%S %z")?,
+//! assert_eq!(DateTime::<FixedOffset>::parse_from_str("2014-11-28 21:00:09 +09:00", "%Y-%m-%d %H:%M:%S %z")?,
 //!            fixed_dt.clone());
-//! assert_eq!(DateTime::parse_from_rfc2822("Fri, 28 Nov 2014 21:00:09 +0900")?,
+//! assert_eq!(DateTime::<FixedOffset>::parse_from_rfc2822("Fri, 28 Nov 2014 21:00:09 +0900")?,
 //!            fixed_dt.clone());
-//! assert_eq!(DateTime::parse_from_rfc3339("2014-11-28T21:00:09+09:00")?, fixed_dt.clone());
-=======
-//! assert_eq!(DateTime::<FixedOffset>::parse_from_str("2014-11-28 21:00:09 +09:00", "%Y-%m-%d %H:%M:%S %z"),
-//!            Ok(fixed_dt.clone()));
-//! assert_eq!(DateTime::<FixedOffset>::parse_from_rfc2822("Fri, 28 Nov 2014 21:00:09 +0900"),
-//!            Ok(fixed_dt.clone()));
-//! assert_eq!(DateTime::<FixedOffset>::parse_from_rfc3339("2014-11-28T21:00:09+09:00"), Ok(fixed_dt.clone()));
->>>>>>> e4911675
+//! assert_eq!(DateTime::<FixedOffset>::parse_from_rfc3339("2014-11-28T21:00:09+09:00")?, fixed_dt.clone());
 //!
 //! // method 3
 //! assert_eq!(Utc.datetime_from_str("2014-11-28 12:00:09", "%Y-%m-%d %H:%M:%S")?, dt.clone());
@@ -314,11 +306,7 @@
 //! assert_eq!(dt.to_rfc2822(), "Fri, 14 Jul 2017 02:40:00 +0000");
 //!
 //! // Get epoch value from a datetime:
-<<<<<<< HEAD
-//! let dt = DateTime::parse_from_rfc2822("Fri, 14 Jul 2017 02:40:00 +0000")?;
-=======
-//! let dt = DateTime::<FixedOffset>::parse_from_rfc2822("Fri, 14 Jul 2017 02:40:00 +0000").unwrap();
->>>>>>> e4911675
+//! let dt = DateTime::<FixedOffset>::parse_from_rfc2822("Fri, 14 Jul 2017 02:40:00 +0000")?;
 //! assert_eq!(dt.timestamp(), 1_500_000_000);
 //! # Ok::<_, Box<dyn std::error::Error>>(())
 //! ```
