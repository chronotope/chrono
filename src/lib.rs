//! # Chrono: Date and Time for Rust
//!

//! Chrono aims to provide all functionality needed to do correct operations on dates and times in the
//! [proleptic Gregorian calendar](https://en.wikipedia.org/wiki/Proleptic_Gregorian_calendar):
//!
//! * The [`DateTime`](https://docs.rs/chrono/latest/chrono/struct.DateTime.html) type is timezone-aware
//!   by default, with separate timezone-naive types.
//! * Operations that may produce an invalid or ambiguous date and time return `Option` or
//!   [`LocalResult`](https://docs.rs/chrono/latest/chrono/offset/enum.LocalResult.html).
//! * Configurable parsing and formatting with a `strftime` inspired date and time formatting syntax.
//! * The [`Local`](https://docs.rs/chrono/latest/chrono/offset/struct.Local.html) timezone works with
//!   the current timezone of the OS.
//! * Types and operations are implemented to be reasonably efficient.
//!
//! Timezone data is not shipped with chrono by default to limit binary sizes. Use the companion crate
//! [Chrono-TZ](https://crates.io/crates/chrono-tz) or [`tzfile`](https://crates.io/crates/tzfile) for
//! full timezone support.
//!
//! ### Features
//!
//! Chrono supports various runtime environments and operating systems, and has
//! several features that may be enabled or disabled.
//!
//! Default features:
//!
//! - `alloc`: Enable features that depend on allocation (primarily string formatting)
//! - `std`: Enables functionality that depends on the standard library. This
//!   is a superset of `alloc` and adds interoperation with standard library types
//!   and traits.
//! - `clock`: Enables reading the system time (`now`) that depends on the standard library for
//! UNIX-like operating systems and the Windows API (`winapi`) for Windows.
//! - `wasmbind`: Interface with the JS Date API for the `wasm32` target.
//!
//! Optional features:
//!
//! - [`serde`][]: Enable serialization/deserialization via serde.
//! - `rkyv`: Enable serialization/deserialization via rkyv.
//! - `arbitrary`: construct arbitrary instances of a type with the Arbitrary crate.
//! - `unstable-locales`: Enable localization. This adds various methods with a
//!   `_localized` suffix. The implementation and API may change or even be
//!   removed in a patch release. Feedback welcome.
//!
//! [`serde`]: https://github.com/serde-rs/serde
//! [wasm-bindgen]: https://github.com/rustwasm/wasm-bindgen
//!
//! See the [cargo docs][] for examples of specifying features.
//!
//! [cargo docs]: https://doc.rust-lang.org/cargo/reference/specifying-dependencies.html#choosing-features
//!
//! ## Overview
//!
//! ### Duration
//!
//! Chrono currently uses its own [`TimeDelta`] type to represent the magnitude
//! of a time span. Note that this is an "accurate" duration represented as seconds and
//! nanoseconds and does not represent "nominal" components such as days or
//! months.
//!
//! Chrono does not yet natively support
//! the standard [`Duration`](https://doc.rust-lang.org/std/time/struct.Duration.html) type,
//! but it will be supported in the future.
//! Meanwhile you can convert between two types with
//! [`TimeDelta::from_std`] and [`TimeDelta::to_std`] methods.
//!
//! ### Date and Time
//!
//! Chrono provides a
//! [**`DateTime`**](./struct.DateTime.html)
//! type to represent a date and a time in a timezone.
//!
//! For more abstract moment-in-time tracking such as internal timekeeping
//! that is unconcerned with timezones, consider
//! [`time::SystemTime`](https://doc.rust-lang.org/std/time/struct.SystemTime.html),
//! which tracks your system clock, or
//! [`time::Instant`](https://doc.rust-lang.org/std/time/struct.Instant.html), which
//! is an opaque but monotonically-increasing representation of a moment in time.
//!
//! `DateTime` is timezone-aware and must be constructed from
//! the [**`TimeZone`**](./offset/trait.TimeZone.html) object,
//! which defines how the local date is converted to and back from the UTC date.
//! There are three well-known `TimeZone` implementations:
//!
//! * [**`Utc`**](./offset/struct.Utc.html) specifies the UTC time zone. It is most efficient.
//!
//! * [**`Local`**](./offset/struct.Local.html) specifies the system local time zone.
//!
//! * [**`FixedOffset`**](./offset/struct.FixedOffset.html) specifies
//!   an arbitrary, fixed time zone such as UTC+09:00 or UTC-10:30.
//!   This often results from the parsed textual date and time.
//!   Since it stores the most information and does not depend on the system environment,
//!   you would want to normalize other `TimeZone`s into this type.
//!
//! `DateTime`s with different `TimeZone` types are distinct and do not mix,
//! but can be converted to each other using
//! the [`DateTime::with_timezone`](./struct.DateTime.html#method.with_timezone) method.
//!
//! You can get the current date and time in the UTC time zone
//! ([`Utc::now()`](./offset/struct.Utc.html#method.now))
//! or in the local time zone
//! ([`Local::now()`](./offset/struct.Local.html#method.now)).
//!
#![cfg_attr(not(feature = "clock"), doc = "```ignore")]
#![cfg_attr(feature = "clock", doc = "```rust")]
//! use chrono::prelude::*;
//!
//! let utc: DateTime<Utc> = Utc::now();       // e.g. `2014-11-28T12:45:59.324310806Z`
//! let local: DateTime<Local> = Local::now(); // e.g. `2014-11-28T21:45:59.324310806+09:00`
//! # let _ = utc; let _ = local;
//! ```
//!
//! Alternatively, you can create your own date and time.
//! This is a bit verbose due to Rust's lack of function and method overloading,
//! but in turn we get a rich combination of initialization methods.
//!
#![cfg_attr(not(feature = "std"), doc = "```ignore")]
#![cfg_attr(feature = "std", doc = "```rust")]
//! use chrono::prelude::*;
//! use chrono::offset::LocalResult;
//!
//! # fn doctest() -> Option<()> {
//!
//! let dt = Utc.with_ymd_and_hms(2014, 7, 8, 9, 10, 11).unwrap(); // `2014-07-08T09:10:11Z`
//! assert_eq!(dt, NaiveDate::from_ymd_opt(2014, 7, 8)?.and_hms_opt(9, 10, 11)?.and_local_timezone(Utc).unwrap());
//!
//! // July 8 is 188th day of the year 2014 (`o` for "ordinal")
//! assert_eq!(dt, NaiveDate::from_yo_opt(2014, 189)?.and_hms_opt(9, 10, 11)?.and_utc());
//! // July 8 is Tuesday in ISO week 28 of the year 2014.
//! assert_eq!(dt, NaiveDate::from_isoywd_opt(2014, 28, Weekday::Tue)?.and_hms_opt(9, 10, 11)?.and_utc());
//!
//! let dt = NaiveDate::from_ymd_opt(2014, 7, 8)?.and_hms_milli_opt(9, 10, 11, 12)?.and_local_timezone(Utc).unwrap(); // `2014-07-08T09:10:11.012Z`
//! assert_eq!(dt, NaiveDate::from_ymd_opt(2014, 7, 8)?.and_hms_micro_opt(9, 10, 11, 12_000)?.and_local_timezone(Utc).unwrap());
//! assert_eq!(dt, NaiveDate::from_ymd_opt(2014, 7, 8)?.and_hms_nano_opt(9, 10, 11, 12_000_000)?.and_local_timezone(Utc).unwrap());
//!
//! // dynamic verification
//! assert_eq!(Utc.with_ymd_and_hms(2014, 7, 8, 21, 15, 33),
//!            LocalResult::Single(NaiveDate::from_ymd_opt(2014, 7, 8)?.and_hms_opt(21, 15, 33)?.and_utc()));
//! assert_eq!(Utc.with_ymd_and_hms(2014, 7, 8, 80, 15, 33), LocalResult::None);
//! assert_eq!(Utc.with_ymd_and_hms(2014, 7, 38, 21, 15, 33), LocalResult::None);
//!
//! // other time zone objects can be used to construct a local datetime.
//! // obviously, `local_dt` is normally different from `dt`, but `fixed_dt` should be identical.
//! let local_dt = Local.from_local_datetime(&NaiveDate::from_ymd_opt(2014, 7, 8).unwrap().and_hms_milli_opt(9, 10, 11, 12).unwrap()).unwrap();
//! let fixed_dt = FixedOffset::east_opt(9 * 3600).unwrap().from_local_datetime(&NaiveDate::from_ymd_opt(2014, 7, 8).unwrap().and_hms_milli_opt(18, 10, 11, 12).unwrap()).unwrap();
//! assert_eq!(dt, fixed_dt);
//! # let _ = local_dt;
//! # Some(())
//! # }
//! # doctest().unwrap();
//! ```
//!
//! Various properties are available to the date and time, and can be altered individually.
//! Most of them are defined in the traits [`Datelike`](./trait.Datelike.html) and
//! [`Timelike`](./trait.Timelike.html) which you should `use` before.
//! Addition and subtraction is also supported.
//! The following illustrates most supported operations to the date and time:
//!
//! ```rust
//! use chrono::prelude::*;
//! use chrono::TimeDelta;
//!
//! // assume this returned `2014-11-28T21:45:59.324310806+09:00`:
//! let dt = FixedOffset::east_opt(9*3600).unwrap().from_local_datetime(&NaiveDate::from_ymd_opt(2014, 11, 28).unwrap().and_hms_nano_opt(21, 45, 59, 324310806).unwrap()).unwrap();
//!
//! // property accessors
//! assert_eq!((dt.year(), dt.month(), dt.day()), (2014, 11, 28));
//! assert_eq!((dt.month0(), dt.day0()), (10, 27)); // for unfortunate souls
//! assert_eq!((dt.hour(), dt.minute(), dt.second()), (21, 45, 59));
//! assert_eq!(dt.weekday(), Weekday::Fri);
//! assert_eq!(dt.weekday().number_from_monday(), 5); // Mon=1, ..., Sun=7
//! assert_eq!(dt.ordinal(), 332); // the day of year
//! assert_eq!(dt.num_days_from_ce(), 735565); // the number of days from and including Jan 1, 1
//!
//! // time zone accessor and manipulation
//! assert_eq!(dt.offset().fix().local_minus_utc(), 9 * 3600);
//! assert_eq!(dt.timezone(), FixedOffset::east_opt(9 * 3600).unwrap());
//! assert_eq!(dt.with_timezone(&Utc), NaiveDate::from_ymd_opt(2014, 11, 28).unwrap().and_hms_nano_opt(12, 45, 59, 324310806).unwrap().and_local_timezone(Utc).unwrap());
//!
//! // a sample of property manipulations (validates dynamically)
//! assert_eq!(dt.with_day(29).unwrap().weekday(), Weekday::Sat); // 2014-11-29 is Saturday
//! assert_eq!(dt.with_day(32), None);
//! assert_eq!(dt.with_year(-300).unwrap().num_days_from_ce(), -109606); // November 29, 301 BCE
//!
//! // arithmetic operations
//! let dt1 = Utc.with_ymd_and_hms(2014, 11, 14, 8, 9, 10).unwrap();
//! let dt2 = Utc.with_ymd_and_hms(2014, 11, 14, 10, 9, 8).unwrap();
//! assert_eq!(dt1.signed_duration_since(dt2), TimeDelta::seconds(-2 * 3600 + 2));
//! assert_eq!(dt2.signed_duration_since(dt1), TimeDelta::seconds(2 * 3600 - 2));
//! assert_eq!(Utc.with_ymd_and_hms(1970, 1, 1, 0, 0, 0).unwrap() + TimeDelta::seconds(1_000_000_000),
//!            Utc.with_ymd_and_hms(2001, 9, 9, 1, 46, 40).unwrap());
//! assert_eq!(Utc.with_ymd_and_hms(1970, 1, 1, 0, 0, 0).unwrap() - TimeDelta::seconds(1_000_000_000),
//!            Utc.with_ymd_and_hms(1938, 4, 24, 22, 13, 20).unwrap());
//! ```
//!
//! ### Formatting and Parsing
//!
//! Formatting is done via the [`format`](./struct.DateTime.html#method.format) method,
//! which format is equivalent to the familiar `strftime` format.
//!
//! See [`format::strftime`](./format/strftime/index.html#specifiers)
//! documentation for full syntax and list of specifiers.
//!
//! The default `to_string` method and `{:?}` specifier also give a reasonable representation.
//! Chrono also provides [`to_rfc2822`](./struct.DateTime.html#method.to_rfc2822) and
//! [`to_rfc3339`](./struct.DateTime.html#method.to_rfc3339) methods
//! for well-known formats.
//!
//! Chrono now also provides date formatting in almost any language without the
//! help of an additional C library. This functionality is under the feature
//! `unstable-locales`:
//!
//! ```toml
//! chrono = { version = "0.5", features = ["unstable-locales"] }
//! ```
//!
//! The `unstable-locales` feature requires and implies at least the `alloc` feature.
//!
//! ```rust
//! # #[allow(unused_imports)]
//! use chrono::prelude::*;
//!
//! # #[cfg(all(feature = "unstable-locales", feature = "alloc"))]
//! # fn test() {
//! let dt = Utc.with_ymd_and_hms(2014, 11, 28, 12, 0, 9).unwrap();
//! assert_eq!(dt.format("%Y-%m-%d %H:%M:%S").to_string(), "2014-11-28 12:00:09");
//! assert_eq!(dt.format("%a %b %e %T %Y").to_string(), "Fri Nov 28 12:00:09 2014");
//! assert_eq!(dt.format_localized("%A %e %B %Y, %T", Locale::fr_BE).to_string(), "vendredi 28 novembre 2014, 12:00:09");
//!
//! assert_eq!(dt.format("%a %b %e %T %Y").to_string(), dt.format("%c").to_string());
//! assert_eq!(dt.to_string(), "2014-11-28 12:00:09 UTC");
//! assert_eq!(dt.to_rfc2822(), "Fri, 28 Nov 2014 12:00:09 +0000");
//! assert_eq!(dt.to_rfc3339(), "2014-11-28T12:00:09+00:00");
//! assert_eq!(format!("{:?}", dt), "2014-11-28T12:00:09Z");
//!
//! // Note that milli/nanoseconds are only printed if they are non-zero
//! let dt_nano = NaiveDate::from_ymd_opt(2014, 11, 28).unwrap().and_hms_nano_opt(12, 0, 9, 1).unwrap().and_local_timezone(Utc).unwrap();
//! assert_eq!(format!("{:?}", dt_nano), "2014-11-28T12:00:09.000000001Z");
//! # }
//! # #[cfg(not(all(feature = "unstable-locales", feature = "alloc")))]
//! # fn test() {}
//! # if cfg!(all(feature = "unstable-locales", feature = "alloc")) {
//! #    test();
//! # }
//! ```
//!
//! Parsing can be done with three methods:
//!
//! 1. The standard [`FromStr`](https://doc.rust-lang.org/std/str/trait.FromStr.html) trait
//!    (and [`parse`](https://doc.rust-lang.org/std/primitive.str.html#method.parse) method
//!    on a string) can be used for parsing `DateTime<FixedOffset>`, `DateTime<Utc>` and
//!    `DateTime<Local>` values. This parses what the `{:?}`
//!    ([`std::fmt::Debug`](https://doc.rust-lang.org/std/fmt/trait.Debug.html))
//!    format specifier prints, and requires the offset to be present.
//!
//! 2. [`DateTime::parse_from_str`](./struct.DateTime.html#method.parse_from_str) parses
//!    a date and time with offsets and returns `DateTime<FixedOffset>`.
//!    This should be used when the offset is a part of input and the caller cannot guess that.
//!    It *cannot* be used when the offset can be missing.
//!    [`DateTime::parse_from_rfc2822`](./struct.DateTime.html#method.parse_from_rfc2822)
//!    and
//!    [`DateTime::parse_from_rfc3339`](./struct.DateTime.html#method.parse_from_rfc3339)
//!    are similar but for well-known formats.
//!
//! 3. [`Offset::datetime_from_str`](./offset/trait.TimeZone.html#method.datetime_from_str) is
//!    similar but returns `DateTime` of given offset.
//!    When the explicit offset is missing from the input, it simply uses given offset.
//!    It issues an error when the input contains an explicit offset different
//!    from the current offset.
//!
//! More detailed control over the parsing process is available via
//! [`format`](./format/index.html) module.
//!
//! ```rust
//! use chrono::prelude::*;
//!
//! let dt = Utc.with_ymd_and_hms(2014, 11, 28, 12, 0, 9).unwrap();
//! let fixed_dt = dt.with_timezone(&FixedOffset::east_opt(9*3600).unwrap());
//!
//! // method 1
//! assert_eq!("2014-11-28T12:00:09Z".parse::<DateTime<Utc>>(), Ok(dt.clone()));
//! assert_eq!("2014-11-28T21:00:09+09:00".parse::<DateTime<Utc>>(), Ok(dt.clone()));
//! assert_eq!("2014-11-28T21:00:09+09:00".parse::<DateTime<FixedOffset>>(), Ok(fixed_dt.clone()));
//!
//! // method 2
//! assert_eq!(DateTime::parse_from_str("2014-11-28 21:00:09 +09:00", "%Y-%m-%d %H:%M:%S %z"),
//!            Ok(fixed_dt.clone()));
//! assert_eq!(DateTime::parse_from_rfc2822("Fri, 28 Nov 2014 21:00:09 +0900"),
//!            Ok(fixed_dt.clone()));
//! assert_eq!(DateTime::parse_from_rfc3339("2014-11-28T21:00:09+09:00"), Ok(fixed_dt.clone()));
//!
//! // oops, the year is missing!
//! assert!(DateTime::parse_from_str("Fri Nov 28 12:00:09", "%a %b %e %T %Y").is_err());
//! // oops, the format string does not include the year at all!
//! assert!(DateTime::parse_from_str("Fri Nov 28 12:00:09", "%a %b %e %T").is_err());
//! // oops, the weekday is incorrect!
//! assert!(DateTime::parse_from_str("Sat Nov 28 12:00:09 2014", "%a %b %e %T %Y").is_err());
//! ```
//!
//! Again : See [`format::strftime`](./format/strftime/index.html#specifiers)
//! documentation for full syntax and list of specifiers.
//!
//! ### Conversion from and to EPOCH timestamps
//!
//! Use [`DateTime::from_timestamp(seconds, nanoseconds)`](DateTime::from_timestamp)
//! to construct a [`DateTime<Utc>`] from a UNIX timestamp
//! (seconds, nanoseconds that passed since January 1st 1970).
//!
//! Use [`DateTime.timestamp`](DateTime::timestamp) to get the timestamp (in seconds)
//! from a [`DateTime`]. Additionally, you can use
//! [`DateTime.timestamp_subsec_nanos`](DateTime::timestamp_subsec_nanos)
//! to get the number of additional number of nanoseconds.
//!
#![cfg_attr(not(feature = "std"), doc = "```ignore")]
#![cfg_attr(feature = "std", doc = "```rust")]
//! // We need the trait in scope to use Utc::timestamp().
//! use chrono::{DateTime, Utc};
//!
//! // Construct a datetime from epoch:
//! let dt: DateTime<Utc> = DateTime::from_timestamp(1_500_000_000, 0).unwrap();
//! assert_eq!(dt.to_rfc2822(), "Fri, 14 Jul 2017 02:40:00 +0000");
//!
//! // Get epoch value from a datetime:
//! let dt = DateTime::parse_from_rfc2822("Fri, 14 Jul 2017 02:40:00 +0000").unwrap();
//! assert_eq!(dt.timestamp(), 1_500_000_000);
//! ```
//!
//! ### Naive date and time
//!
//! Chrono provides naive counterparts to `Date`, (non-existent) `Time` and `DateTime`
//! as [**`NaiveDate`**](./naive/struct.NaiveDate.html),
//! [**`NaiveTime`**](./naive/struct.NaiveTime.html) and
//! [**`NaiveDateTime`**](./naive/struct.NaiveDateTime.html) respectively.
//!
//! They have almost equivalent interfaces as their timezone-aware twins,
//! but are not associated to time zones obviously and can be quite low-level.
//! They are mostly useful for building blocks for higher-level types.
//!
//! Timezone-aware `DateTime` and `Date` types have two methods returning naive versions:
//! [`naive_local`](./struct.DateTime.html#method.naive_local) returns
//! a view to the naive local time,
//! and [`naive_utc`](./struct.DateTime.html#method.naive_utc) returns
//! a view to the naive UTC time.
//!
//! ## Limitations
//!
//! Only the proleptic Gregorian calendar (i.e. extended to support older dates) is supported.
//! Date types are limited to about +/- 262,000 years from the common epoch.
//! Time types are limited to nanosecond accuracy.
//! Leap seconds can be represented, but Chrono does not fully support them.
//! See [Leap Second Handling](https://docs.rs/chrono/latest/chrono/naive/struct.NaiveTime.html#leap-second-handling).
//!
//! ## Rust version requirements
//!
//! The Minimum Supported Rust Version (MSRV) is currently **Rust 1.57.0**.
//!
//! The MSRV is explicitly tested in CI. It may be bumped in minor releases, but this is not done
//! lightly.
//!
//! Chrono inherently does not support an inaccurate or partial date and time representation.
//! Any operation that can be ambiguous will return `None` in such cases.
//! For example, "a month later" of 2014-01-30 is not well-defined
//! and consequently `Utc.ymd_opt(2014, 1, 30).unwrap().with_month(2)` returns `None`.
//!
//! Non ISO week handling is not yet supported.
//! For now you can use the [chrono_ext](https://crates.io/crates/chrono_ext)
//! crate ([sources](https://github.com/bcourtine/chrono-ext/)).
//!
//! Advanced time zone handling is not yet supported.
//! For now you can try the [Chrono-tz](https://github.com/chronotope/chrono-tz/) crate instead.
//!
//! ## Relation between chrono and time 0.1
//!
//! Rust first had a `time` module added to `std` in its 0.7 release. It later moved to
//! `libextra`, and then to a `libtime` library shipped alongside the standard library. In 2014
//! work on chrono started in order to provide a full-featured date and time library in Rust.
//! Some improvements from chrono made it into the standard library; notably, `chrono::Duration`
//! was included as `std::time::Duration` ([rust#15934]) in 2014.
//!
//! In preparation of Rust 1.0 at the end of 2014 `libtime` was moved out of the Rust distro and
//! into the `time` crate to eventually be redesigned ([rust#18832], [rust#18858]), like the
//! `num` and `rand` crates. Of course chrono kept its dependency on this `time` crate. `time`
//! started re-exporting `std::time::Duration` during this period. Later, the standard library was
//! changed to have a more limited unsigned `Duration` type ([rust#24920], [RFC 1040]), while the
//! `time` crate kept the full functionality with `time::Duration`. `time::Duration` had been a
//! part of chrono's public API.
//!
//! By 2016 `time` 0.1 lived under the `rust-lang-deprecated` organisation and was not actively
//! maintained ([time#136]). chrono absorbed the platform functionality and `Duration` type of the
//! `time` crate in [chrono#478] (the work started in [chrono#286]). In order to preserve
//! compatibility with downstream crates depending on `time` and `chrono` sharing a `Duration`
//! type, chrono kept depending on time 0.1. chrono offered the option to opt out of the `time`
//! dependency by disabling the `oldtime` feature (swapping it out for an effectively similar
//! chrono type). In 2019, @jhpratt took over maintenance on the `time` crate and released what
//! amounts to a new crate as `time` 0.2.
//!
//! [rust#15934]: https://github.com/rust-lang/rust/pull/15934
//! [rust#18832]: https://github.com/rust-lang/rust/pull/18832#issuecomment-62448221
//! [rust#18858]: https://github.com/rust-lang/rust/pull/18858
//! [rust#24920]: https://github.com/rust-lang/rust/pull/24920
//! [RFC 1040]: https://rust-lang.github.io/rfcs/1040-duration-reform.html
//! [time#136]: https://github.com/time-rs/time/issues/136
//! [chrono#286]: https://github.com/chronotope/chrono/pull/286
//! [chrono#478]: https://github.com/chronotope/chrono/pull/478
//!
//! ## Security advisories
//!
//! In November of 2020 [CVE-2020-26235] and [RUSTSEC-2020-0071] were opened against the `time` crate.
//! @quininer had found that calls to `localtime_r` may be unsound ([chrono#499]). Eventually, almost
//! a year later, this was also made into a security advisory against chrono as [RUSTSEC-2020-0159],
//! which had platform code similar to `time`.
//!
//! On Unix-like systems a process is given a timezone id or description via the `TZ` environment
//! variable. We need this timezone data to calculate the current local time from a value that is
//! in UTC, such as the time from the system clock. `time` 0.1 and chrono used the POSIX function
//! `localtime_r` to do the conversion to local time, which reads the `TZ` variable.
//!
//! Rust assumes the environment to be writable and uses locks to access it from multiple threads.
//! Some other programming languages and libraries use similar locking strategies, but these are
//! typically not shared across languages. More importantly, POSIX declares modifying the
//! environment in a multi-threaded process as unsafe, and `getenv` in libc can't be changed to
//! take a lock because it returns a pointer to the data (see [rust#27970] for more discussion).
//!
//! Since version 4.20 chrono no longer uses `localtime_r`, instead using Rust code to query the
//! timezone (from the `TZ` variable or via `iana-time-zone` as a fallback) and work with data
//! from the system timezone database directly. The code for this was forked from the [tz-rs crate]
//! by @x-hgg-x. As such, chrono now respects the Rust lock when reading the `TZ` environment
//! variable. In general, code should avoid modifying the environment.
//!
//! [CVE-2020-26235]: https://nvd.nist.gov/vuln/detail/CVE-2020-26235
//! [RUSTSEC-2020-0071]: https://rustsec.org/advisories/RUSTSEC-2020-0071
//! [chrono#499]: https://github.com/chronotope/chrono/pull/499
//! [RUSTSEC-2020-0159]: https://rustsec.org/advisories/RUSTSEC-2020-0159.html
//! [rust#27970]: https://github.com/rust-lang/rust/issues/27970
//! [chrono#677]: https://github.com/chronotope/chrono/pull/677
//! [tz-rs crate]: https://crates.io/crates/tz-rs
//!
//! ## Removing time 0.1
//!
//! Because time 0.1 has been unmaintained for years, however, the security advisory mentioned
//! above has not been addressed. While chrono maintainers were careful not to break backwards
//! compatibility with the `time::Duration` type, there has been a long stream of issues from
//! users inquiring about the time 0.1 dependency with the vulnerability. We investigated the
//! potential breakage of removing the time 0.1 dependency in [chrono#1095] using a crater-like
//! experiment and determined that the potential for breaking (public) dependencies is very low.
//! We reached out to those few crates that did still depend on compatibility with time 0.1.
//!
//! As such, for chrono 0.4.30 we have decided to swap out the time 0.1 `Duration` implementation
//! for a local one that will offer a strict superset of the existing API going forward. This
//! will prevent most downstream users from being affected by the security vulnerability in time
//! 0.1 while minimizing the ecosystem impact of semver-incompatible version churn.
//!
//! [chrono#1095]: https://github.com/chronotope/chrono/pull/1095

#![doc(html_root_url = "https://docs.rs/chrono/latest/", test(attr(deny(warnings))))]
#![cfg_attr(feature = "bench", feature(test))] // lib stability features as per RFC #507
#![deny(missing_docs)]
#![deny(missing_debug_implementations)]
#![warn(unreachable_pub)]
#![deny(clippy::tests_outside_test_module)]
#![cfg_attr(not(any(feature = "std", test)), no_std)]
<<<<<<< HEAD
#![cfg_attr(docsrs, feature(doc_cfg))]
=======
// can remove this if/when rustc-serialize support is removed
// keeps clippy happy in the meantime
#![cfg_attr(feature = "rustc-serialize", allow(deprecated))]
#![cfg_attr(docsrs, feature(doc_auto_cfg))]
>>>>>>> be8f2fd3

#[cfg(feature = "alloc")]
extern crate alloc;

use core::fmt;

mod time_delta;
pub use time_delta::TimeDelta;

/// A convenience module appropriate for glob imports (`use chrono::prelude::*;`).
pub mod prelude {
    #[doc(no_inline)]
    #[allow(deprecated)]
    pub use crate::Date;
    #[cfg(feature = "clock")]
    #[doc(no_inline)]
    pub use crate::Local;
    #[cfg(all(feature = "unstable-locales", feature = "alloc"))]
    #[doc(no_inline)]
    pub use crate::Locale;
    #[doc(no_inline)]
    pub use crate::SubsecRound;
    #[doc(no_inline)]
    pub use crate::{DateTime, SecondsFormat};
    #[doc(no_inline)]
    pub use crate::{Datelike, Month, Timelike, Weekday};
    #[doc(no_inline)]
    pub use crate::{FixedOffset, Utc};
    #[doc(no_inline)]
    pub use crate::{NaiveDate, NaiveDateTime, NaiveTime};
    #[doc(no_inline)]
    pub use crate::{Offset, TimeZone};
}

mod date;
#[allow(deprecated)]
pub use date::{Date, MAX_DATE, MIN_DATE};

mod datetime;
<<<<<<< HEAD
=======
#[cfg(feature = "rustc-serialize")]
pub use datetime::rustc_serialize::TsSeconds;
>>>>>>> be8f2fd3
#[allow(deprecated)]
pub use datetime::{DateTime, SecondsFormat, MAX_DATETIME, MIN_DATETIME};

pub mod format;
/// L10n locales.
#[cfg(feature = "unstable-locales")]
pub use format::Locale;
pub use format::{ParseError, ParseResult};

pub mod naive;
#[doc(no_inline)]
pub use naive::{Days, IsoWeek, NaiveDate, NaiveDateTime, NaiveTime, NaiveWeek};

pub mod offset;
#[cfg(feature = "clock")]
#[doc(no_inline)]
pub use offset::Local;
#[doc(no_inline)]
pub use offset::{FixedOffset, LocalResult, Offset, TimeZone, Utc};

mod round;
pub use round::{DurationRound, RoundingError, SubsecRound};

mod weekday;
pub use weekday::{ParseWeekdayError, Weekday};

mod month;
pub use month::{Month, Months, ParseMonthError};

mod traits;
pub use traits::{Datelike, Timelike};

#[cfg(feature = "__internal_bench")]
#[doc(hidden)]
pub use naive::__BenchYearFlags;

/// Serialization/Deserialization with serde.
///
/// This module provides default implementations for `DateTime` using the [RFC 3339][1] format and various
/// alternatives for use with serde's [`with` annotation][2].
///
/// *Available on crate feature 'serde' only.*
///
/// [1]: https://tools.ietf.org/html/rfc3339
/// [2]: https://serde.rs/field-attrs.html#with
#[cfg(feature = "serde")]
pub mod serde {
    pub use super::datetime::serde::*;
}

/// Zero-copy serialization/deserialization with rkyv.
///
/// This module re-exports the `Archived*` versions of chrono's types.
#[cfg(feature = "rkyv")]
pub mod rkyv {
    pub use crate::datetime::ArchivedDateTime;
    pub use crate::duration::ArchivedDuration;
    pub use crate::month::ArchivedMonth;
    pub use crate::naive::date::ArchivedNaiveDate;
    pub use crate::naive::datetime::ArchivedNaiveDateTime;
    pub use crate::naive::isoweek::ArchivedIsoWeek;
    pub use crate::naive::time::ArchivedNaiveTime;
    pub use crate::offset::fixed::ArchivedFixedOffset;
    #[cfg(feature = "clock")]
    pub use crate::offset::local::ArchivedLocal;
    pub use crate::offset::utc::ArchivedUtc;
    pub use crate::weekday::ArchivedWeekday;
}

/// Out of range error type used in various converting APIs
#[derive(Clone, Copy, Hash, PartialEq, Eq)]
pub struct OutOfRange {
    _private: (),
}

impl OutOfRange {
    const fn new() -> OutOfRange {
        OutOfRange { _private: () }
    }
}

impl fmt::Display for OutOfRange {
    fn fmt(&self, f: &mut fmt::Formatter) -> fmt::Result {
        write!(f, "out of range")
    }
}

impl fmt::Debug for OutOfRange {
    fn fmt(&self, f: &mut fmt::Formatter) -> fmt::Result {
        write!(f, "out of range")
    }
}

#[cfg(feature = "std")]
impl std::error::Error for OutOfRange {}

/// Workaround because `?` is not (yet) available in const context.
#[macro_export]
macro_rules! try_opt {
    ($e:expr) => {
        match $e {
            Some(v) => v,
            None => return None,
        }
    };
}

/// Workaround because `.expect()` is not (yet) available in const context.
#[macro_export]
macro_rules! expect {
    ($e:expr, $m:literal) => {
        match $e {
            Some(v) => v,
            None => panic!($m),
        }
    };
}<|MERGE_RESOLUTION|>--- conflicted
+++ resolved
@@ -458,14 +458,7 @@
 #![warn(unreachable_pub)]
 #![deny(clippy::tests_outside_test_module)]
 #![cfg_attr(not(any(feature = "std", test)), no_std)]
-<<<<<<< HEAD
-#![cfg_attr(docsrs, feature(doc_cfg))]
-=======
-// can remove this if/when rustc-serialize support is removed
-// keeps clippy happy in the meantime
-#![cfg_attr(feature = "rustc-serialize", allow(deprecated))]
 #![cfg_attr(docsrs, feature(doc_auto_cfg))]
->>>>>>> be8f2fd3
 
 #[cfg(feature = "alloc")]
 extern crate alloc;
@@ -505,11 +498,6 @@
 pub use date::{Date, MAX_DATE, MIN_DATE};
 
 mod datetime;
-<<<<<<< HEAD
-=======
-#[cfg(feature = "rustc-serialize")]
-pub use datetime::rustc_serialize::TsSeconds;
->>>>>>> be8f2fd3
 #[allow(deprecated)]
 pub use datetime::{DateTime, SecondsFormat, MAX_DATETIME, MIN_DATETIME};
 
@@ -566,7 +554,6 @@
 #[cfg(feature = "rkyv")]
 pub mod rkyv {
     pub use crate::datetime::ArchivedDateTime;
-    pub use crate::duration::ArchivedDuration;
     pub use crate::month::ArchivedMonth;
     pub use crate::naive::date::ArchivedNaiveDate;
     pub use crate::naive::datetime::ArchivedNaiveDateTime;
@@ -576,6 +563,7 @@
     #[cfg(feature = "clock")]
     pub use crate::offset::local::ArchivedLocal;
     pub use crate::offset::utc::ArchivedUtc;
+    pub use crate::time_delta::ArchivedTimeDelta;
     pub use crate::weekday::ArchivedWeekday;
 }
 
