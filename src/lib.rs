--- conflicted
+++ resolved
@@ -45,16 +45,8 @@
 //! - `rkyv-validation`: Enable rkyv validation support using `bytecheck`.
 //! - `rustc-serialize`: Enable serialization/deserialization via rustc-serialize (deprecated).
 //! - `arbitrary`: Construct arbitrary instances of a type with the Arbitrary crate.
-<<<<<<< HEAD
-//! - `unstable-locales`: Enable localization. This adds various methods with a
-//!   `_localized` suffix. The implementation and API may change or even be
-//!   removed in a patch release. Feedback welcome.
-=======
 //! - `unstable-locales`: Enable localization. This adds various methods with a `_localized` suffix.
 //!   The implementation and API may change or even be removed in a patch release. Feedback welcome.
-//! - `oldtime`: This feature no longer has any effect; it used to offer compatibility with the
-//!   `time` 0.1 crate.
->>>>>>> e05ba8b9
 //!
 //! Note: The `rkyv{,-16,-32,-64}` features are mutually exclusive.
 //!
@@ -134,52 +126,40 @@
 //! use chrono::offset::MappedLocalTime;
 //! use chrono::prelude::*;
 //!
-//! # fn doctest() -> Option<()> {
-//!
 //! let dt = Utc.with_ymd_and_hms(2014, 7, 8, 9, 10, 11).unwrap(); // `2014-07-08T09:10:11Z`
-<<<<<<< HEAD
-//! assert_eq!(dt, NaiveDate::from_ymd(2014, 7, 8).unwrap().and_hms(9, 10, 11).unwrap().and_local_timezone(Utc).unwrap());
-=======
 //! assert_eq!(
 //!     dt,
-//!     NaiveDate::from_ymd_opt(2014, 7, 8)?
-//!         .and_hms_opt(9, 10, 11)?
+//!     NaiveDate::from_ymd(2014, 7, 8)?
+//!         .and_hms(9, 10, 11)?
 //!         .and_utc()
 //! );
->>>>>>> e05ba8b9
 //!
 //! // July 8 is 188th day of the year 2014 (`o` for "ordinal")
 //! assert_eq!(dt, NaiveDate::from_yo(2014, 189).unwrap().and_hms(9, 10, 11).unwrap().and_utc());
 //! // July 8 is Tuesday in ISO week 28 of the year 2014.
 //! assert_eq!(dt, NaiveDate::from_isoywd(2014, 28, Weekday::Tue).unwrap().and_hms(9, 10, 11).unwrap().and_utc());
 //!
-<<<<<<< HEAD
-//! let dt = NaiveDate::from_ymd(2014, 7, 8).unwrap().and_hms_milli(9, 10, 11, 12).unwrap().and_local_timezone(Utc).unwrap(); // `2014-07-08T09:10:11.012Z`
-//! assert_eq!(dt, NaiveDate::from_ymd(2014, 7, 8).unwrap().and_hms_micro(9, 10, 11, 12_000).unwrap().and_local_timezone(Utc).unwrap());
-//! assert_eq!(dt, NaiveDate::from_ymd(2014, 7, 8).unwrap().and_hms_nano(9, 10, 11, 12_000_000).unwrap().and_local_timezone(Utc).unwrap());
-=======
-//! let dt = NaiveDate::from_ymd_opt(2014, 7, 8)?
-//!     .and_hms_milli_opt(9, 10, 11, 12)?
+//! let dt = NaiveDate::from_ymd(2014, 7, 8)?
+//!     .and_hms_milli(9, 10, 11, 12)?
 //!     .and_utc(); // `2014-07-08T09:10:11.012Z`
 //! assert_eq!(
 //!     dt,
-//!     NaiveDate::from_ymd_opt(2014, 7, 8)?
-//!         .and_hms_micro_opt(9, 10, 11, 12_000)?
+//!     NaiveDate::from_ymd(2014, 7, 8)?
+//!         .and_hms_micro(9, 10, 11, 12_000)?
 //!         .and_utc()
 //! );
 //! assert_eq!(
 //!     dt,
-//!     NaiveDate::from_ymd_opt(2014, 7, 8)?
-//!         .and_hms_nano_opt(9, 10, 11, 12_000_000)?
+//!     NaiveDate::from_ymd(2014, 7, 8)?
+//!         .and_hms_nano(9, 10, 11, 12_000_000)?
 //!         .and_utc()
 //! );
->>>>>>> e05ba8b9
 //!
 //! // dynamic verification
 //! assert_eq!(
 //!     Utc.with_ymd_and_hms(2014, 7, 8, 21, 15, 33),
 //!     MappedLocalTime::Single(
-//!         NaiveDate::from_ymd(2014, 7, 8).unwrap().and_hms(21, 15, 33).unwrap().and_utc()
+//!         NaiveDate::from_ymd(2014, 7, 8)?.and_hms(21, 15, 33)?.and_utc()
 //!     )
 //! );
 //! assert_eq!(Utc.with_ymd_and_hms(2014, 7, 8, 80, 15, 33), MappedLocalTime::None);
@@ -193,9 +173,7 @@
 //! assert_eq!(dt, fixed_dt);
 //! # let _ = local_dt;
 //! # }
-//! # Some(())
-//! # }
-//! # doctest().unwrap();
+//! Ok::<(), chrono::Error>(())
 //! ```
 //!
 //! Various properties are available to the date and time, and can be altered individually. Most of
@@ -207,7 +185,11 @@
 //! use chrono::prelude::*;
 //!
 //! // assume this returned `2014-11-28T21:45:59.324310806+09:00`:
-//! let dt = FixedOffset::east(9*3600).unwrap().from_local_datetime(NaiveDate::from_ymd(2014, 11, 28).unwrap().and_hms_nano(21, 45, 59, 324310806).unwrap()).unwrap();
+//! let dt = FixedOffset::east(9 * 3600)?
+//!     .from_local_datetime(
+//!         NaiveDate::from_ymd(2014, 11, 28)?.and_hms_nano(21, 45, 59, 324310806)?,
+//!     )
+//!     .unwrap();
 //!
 //! // property accessors
 //! assert_eq!((dt.year(), dt.month(), dt.day()), (2014, 11, 28));
@@ -220,20 +202,13 @@
 //!
 //! // time zone accessor and manipulation
 //! assert_eq!(dt.offset().fix().local_minus_utc(), 9 * 3600);
-<<<<<<< HEAD
-//! assert_eq!(dt.timezone(), FixedOffset::east(9 * 3600).unwrap());
-//! assert_eq!(dt.with_timezone(&Utc), NaiveDate::from_ymd(2014, 11, 28).unwrap().and_hms_nano(12, 45, 59, 324310806).unwrap().and_local_timezone(Utc).unwrap());
-=======
-//! assert_eq!(dt.timezone(), FixedOffset::east_opt(9 * 3600).unwrap());
+//! assert_eq!(dt.timezone(), FixedOffset::east(9 * 3600)?);
 //! assert_eq!(
 //!     dt.with_timezone(&Utc),
-//!     NaiveDate::from_ymd_opt(2014, 11, 28)
-//!         .unwrap()
-//!         .and_hms_nano_opt(12, 45, 59, 324310806)
-//!         .unwrap()
+//!     NaiveDate::from_ymd(2014, 11, 28)?
+//!         .and_hms_nano(12, 45, 59, 324310806)?
 //!         .and_utc()
 //! );
->>>>>>> e05ba8b9
 //!
 //! // a sample of property manipulations (validates dynamically)
 //! assert_eq!(dt.with_day(29).unwrap().weekday(), Weekday::Sat); // 2014-11-29 is Saturday
@@ -243,27 +218,18 @@
 //! // arithmetic operations
 //! let dt1 = Utc.with_ymd_and_hms(2014, 11, 14, 8, 9, 10).unwrap();
 //! let dt2 = Utc.with_ymd_and_hms(2014, 11, 14, 10, 9, 8).unwrap();
-<<<<<<< HEAD
 //! assert_eq!(dt1.signed_duration_since(dt2), TimeDelta::seconds(-2 * 3600 + 2));
 //! assert_eq!(dt2.signed_duration_since(dt1), TimeDelta::seconds(2 * 3600 - 2));
-//! assert_eq!(Utc.with_ymd_and_hms(1970, 1, 1, 0, 0, 0).unwrap() + TimeDelta::seconds(1_000_000_000),
-//!            Utc.with_ymd_and_hms(2001, 9, 9, 1, 46, 40).unwrap());
-//! assert_eq!(Utc.with_ymd_and_hms(1970, 1, 1, 0, 0, 0).unwrap() - TimeDelta::seconds(1_000_000_000),
-//!            Utc.with_ymd_and_hms(1938, 4, 24, 22, 13, 20).unwrap());
-=======
-//! assert_eq!(dt1.signed_duration_since(dt2), TimeDelta::try_seconds(-2 * 3600 + 2).unwrap());
-//! assert_eq!(dt2.signed_duration_since(dt1), TimeDelta::try_seconds(2 * 3600 - 2).unwrap());
 //! assert_eq!(
 //!     Utc.with_ymd_and_hms(1970, 1, 1, 0, 0, 0).unwrap()
-//!         + TimeDelta::try_seconds(1_000_000_000).unwrap(),
+//!         + TimeDelta::seconds(1_000_000_000),
 //!     Utc.with_ymd_and_hms(2001, 9, 9, 1, 46, 40).unwrap()
 //! );
 //! assert_eq!(
 //!     Utc.with_ymd_and_hms(1970, 1, 1, 0, 0, 0).unwrap()
-//!         - TimeDelta::try_seconds(1_000_000_000).unwrap(),
+//!         - TimeDelta::seconds(1_000_000_000),
 //!     Utc.with_ymd_and_hms(1938, 4, 24, 22, 13, 20).unwrap()
 //! );
->>>>>>> e05ba8b9
 //! ```
 //!
 //! ### Formatting and Parsing
@@ -309,15 +275,11 @@
 //! assert_eq!(format!("{:?}", dt), "2014-11-28T12:00:09Z");
 //!
 //! // Note that milli/nanoseconds are only printed if they are non-zero
-<<<<<<< HEAD
-//! let dt_nano = NaiveDate::from_ymd(2014, 11, 28).unwrap().and_hms_nano(12, 0, 9, 1).unwrap().and_local_timezone(Utc).unwrap();
-=======
-//! let dt_nano = NaiveDate::from_ymd_opt(2014, 11, 28)
+//! let dt_nano = NaiveDate::from_ymd(2014, 11, 28)
 //!     .unwrap()
-//!     .and_hms_nano_opt(12, 0, 9, 1)
+//!     .and_hms_nano(12, 0, 9, 1)
 //!     .unwrap()
 //!     .and_utc();
->>>>>>> e05ba8b9
 //! assert_eq!(format!("{:?}", dt_nano), "2014-11-28T12:00:09.000000001Z");
 //! # }
 //! # #[cfg(not(all(feature = "unstable-locales", feature = "alloc")))]
