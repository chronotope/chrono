--- conflicted
+++ resolved
@@ -9,16 +9,11 @@
 #[cfg(feature = "rkyv")]
 use rkyv::{Archive, Deserialize, Serialize};
 
-use super::{DateTime, Error, FixedTimeZone, Offset, TimeZone};
+use super::{FixedTimeZone, Offset, TimeZone};
 use crate::naive::{NaiveDate, NaiveDateTime, NaiveTime};
 use crate::time_delta::TimeDelta;
-<<<<<<< HEAD
-use crate::{LocalResult, Timelike};
-=======
 use crate::utils::div_mod_floor;
-use crate::DateTime;
-use crate::Timelike;
->>>>>>> 865867ed
+use crate::{DateTime, Error, LocalResult, Timelike};
 
 /// The time zone with fixed offset, from UTC-23:59:59 to UTC+23:59:59.
 ///
@@ -50,11 +45,7 @@
     /// assert_eq!(datetime.to_rfc3339(), "2016-11-08T00:00:00+05:00");
     /// Ok::<(), chrono::Error>(())
     /// ```
-<<<<<<< HEAD
-    pub fn east(secs: i32) -> Result<FixedOffset, Error> {
-=======
-    pub const fn east_opt(secs: i32) -> Option<FixedOffset> {
->>>>>>> 865867ed
+    pub const fn east(secs: i32) -> Result<FixedOffset, Error> {
         if -86_400 < secs && secs < 86_400 {
             Ok(FixedOffset { local_minus_utc: secs })
         } else {
@@ -75,11 +66,7 @@
     /// assert_eq!(datetime.to_rfc3339(), "2016-11-08T00:00:00-05:00");
     /// Ok::<(), chrono::Error>(())
     /// ```
-<<<<<<< HEAD
-    pub fn west(secs: i32) -> Result<FixedOffset, Error> {
-=======
-    pub const fn west_opt(secs: i32) -> Option<FixedOffset> {
->>>>>>> 865867ed
+    pub const fn west(secs: i32) -> Result<FixedOffset, Error> {
         if -86_400 < secs && secs < 86_400 {
             Ok(FixedOffset { local_minus_utc: -secs })
         } else {
