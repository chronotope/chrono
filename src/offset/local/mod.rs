--- conflicted
+++ resolved
@@ -148,75 +148,7 @@
     }
 
     fn offset_from_utc_datetime(&self, utc: &NaiveDateTime) -> FixedOffset {
-<<<<<<< HEAD
-        *self.from_utc_datetime(utc).offset()
-    }
-
-    // override them for avoiding redundant works
-    #[allow(deprecated)]
-    fn from_local_date(&self, local: &NaiveDate) -> LocalResult<Date<Local>> {
-        // this sounds very strange, but required for keeping `TimeZone::ymd` sane.
-        // in the other words, we use the offset at the local midnight
-        // but keep the actual date unaltered (much like `FixedOffset`).
-        let midnight = self.from_local_datetime(&local.and_hms_opt(0, 0, 0).unwrap());
-        midnight.map(|datetime| Date::from_utc(*local, *datetime.offset()))
-    }
-
-    #[cfg(all(
-        target_arch = "wasm32",
-        feature = "wasmbind",
-        not(any(target_os = "emscripten", target_os = "wasi"))
-    ))]
-    fn from_local_datetime(&self, local: &NaiveDateTime) -> LocalResult<DateTime<Local>> {
-        let mut local = local.clone();
-        // Get the offset from the js runtime
-        let offset =
-            FixedOffset::west_opt((js_sys::Date::new_0().get_timezone_offset() as i32) * 60)
-                .unwrap();
-        local -= crate::TimeDelta::seconds(offset.local_minus_utc() as i64);
-        LocalResult::Single(DateTime::from_utc(local, offset))
-    }
-
-    #[cfg(not(all(
-        target_arch = "wasm32",
-        feature = "wasmbind",
-        not(any(target_os = "emscripten", target_os = "wasi"))
-    )))]
-    fn from_local_datetime(&self, local: &NaiveDateTime) -> LocalResult<DateTime<Local>> {
-        inner::naive_to_local(local, true)
-    }
-
-    #[allow(deprecated)]
-    fn from_utc_date(&self, utc: &NaiveDate) -> Date<Local> {
-        let midnight = self.from_utc_datetime(&utc.and_hms_opt(0, 0, 0).unwrap());
-        Date::from_utc(*utc, *midnight.offset())
-    }
-
-    #[cfg(all(
-        target_arch = "wasm32",
-        feature = "wasmbind",
-        not(any(target_os = "emscripten", target_os = "wasi"))
-    ))]
-    fn from_utc_datetime(&self, utc: &NaiveDateTime) -> DateTime<Local> {
-        // Get the offset from the js runtime
-        let offset =
-            FixedOffset::west_opt((js_sys::Date::new_0().get_timezone_offset() as i32) * 60)
-                .unwrap();
-        DateTime::from_utc(*utc, offset)
-    }
-
-    #[cfg(not(all(
-        target_arch = "wasm32",
-        feature = "wasmbind",
-        not(any(target_os = "emscripten", target_os = "wasi"))
-    )))]
-    fn from_utc_datetime(&self, utc: &NaiveDateTime) -> DateTime<Local> {
-        // this is OK to unwrap as getting local time from a UTC
-        // timestamp is never ambiguous
-        inner::naive_to_local(utc, false).unwrap()
-=======
         inner::offset_from_utc_datetime(utc).unwrap()
->>>>>>> a8f177e6
     }
 }
 
