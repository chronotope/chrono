--- conflicted
+++ resolved
@@ -10,16 +10,8 @@
 use rkyv::{Archive, Deserialize, Serialize};
 
 use super::fixed::FixedOffset;
-<<<<<<< HEAD
-use super::{LocalResult, TimeZone};
+use super::{MappedLocalTime, TimeZone};
 use crate::{DateTime, NaiveDateTime, Utc};
-=======
-use super::{MappedLocalTime, TimeZone};
-use crate::naive::{NaiveDate, NaiveDateTime, NaiveTime};
-#[allow(deprecated)]
-use crate::Date;
-use crate::{DateTime, Utc};
->>>>>>> 236b7adf
 
 #[cfg(unix)]
 #[path = "unix.rs"]
@@ -45,26 +37,16 @@
 mod inner {
     use crate::{FixedOffset, MappedLocalTime, NaiveDateTime};
 
-<<<<<<< HEAD
-    pub(super) fn offset_from_utc_datetime(_utc_time: &NaiveDateTime) -> LocalResult<FixedOffset> {
-        LocalResult::Single(FixedOffset::east(0).unwrap())
-=======
     pub(super) fn offset_from_utc_datetime(
         _utc_time: &NaiveDateTime,
     ) -> MappedLocalTime<FixedOffset> {
-        MappedLocalTime::Single(FixedOffset::east_opt(0).unwrap())
->>>>>>> 236b7adf
+        MappedLocalTime::Single(FixedOffset::east(0).unwrap())
     }
 
     pub(super) fn offset_from_local_datetime(
         _local_time: &NaiveDateTime,
-<<<<<<< HEAD
-    ) -> LocalResult<FixedOffset> {
-        LocalResult::Single(FixedOffset::east(0).unwrap())
-=======
     ) -> MappedLocalTime<FixedOffset> {
-        MappedLocalTime::Single(FixedOffset::east_opt(0).unwrap())
->>>>>>> 236b7adf
+        MappedLocalTime::Single(FixedOffset::east(0).unwrap())
     }
 }
 
@@ -78,11 +60,7 @@
 
     pub(super) fn offset_from_utc_datetime(utc: &NaiveDateTime) -> MappedLocalTime<FixedOffset> {
         let offset = js_sys::Date::from(utc.and_utc()).get_timezone_offset();
-<<<<<<< HEAD
-        LocalResult::Single(FixedOffset::west((offset as i32) * 60).unwrap())
-=======
-        MappedLocalTime::Single(FixedOffset::west_opt((offset as i32) * 60).unwrap())
->>>>>>> 236b7adf
+        MappedLocalTime::Single(FixedOffset::west((offset as i32) * 60).unwrap())
     }
 
     pub(super) fn offset_from_local_datetime(
@@ -107,11 +85,7 @@
         );
         let offset = js_date.get_timezone_offset();
         // We always get a result, even if this time does not exist or is ambiguous.
-<<<<<<< HEAD
-        LocalResult::Single(FixedOffset::west((offset as i32) * 60).unwrap())
-=======
-        MappedLocalTime::Single(FixedOffset::west_opt((offset as i32) * 60).unwrap())
->>>>>>> 236b7adf
+        MappedLocalTime::Single(FixedOffset::west((offset as i32) * 60).unwrap())
     }
 }
 
@@ -184,17 +158,7 @@
         Local
     }
 
-<<<<<<< HEAD
-    fn offset_from_local_datetime(&self, local: &NaiveDateTime) -> LocalResult<FixedOffset> {
-=======
-    #[allow(deprecated)]
-    fn offset_from_local_date(&self, local: &NaiveDate) -> MappedLocalTime<FixedOffset> {
-        // Get the offset at local midnight.
-        self.offset_from_local_datetime(&local.and_time(NaiveTime::MIN))
-    }
-
     fn offset_from_local_datetime(&self, local: &NaiveDateTime) -> MappedLocalTime<FixedOffset> {
->>>>>>> 236b7adf
         inner::offset_from_local_datetime(local)
     }
 
