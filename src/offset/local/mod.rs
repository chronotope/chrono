--- conflicted
+++ resolved
@@ -181,11 +181,7 @@
 
     #[test]
     fn verify_correct_offsets_distant_past() {
-<<<<<<< HEAD
-        // let distant_past = Local::now() - Duration::days(365 * 100);
-=======
         // let distant_past = Local::now() - TimeDelta::days(365 * 100);
->>>>>>> ce97c2ef
         let distant_past = Local::now() - TimeDelta::days(250 * 31);
         let from_local = Local.from_local_datetime(&distant_past.naive_local()).unwrap();
         let from_utc = Local.from_utc_datetime(&distant_past.naive_utc());
