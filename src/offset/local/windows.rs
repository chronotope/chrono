--- conflicted
+++ resolved
@@ -8,32 +8,17 @@
 // option. This file may not be copied, modified, or distributed
 // except according to those terms.
 
-<<<<<<< HEAD
-use std::io;
-use std::mem;
-use std::ptr;
-use std::time::{SystemTime, UNIX_EPOCH};
-
-use windows_sys::Win32::Foundation::FILETIME;
-use windows_sys::Win32::Foundation::SYSTEMTIME;
-use windows_sys::Win32::System::Time::FileTimeToSystemTime;
-use windows_sys::Win32::System::Time::GetTimeZoneInformation;
-use windows_sys::Win32::System::Time::SystemTimeToFileTime;
-use windows_sys::Win32::System::Time::SystemTimeToTzSpecificLocalTime;
-use windows_sys::Win32::System::Time::TzSpecificLocalTimeToSystemTime;
-=======
 use core::mem::MaybeUninit;
 use std::io::Error;
 use std::ptr;
 use std::result::Result;
 
-use winapi::shared::minwindef::FILETIME;
-use winapi::um::minwinbase::SYSTEMTIME;
-use winapi::um::sysinfoapi::GetLocalTime;
-use winapi::um::timezoneapi::{
-    SystemTimeToFileTime, SystemTimeToTzSpecificLocalTime, TzSpecificLocalTimeToSystemTime,
-};
->>>>>>> 4ce9e830
+use windows_sys::Win32::Foundation::FILETIME;
+use windows_sys::Win32::Foundation::SYSTEMTIME;
+use windows_sys::Win32::System::SystemInformation::GetLocalTime;
+use windows_sys::Win32::System::Time::SystemTimeToFileTime;
+use windows_sys::Win32::System::Time::SystemTimeToTzSpecificLocalTime;
+use windows_sys::Win32::System::Time::TzSpecificLocalTimeToSystemTime;
 
 use super::{FixedOffset, Local};
 use crate::{DateTime, Datelike, LocalResult, NaiveDate, NaiveDateTime, NaiveTime, Timelike};
@@ -56,82 +41,22 @@
 const HECTONANOSEC_TO_UNIX_EPOCH: i64 = 11_644_473_600 * HECTONANOSECS_IN_SEC;
 
 pub(super) fn now() -> DateTime<Local> {
-<<<<<<< HEAD
-    let datetime = tm_to_datetime(Timespec::now().local());
-    datetime.single().expect("invalid time")
-=======
     LocalSysTime::local().datetime()
->>>>>>> 4ce9e830
 }
 
 /// Converts a local `NaiveDateTime` to the `time::Timespec`.
 pub(super) fn naive_to_local(d: &NaiveDateTime, local: bool) -> LocalResult<DateTime<Local>> {
-<<<<<<< HEAD
-    let tm = Tm {
-        tm_sec: d.second() as i32,
-        tm_min: d.minute() as i32,
-        tm_hour: d.hour() as i32,
-        tm_mday: d.day() as i32,
-        tm_mon: d.month0() as i32, // yes, C is that strange...
-        tm_year: d.year() - 1900,  // this doesn't underflow, we know that d is `NaiveDateTime`.
-        tm_wday: 0,                // to_local ignores this
-        tm_yday: 0,                // and this
-        tm_isdst: -1,
-        // This seems pretty fake?
-        tm_utcoff: i32::from(local),
-        // do not set this, OS APIs are heavily inconsistent in terms of leap second handling
-        tm_nsec: 0,
-    };
-=======
     let naive_sys_time = system_time_from_naive_date_time(d);
->>>>>>> 4ce9e830
 
     let local_sys_time = match local {
         false => LocalSysTime::from_utc_time(naive_sys_time),
         true => LocalSysTime::from_local_time(naive_sys_time),
     };
 
-<<<<<<< HEAD
-    // Adjust for leap seconds
-    let mut tm = spec.local();
-    assert_eq!(tm.tm_nsec, 0);
-    tm.tm_nsec = d.nanosecond() as i32;
-
-    tm_to_datetime(tm)
-}
-
-/// Converts a `time::Tm` struct into the timezone-aware `DateTime`.
-fn tm_to_datetime(mut tm: Tm) -> LocalResult<DateTime<Local>> {
-    if tm.tm_sec >= 60 {
-        tm.tm_nsec += (tm.tm_sec - 59) * 1_000_000_000;
-        tm.tm_sec = 59;
-    }
-
-    let date = NaiveDate::from_ymd_opt(tm.tm_year + 1900, tm.tm_mon as u32 + 1, tm.tm_mday as u32)
-        .unwrap();
-
-    let time = NaiveTime::from_hms_nano_opt(
-        tm.tm_hour as u32,
-        tm.tm_min as u32,
-        tm.tm_sec as u32,
-        tm.tm_nsec as u32,
-    );
-
-    match time {
-        Some(time) => {
-            let offset = FixedOffset::east_opt(tm.tm_utcoff).unwrap();
-            let datetime = DateTime::from_utc(date.and_time(time) - offset, offset);
-            // #TODO - there should be ambiguous cases, investigate?
-            LocalResult::Single(datetime)
-        }
-        None => LocalResult::None,
-    }
-=======
     if let Ok(local) = local_sys_time {
         return LocalResult::Single(local.datetime());
     }
     LocalResult::None
->>>>>>> 4ce9e830
 }
 
 struct LocalSysTime {
@@ -150,56 +75,14 @@
         Self::from_local_time(st).expect("Current local time must exist")
     }
 
-<<<<<<< HEAD
-    /// Nanoseconds after the second - [0, 10<sup>9</sup> - 1]
-    tm_nsec: i32,
-}
-
-const HECTONANOSECS_IN_SEC: i64 = 10_000_000;
-const HECTONANOSEC_TO_UNIX_EPOCH: i64 = 11_644_473_600 * HECTONANOSECS_IN_SEC;
-
-fn time_to_file_time(sec: i64) -> FILETIME {
-    let t = ((sec * HECTONANOSECS_IN_SEC) + HECTONANOSEC_TO_UNIX_EPOCH) as u64;
-    FILETIME { dwLowDateTime: t as u32, dwHighDateTime: (t >> 32) as u32 }
-}
-
-fn file_time_as_u64(ft: &FILETIME) -> u64 {
-    ((ft.dwHighDateTime as u64) << 32) | (ft.dwLowDateTime as u64)
-}
-
-fn file_time_to_unix_seconds(ft: &FILETIME) -> i64 {
-    let t = file_time_as_u64(ft) as i64;
-    ((t - HECTONANOSEC_TO_UNIX_EPOCH) / HECTONANOSECS_IN_SEC) as i64
-}
-
-fn system_time_to_file_time(sys: &SYSTEMTIME) -> FILETIME {
-    unsafe {
-        let mut ft = mem::zeroed();
-        SystemTimeToFileTime(sys, &mut ft);
-        ft
-=======
     fn from_utc_time(utc_time: SYSTEMTIME) -> Result<Self, Error> {
         let local_time = utc_to_local_time(&utc_time)?;
         let utc_secs = system_time_as_unix_seconds(&utc_time)?;
         let local_secs = system_time_as_unix_seconds(&local_time)?;
         let offset = (local_secs - utc_secs) as i32;
         Ok(Self { inner: local_time, offset })
->>>>>>> 4ce9e830
     }
 
-<<<<<<< HEAD
-fn tm_to_system_time(tm: &Tm) -> SYSTEMTIME {
-    let mut sys: SYSTEMTIME = unsafe { mem::zeroed() };
-    sys.wSecond = tm.tm_sec as u16;
-    sys.wMinute = tm.tm_min as u16;
-    sys.wHour = tm.tm_hour as u16;
-    sys.wDay = tm.tm_mday as u16;
-    sys.wDayOfWeek = tm.tm_wday as u16;
-    sys.wMonth = (tm.tm_mon + 1) as u16;
-    sys.wYear = (tm.tm_year + 1900) as u16;
-    sys
-}
-=======
     fn from_local_time(local_time: SYSTEMTIME) -> Result<Self, Error> {
         let utc_time = local_to_utc_time(&local_time)?;
         let utc_secs = system_time_as_unix_seconds(&utc_time)?;
@@ -207,28 +90,13 @@
         let offset = (local_secs - utc_secs) as i32;
         Ok(Self { inner: local_time, offset })
     }
->>>>>>> 4ce9e830
 
     fn datetime(self) -> DateTime<Local> {
         let st = self.inner;
 
-<<<<<<< HEAD
-    fn yday(year: i32, month: i32, day: i32) -> i32 {
-        let leap = if month > 2 {
-            if year % 4 == 0 {
-                1
-            } else {
-                2
-            }
-        } else {
-            0
-        };
-        let july = i32::from(month > 7);
-=======
         let date =
             NaiveDate::from_ymd_opt(st.wYear as i32, st.wMonth as u32, st.wDay as u32).unwrap();
         let time = NaiveTime::from_hms(st.wHour as u32, st.wMinute as u32, st.wSecond as u32);
->>>>>>> 4ce9e830
 
         let offset = FixedOffset::east_opt(self.offset).unwrap();
         DateTime::from_utc(date.and_time(time) - offset, offset)
@@ -261,25 +129,6 @@
 pub(crate) fn local_to_utc_time(local: &SYSTEMTIME) -> Result<SYSTEMTIME, Error> {
     let mut sys_time = MaybeUninit::<SYSTEMTIME>::uninit();
     unsafe {
-<<<<<<< HEAD
-        let mut utc = mem::zeroed();
-        let mut local = mem::zeroed();
-        call!(FileTimeToSystemTime(&ft, &mut utc));
-        call!(SystemTimeToTzSpecificLocalTime(ptr::null(), &utc, &mut local));
-        system_time_to_tm(&local, tm);
-
-        let local = system_time_to_file_time(&local);
-        let local_sec = file_time_to_unix_seconds(&local);
-
-        let mut tz = mem::zeroed();
-        GetTimeZoneInformation(&mut tz);
-
-        // SystemTimeToTzSpecificLocalTime already applied the biases so
-        // check if it non standard
-        tm.tm_utcoff = (local_sec - sec) as i32;
-        tm.tm_isdst = if tm.tm_utcoff == -60 * (tz.Bias + tz.StandardBias) { 0 } else { 1 };
-    }
-=======
         windows_sys_call!(
             TzSpecificLocalTimeToSystemTime(ptr::null(), local, sys_time.as_mut_ptr()),
             0
@@ -288,7 +137,6 @@
     // SAFETY: TzSpecificLocalTimeToSystemTime must have succeeded at this point, so we can
     // assume the value is initialized.
     Ok(unsafe { sys_time.assume_init() })
->>>>>>> 4ce9e830
 }
 
 pub(crate) fn utc_to_local_time(utc_time: &SYSTEMTIME) -> Result<SYSTEMTIME, Error> {
@@ -304,17 +152,6 @@
     Ok(unsafe { local.assume_init() })
 }
 
-<<<<<<< HEAD
-fn local_tm_to_time(tm: &Tm) -> i64 {
-    unsafe {
-        let mut ft = mem::zeroed();
-        let mut utc = mem::zeroed();
-        let sys_time = tm_to_system_time(tm);
-        call!(TzSpecificLocalTimeToSystemTime(ptr::null(), &sys_time, &mut utc));
-        call!(SystemTimeToFileTime(&utc, &mut ft));
-        file_time_to_unix_seconds(&ft)
-    }
-=======
 /// Returns a i64 value representing the unix seconds conversion of the current `WinSystemTime`.
 pub(crate) fn system_time_as_unix_seconds(st: &SYSTEMTIME) -> Result<i64, Error> {
     let mut init = MaybeUninit::<FILETIME>::uninit();
@@ -325,5 +162,4 @@
     let bit_shift = ((filetime.dwHighDateTime as u64) << 32) | (filetime.dwLowDateTime as u64);
     let unix_secs = (bit_shift as i64 - HECTONANOSEC_TO_UNIX_EPOCH) / HECTONANOSECS_IN_SEC;
     Ok(unix_secs)
->>>>>>> 4ce9e830
 }