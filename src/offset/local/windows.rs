--- conflicted
+++ resolved
@@ -143,23 +143,16 @@
         let std_offset = (tz_info.Bias)
             .checked_add(tz_info.StandardBias)
             .and_then(|o| o.checked_mul(60))
-            .and_then(FixedOffset::west_opt)?;
+            .and_then(|o| FixedOffset::west(o).ok())?;
         let dst_offset = (tz_info.Bias)
             .checked_add(tz_info.DaylightBias)
             .and_then(|o| o.checked_mul(60))
-            .and_then(FixedOffset::west_opt)?;
+            .and_then(|o| FixedOffset::west(o).ok())?;
         Some(TzInfo {
-<<<<<<< HEAD
-            std_offset: FixedOffset::west((tz_info.Bias + tz_info.StandardBias) * 60).ok()?,
-            dst_offset: FixedOffset::west((tz_info.Bias + tz_info.DaylightBias) * 60).ok()?,
-            std_transition: system_time_from_naive_date_time(tz_info.StandardDate, year),
-            dst_transition: system_time_from_naive_date_time(tz_info.DaylightDate, year),
-=======
             std_offset,
             dst_offset,
             std_transition: naive_date_time_from_system_time(tz_info.StandardDate, year).ok()?,
             dst_transition: naive_date_time_from_system_time(tz_info.DaylightDate, year).ok()?,
->>>>>>> 24868333
         })
     }
 }
@@ -186,31 +179,12 @@
         st.wSecond as u32,
         st.wMilliseconds as u32,
     )
-<<<<<<< HEAD
-    .ok()?;
-    // In Chrono's Weekday, Monday is 0 whereas in SYSTEMTIME Monday is 1 and Sunday is 0.
-    // Therefore we move back one day after converting the u16 value to a Weekday.
-    let day_of_week = Weekday::try_from(u8::try_from(st.wDayOfWeek).ok()?).ok()?.pred();
-    if st.wYear != 0 {
-        return NaiveDate::from_ymd(st.wYear as i32, st.wMonth as u32, st.wDay as u32)
-            .ok()
-            .map(|d| d.and_time(time));
-    }
-    let date = if let Some(date) =
-        NaiveDate::from_weekday_of_month(year, st.wMonth as u32, day_of_week, st.wDay as u8)
-    {
-        date
-    } else if st.wDay == 5 {
-        NaiveDate::from_weekday_of_month(year, st.wMonth as u32, day_of_week, 4)?
-    } else {
-        return None;
-=======
-    .ok_or(())?;
+    .map_err(|_| ())?;
 
     if st.wYear != 0 {
         // We have a concrete date.
-        let date =
-            NaiveDate::from_ymd_opt(st.wYear as i32, st.wMonth as u32, st.wDay as u32).ok_or(())?;
+        let date = NaiveDate::from_ymd(st.wYear as i32, st.wMonth as u32, st.wDay as u32)
+            .map_err(|_| ())?;
         return Ok(Some(date.and_time(time)));
     }
 
@@ -229,10 +203,9 @@
     let nth_day = match st.wDay {
         1..=5 => st.wDay as u8,
         _ => return Err(()),
->>>>>>> 24868333
-    };
-    let date = NaiveDate::from_weekday_of_month_opt(year, st.wMonth as u32, weekday, nth_day)
-        .or_else(|| NaiveDate::from_weekday_of_month_opt(year, st.wMonth as u32, weekday, 4))
+    };
+    let date = NaiveDate::from_weekday_of_month(year, st.wMonth as u32, weekday, nth_day)
+        .or_else(|| NaiveDate::from_weekday_of_month(year, st.wMonth as u32, weekday, 4))
         .ok_or(())?; // `st.wMonth` must be invalid
     Ok(Some(date.and_time(time)))
 }
