--- conflicted
+++ resolved
@@ -3,12 +3,6 @@
 copyleft = "deny"
 
 [advisories]
-<<<<<<< HEAD
-ignore = [
-  "RUSTSEC-2021-0145", # atty (dev-deps only, dependency of criterion)
-]
-=======
->>>>>>> 7f57dde6
 unmaintained = "deny"
 unsound = "deny"
 yanked = "deny"