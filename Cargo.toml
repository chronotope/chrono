[package]
name = "chrono"
<<<<<<< HEAD
version = "0.4.20"
authors = [
    "Kang Seonghoon <public+rust@mearie.org>",
    "Brandon W Maister <quodlibetor@gmail.com>",
]

=======
version = "0.4.19"
>>>>>>> 4781689a
description = "Date and time library for Rust"
homepage = "https://github.com/chronotope/chrono"
documentation = "https://docs.rs/chrono/"
repository = "https://github.com/chronotope/chrono"
keywords = ["date", "time", "calendar"]
categories = ["date-and-time"]
readme = "README.md"
license = "MIT/Apache-2.0"
exclude = ["/ci/*", "/.travis.yml", "/appveyor.yml", "/Makefile"]
edition = "2018"

[badges]
travis-ci = { repository = "chronotope/chrono" }
appveyor = { repository = "chronotope/chrono" }

[lib]
name = "chrono"

[features]
default = ["clock", "std", "oldtime"]
alloc = []
std = []
clock = ["libc", "std", "winapi"]
oldtime = ["time"]
wasmbind = ["wasm-bindgen", "js-sys"]
unstable-locales = ["pure-rust-locales", "alloc"]
__internal_bench = ["criterion"]
__doctest = []

[dependencies]
libc = { version = "0.2.69", optional = true }
time = { version = "0.1.43", optional = true }
num-integer = { version = "0.1.36", default-features = false }
num-traits = { version = "0.2", default-features = false }
rustc-serialize = { version = "0.3.20", optional = true }
serde = { version = "1.0.99", default-features = false, optional = true }
pure-rust-locales = { version = "0.5.2", optional = true }
criterion = { version = "0.3", optional = true }
rkyv = {version = "0.7", optional = true}

[target.'cfg(all(target_arch = "wasm32", not(any(target_os = "emscripten", target_os = "wasi"))))'.dependencies]
wasm-bindgen = { version = "0.2", optional = true }
js-sys = { version = "0.3", optional = true } # contains FFI bindings for the JS Date API

[target.'cfg(windows)'.dependencies]
winapi = { version = "0.3.0", features = ["std", "minwinbase", "minwindef", "timezoneapi"], optional = true }

[dev-dependencies]
serde_json = { version = "1" }
serde_derive = { version = "1", default-features = false }
bincode = { version = "0.8.0" }
num-iter = { version = "0.1.35", default-features = false }
doc-comment = { version = "0.3" }

[target.'cfg(all(target_arch = "wasm32", not(any(target_os = "emscripten", target_os = "wasi"))))'.dev-dependencies]
wasm-bindgen-test = "0.3"

[package.metadata.docs.rs]
features = ["serde"]

[package.metadata.playground]
features = ["serde"]

[[bench]]
name = "chrono"
required-features = ["__internal_bench"]
harness = false

[[bench]]
name = "serde"
required-features = ["__internal_bench", "serde"]
harness = false<|MERGE_RESOLUTION|>--- conflicted
+++ resolved
@@ -1,15 +1,11 @@
 [package]
 name = "chrono"
-<<<<<<< HEAD
 version = "0.4.20"
 authors = [
     "Kang Seonghoon <public+rust@mearie.org>",
     "Brandon W Maister <quodlibetor@gmail.com>",
 ]
 
-=======
-version = "0.4.19"
->>>>>>> 4781689a
 description = "Date and time library for Rust"
 homepage = "https://github.com/chronotope/chrono"
 documentation = "https://docs.rs/chrono/"
