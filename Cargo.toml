--- conflicted
+++ resolved
@@ -1,10 +1,6 @@
 [package]
 name = "chrono"
-<<<<<<< HEAD
 version = "0.5.0-alpha.1"
-=======
-version = "0.4.37"
->>>>>>> 7f57dde6
 description = "Date and time library for Rust"
 homepage = "https://github.com/chronotope/chrono"
 documentation = "https://docs.rs/chrono/"
@@ -42,10 +38,6 @@
 __internal_bench = []
 
 [dependencies]
-<<<<<<< HEAD
-=======
-num-traits = { version = "0.2", default-features = false }
->>>>>>> 7f57dde6
 serde = { version = "1.0.99", default-features = false, optional = true }
 pure-rust-locales = { version = "0.8", optional = true }
 rkyv = { version = "0.7.43", optional = true, default-features = false }
