name: lint

on:
  push:
    branches: [main, 0.4.x]
  pull_request:

jobs:
  lint:
    runs-on: ubuntu-latest

    steps:
      - uses: actions/checkout@v3
      - uses: dtolnay/rust-toolchain@stable
        with:
          targets: x86_64-unknown-linux-gnu, x86_64-pc-windows-msvc
      - uses: Swatinem/rust-cache@v2
      - run: cargo fmt --check -- --color=always
      - run: cargo fmt --check --manifest-path fuzz/Cargo.toml
      - run: cargo clippy --color=always -- -D warnings
      - run: cargo clippy --color=always --target x86_64-pc-windows-msvc -- -D warnings
      - run: cargo clippy --manifest-path fuzz/Cargo.toml --color=always -- -D warnings
        env:
          RUSTFLAGS: "-Dwarnings"

  cargo-deny:
    runs-on: ubuntu-latest
    steps:
    - uses: actions/checkout@v3
    - uses: EmbarkStudios/cargo-deny-action@v1

<<<<<<< HEAD
  cffconvert:
    runs-on: ubuntu-latest
    steps:
      - uses: actions/checkout@v3
        with:
          persist-credentials: false
      - uses: citation-file-format/cffconvert-github-action@2.0.0
        with:
          args: --validate
=======
  check-doc:
    runs-on: ubuntu-latest
    steps:
      - uses: actions/checkout@v3
      - uses: dtolnay/rust-toolchain@stable
      - run: cargo install cargo-deadlinks
      - run: RUSTFLAGS="--cfg docsrs" cargo deadlinks -- --features=serde
      - run: cargo doc --all-features --no-deps
        env:
          RUSTDOCFLAGS: -Dwarnings
>>>>>>> eb927846
<|MERGE_RESOLUTION|>--- conflicted
+++ resolved
@@ -29,17 +29,6 @@
     - uses: actions/checkout@v3
     - uses: EmbarkStudios/cargo-deny-action@v1
 
-<<<<<<< HEAD
-  cffconvert:
-    runs-on: ubuntu-latest
-    steps:
-      - uses: actions/checkout@v3
-        with:
-          persist-credentials: false
-      - uses: citation-file-format/cffconvert-github-action@2.0.0
-        with:
-          args: --validate
-=======
   check-doc:
     runs-on: ubuntu-latest
     steps:
@@ -50,4 +39,13 @@
       - run: cargo doc --all-features --no-deps
         env:
           RUSTDOCFLAGS: -Dwarnings
->>>>>>> eb927846
+
+  cffconvert:
+    runs-on: ubuntu-latest
+    steps:
+      - uses: actions/checkout@v3
+        with:
+          persist-credentials: false
+      - uses: citation-file-format/cffconvert-github-action@2.0.0
+        with:
+          args: --validate