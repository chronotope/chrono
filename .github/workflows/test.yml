--- conflicted
+++ resolved
@@ -9,23 +9,7 @@
   timezones:
     strategy:
       matrix:
-<<<<<<< HEAD
-        os: [ubuntu-latest]
-        tz: ["ACST-9:30", "EST4", "UTC0", "Asia/Katmandu"]
-    runs-on: ${{ matrix.os }}
-    steps:
-      - uses: actions/checkout@v4
-      - uses: dtolnay/rust-toolchain@stable
-      - uses: Swatinem/rust-cache@v2
-      - run: cargo test --all-features --color=always -- --color=always
-
-  timezones_other:
-    strategy:
-      matrix:
-        os: [macos-latest, windows-latest]
-=======
         os: [ubuntu-latest, macos-latest, windows-latest]
->>>>>>> 2960f2c4
         tz: ["ACST-9:30", "EST4", "UTC0", "Asia/Katmandu"]
     runs-on: ${{ matrix.os }}
     steps:
@@ -163,7 +147,7 @@
           - wasm32-wasi
     runs-on: ${{ matrix.os }}
     steps:
-      - uses: actions/checkout@v3
+      - uses: actions/checkout@v4
       - uses: dtolnay/rust-toolchain@stable
         with:
           targets: wasm32-wasi
@@ -194,7 +178,7 @@
         os: [ubuntu-latest]
     runs-on: ${{ matrix.os }}
     steps:
-      - uses: actions/checkout@v3
+      - uses: actions/checkout@v4
       - run: cargo install cross
       - uses: Swatinem/rust-cache@v2
       - run: cross test --lib --all-features --target i686-unknown-linux-gnu --color=always
