name: All Tests and Builds

env:
  # It's really `--all-features`, but not adding the mutually exclusive features from rkyv
  ALL_NON_EXCLUSIVE_FEATURES: --features "default unstable-locales rkyv-32 rkyv-validation serde arbitrary"

on:
  push:
    branches: [main, 0.5.x]
  pull_request:

jobs:
  timezones:
    strategy:
      matrix:
        os: [ubuntu-latest, macos-latest, windows-latest]
        tz: ["ACST-9:30", "EST4", "UTC0", "Asia/Katmandu"]
    runs-on: ${{ matrix.os }}
    steps:
      - uses: actions/checkout@v4
      - uses: dtolnay/rust-toolchain@stable
      - uses: Swatinem/rust-cache@v2
      - run: cargo test ${{ env.ALL_NON_EXCLUSIVE_FEATURES }} --color=always -- --color=always

  # later this may be able to be included with the below
  # kept separate for now as the following don't compile on 1.60
  # * arbitrary (requires 1.63 as of v1.3.0)
  rust_msrv:
    strategy:
      matrix:
        os: [ubuntu-latest]
    runs-on: ${{ matrix.os }}
    steps:
      - uses: actions/checkout@v4
      - uses: dtolnay/rust-toolchain@master
        with:
          toolchain: "1.61.0"
      - uses: Swatinem/rust-cache@v2
      # run --lib and --doc to avoid the long running integration tests
      # which are run elsewhere
      - run: |
          cargo test --lib \
<<<<<<< HEAD
            --features unstable-locales,wasmbind,clock,serde \
            --color=always -- --color=always
      - run: |
          cargo test --doc \
            --features unstable-locales,wasmbind,clock,serde \
=======
            --features \
            unstable-locales,wasmbind,oldtime,clock,winapi,serde \
            --color=always -- --color=always
      - run: |
          cargo test --doc \
            --features \
            unstable-locales,wasmbind,oldtime,clock,winapi,serde \
>>>>>>> 7f57dde6
            --color=always -- --color=always

  rust_versions:
    strategy:
      matrix:
        os: [ubuntu-latest]
        rust_version: ["stable", "beta", "nightly"]
    runs-on: ${{ matrix.os }}
    steps:
      - uses: actions/checkout@v4
      - uses: dtolnay/rust-toolchain@master
        with:
          toolchain: ${{ matrix.rust_version }}
      - uses: Swatinem/rust-cache@v2
      - run: cargo check --manifest-path bench/Cargo.toml --benches
      - run: cargo check --manifest-path fuzz/Cargo.toml --all-targets
      # run --lib and --doc to avoid the long running integration tests
      # which are run elsewhere
      - run: cargo test --lib ${{ env.ALL_NON_EXCLUSIVE_FEATURES }} --color=always -- --color=always
      - run: cargo test --doc ${{ env.ALL_NON_EXCLUSIVE_FEATURES }} --color=always -- --color=always

  features_check:
    strategy:
      matrix:
        os: [ubuntu-latest]
    runs-on: ${{ matrix.os }}
    steps:
      - uses: actions/checkout@v4
      - uses: dtolnay/rust-toolchain@stable
      - uses: taiki-e/install-action@cargo-hack
      - uses: Swatinem/rust-cache@v2
      - run: |
          cargo hack check --feature-powerset --optional-deps arbitrary,serde \
            --skip __internal_bench,iana-time-zone,oldtime,pure-rust-locales,libc,winapi,rkyv-validation,wasmbind \
            --mutually-exclusive-features arbitrary,rkyv,rkyv-16,rkyv-32,rkyv-64,serde \
            --all-targets
        # run using `bash` on all platforms for consistent
        # line-continuation marks
        shell: bash
        env:
          RUSTFLAGS: "-D warnings"
      - run: cargo test --no-default-features
      - run: cargo test --no-default-features --features=alloc
      - run: cargo test --no-default-features --features=unstable-locales
      - run: cargo test --no-default-features --features=alloc,unstable-locales
      - run: cargo test --no-default-features --features=now

  no_std:
    strategy:
      matrix:
        os: [ubuntu-latest]
        target: [thumbv6m-none-eabi, x86_64-fortanix-unknown-sgx]
    runs-on: ${{ matrix.os }}
    steps:
      - uses: actions/checkout@v4
      - uses: dtolnay/rust-toolchain@stable
        with:
          targets: ${{ matrix.target }}
      - uses: Swatinem/rust-cache@v2
      - run: cargo build --target ${{ matrix.target }} --color=always
        working-directory: ./ci/core-test

  alternative_targets:
    strategy:
      matrix:
        os: [ubuntu-latest]
        target:
          [
            wasm32-unknown-emscripten,
            aarch64-apple-ios,
            aarch64-linux-android,
          ]
    runs-on: ${{ matrix.os }}
    steps:
      - uses: actions/checkout@v4
      - uses: dtolnay/rust-toolchain@stable
        with:
          targets: ${{ matrix.target }}
      - uses: Swatinem/rust-cache@v2
      - run: cargo build --target ${{ matrix.target }}  --color=always

  test_wasm:
    strategy:
      matrix:
        os: [ubuntu-latest]
    runs-on: ${{ matrix.os }}
    steps:
      - uses: actions/checkout@v4
      - uses: dtolnay/rust-toolchain@stable
        with:
          targets: wasm32-unknown-unknown
      - uses: Swatinem/rust-cache@v2
      - uses: actions/setup-node@v4
      - uses: jetli/wasm-pack-action@v0.4.0
      # The `TZ` and `NOW` variables are used to compare the results inside the WASM environment
      # with the host system.
      - run: TZ="$(date +%z)" NOW="$(date +%s)" wasm-pack test --node -- --features wasmbind

  test_wasi:
    strategy:
      matrix:
        os: [ubuntu-latest]
        target:
          - wasm32-wasi
    runs-on: ${{ matrix.os }}
    steps:
      - uses: actions/checkout@v4
      - uses: dtolnay/rust-toolchain@stable
        with:
          targets: wasm32-wasi
      - uses: Swatinem/rust-cache@v2
      - run: cargo install cargo-wasi
      - uses: mwilliamson/setup-wasmtime-action@v2
        with:
          wasmtime-version: "12.0.1"
      # We can't use `--all-features` because rkyv uses the mutually-exclusive-feature pattern
      - run: cargo wasi test --features=serde,unstable-locales --color=always -- --color=always

  cross-targets:
    strategy:
      matrix:
        target:
          - x86_64-unknown-illumos
    runs-on: ubuntu-latest
    steps:
      - uses: actions/checkout@v4
      - run: cargo install cross
      - uses: Swatinem/rust-cache@v2
      - run: cross check --target ${{ matrix.target }}

  cross-tests:
    strategy:
      matrix:
        os: [ubuntu-latest]
    runs-on: ${{ matrix.os }}
    steps:
      - uses: actions/checkout@v4
      - run: cargo install cross
      - uses: Swatinem/rust-cache@v2
      - run: cross test --lib ${{ env.ALL_NON_EXCLUSIVE_FEATURES }} --target i686-unknown-linux-gnu --color=always
      - run: cross test --doc ${{ env.ALL_NON_EXCLUSIVE_FEATURES }} --target i686-unknown-linux-gnu --color=always
      - run: cross test --lib ${{ env.ALL_NON_EXCLUSIVE_FEATURES }} --target i686-unknown-linux-musl --color=always
      - run: cross test --doc ${{ env.ALL_NON_EXCLUSIVE_FEATURES }} --target i686-unknown-linux-musl --color=always

  check-docs:
    runs-on: ubuntu-latest
    steps:
      - uses: actions/checkout@v4
      - uses: dtolnay/rust-toolchain@nightly
      - run: cargo +nightly doc ${{ env.ALL_NON_EXCLUSIVE_FEATURES }} --no-deps
        env:
          RUSTDOCFLAGS: "-D warnings --cfg docsrs"<|MERGE_RESOLUTION|>--- conflicted
+++ resolved
@@ -40,21 +40,11 @@
       # which are run elsewhere
       - run: |
           cargo test --lib \
-<<<<<<< HEAD
             --features unstable-locales,wasmbind,clock,serde \
             --color=always -- --color=always
       - run: |
           cargo test --doc \
             --features unstable-locales,wasmbind,clock,serde \
-=======
-            --features \
-            unstable-locales,wasmbind,oldtime,clock,winapi,serde \
-            --color=always -- --color=always
-      - run: |
-          cargo test --doc \
-            --features \
-            unstable-locales,wasmbind,oldtime,clock,winapi,serde \
->>>>>>> 7f57dde6
             --color=always -- --color=always
 
   rust_versions:
