--- conflicted
+++ resolved
@@ -47,13 +47,8 @@
           toolchain: 1.48.0
       - uses: Swatinem/rust-cache@v2
       # run --lib and --doc to avoid the long running integration tests which are run elsewhere
-<<<<<<< HEAD
-      - run: cargo test --lib --features unstable-locales,wasmbind,clock,serde,windows-sys --color=always -- --color=always
-      - run: cargo test --doc --features unstable-locales,wasmbind,clock,serde,windows-sys --color=always -- --color=always
-=======
-      - run: cargo test --lib --features unstable-locales,wasmbind,oldtime,clock,rustc-serialize,winapi --color=always -- --color=always
-      - run: cargo test --doc --features unstable-locales,wasmbind,oldtime,clock,rustc-serialize,winapi --color=always -- --color=always
->>>>>>> 1f1e2f8f
+      - run: cargo test --lib --features unstable-locales,wasmbind,clock,windows-sys --color=always -- --color=always
+      - run: cargo test --doc --features unstable-locales,wasmbind,clock,windows-sys --color=always -- --color=always
 
   rust_versions:
     strategy:
